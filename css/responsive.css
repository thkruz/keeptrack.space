--- conflicted
+++ resolved
@@ -1,5 +1,4 @@
 /* MEDIA @ 1301px */
-<<<<<<< HEAD
 
 @media (min-width: 1301px) {
   #fullscreen-icon {
@@ -68,79 +67,6 @@
     height: 25px;
     margin: 0px;
   }
-=======
-@media (min-width: 1301px) {
-  #fullscreen-icon {
-    display: none;
-  }
-  /* #search-icon {
-    display: none;
-  } */
-  #datetime {
-    position: absolute;
-    left: 20px;
-    bottom: -5px;
-    top: 30px;
-    z-index: 11;
-    width: 160px;
-    height: 75px;
-    background: transparent;
-    overflow: hidden;
-  }
-  #datetime-input {
-    position: absolute;
-    left: 0px;
-    bottom: 10px;
-    display: none;
-  }
-  #datetime-input-tb {
-    color: white;
-    font-family: 'Droid Sans', sans-serif;
-    padding: 10px 10px 11px 10px;
-    /* Moves it below screen */
-    height: 0px !important;
-    margin: 0 0 55px 0 !important;
-  }
-  #datetime-input-tb:focus, input:focus {
-    outline: none;
-  }
-  #datetime-title {
-    position: absolute;
-    left: 20px;
-    bottom: 20px;
-    width: 220px;
-    height: 30px;
-    background: transparent;
-    overflow: hidden;
-    text-align: center;
-    font-weight: bold;
-    font-size: 12px;
-  }
-  #datetime-text {
-    padding: 10px
-  }
-  #datetime-text:hover {
-    background: rgba(255, 255, 255, .2);
-    border-radius: 5px;
-  }
-  .top-menu-icons {
-    display: inline-flex;
-    transition: 1s;
-    width: 25px;
-    height: 25px;
-    padding: 0px;
-  }
-  .top-menu-btns {
-    padding: 0px 5px !important;
-    height: 25px !important;
-  }
-  .top-menu-icons img {
-    width: 25px;
-    height: 25px;
-    margin: 0px;
-  }
-
->>>>>>> 89cad39e
   #share-icon {
     display: none;
   }
@@ -223,17 +149,9 @@
   #lookanglesmultisite-content {
     width: 375px;
   }
-<<<<<<< HEAD
   #dops-content {
     width: 375px;
   }
-=======
-
-  #dops-content {
-    width: 375px;
-  }
-
->>>>>>> 89cad39e
   #menu-satellite-collision, #menu-find-sat {
     display: inline;
   }
@@ -258,12 +176,7 @@
     height: 100px;
     display: block;
   }
-<<<<<<< HEAD
   /* .sat-infobox-fullsize {} */
-=======
-
-  .sat-infobox-fullsize {}
->>>>>>> 89cad39e
   .sat-info-value {
     float: right;
     width: 100px;
@@ -275,10 +188,6 @@
     width: 800px;
     height: 100px;
     text-align: center;
-<<<<<<< HEAD
-=======
-
->>>>>>> 89cad39e
   }
   #footer-toggle-wrapper {
     width: 100%;
@@ -308,29 +217,16 @@
   }
   #social {
     display: block;
-<<<<<<< HEAD
     margin-top: -75px;
     margin-right: 90px;
   }
   #menu-space-stations, #menu-launches {
-=======
-    margin-top:-75px;
-    margin-right:90px;
-  }
-  #menu-space-stations,
-  #menu-launches {
->>>>>>> 89cad39e
     display: inline;
   }
   #fastCompSettings {
     display: block;
   }
-<<<<<<< HEAD
   #social-alt, #mobile-warning {
-=======
-  #social-alt,
-  #mobile-warning {
->>>>>>> 89cad39e
     display: none;
   }
   #version-info {
@@ -352,14 +248,10 @@
 }
 /* MEDIA @ 1301px */
 
-<<<<<<< HEAD
 /* MEDIA @ 1301px */
 
 /* MEDIA @ 695px & 1300px */
 
-=======
-/* MEDIA @ 695px & 1300px */
->>>>>>> 89cad39e
 @media (min-width: 695px) and (max-width: 1300px) {
   .side-menu {
     position: absolute;
@@ -439,14 +331,10 @@
 }
 /* MEDIA @ 695px & 1300px */
 
-<<<<<<< HEAD
 /* MEDIA @ 695px & 1300px */
 
 /* MEDIA @ 1300px */
 
-=======
-/* MEDIA @ 1300px */
->>>>>>> 89cad39e
 @media (max-width: 1300px) {
   #social-alt {
     display: block;
@@ -614,7 +502,6 @@
 }
 /* MEDIA @ 695px & 1300px */
 
-<<<<<<< HEAD
 /* MEDIA @ 695px & 1300px */
 
 /* MEDIA @ 694px */
@@ -623,14 +510,6 @@
   .material-tooltip {
     display: none !important;
   }
-=======
-/* MEDIA @ 694px */
-@media (max-width: 694px) {
-  .material-tooltip {
-    display: none !important;
-  }
-
->>>>>>> 89cad39e
   #sat-infobox {
     display: none;
     background: #0a97d6;
@@ -652,10 +531,6 @@
     height: 150px;
     display: block;
   }
-<<<<<<< HEAD
-=======
-
->>>>>>> 89cad39e
   .sat-infobox-fullsize {
     padding: 0 10px 0px 10px !important;
   }
@@ -667,17 +542,10 @@
     overflow: hidden;
   }
   #bottom-icons-container {
-<<<<<<< HEAD
     width: 100%;
     height: 100%;
     padding: 10px;
     overflow: scroll;
-=======
-      width: 100%;
-      height: 100%;
-      padding: 10px;
-      overflow: scroll;
->>>>>>> 89cad39e
   }
   #bottom-icons {
     display: grid;
@@ -721,7 +589,6 @@
     display: none;
   }
 }
-<<<<<<< HEAD
 
 /* MEDIA @ 694px */
 
@@ -744,15 +611,4 @@
   }
 }
 
-/* MEDIA @ 320px */
-=======
-/* MEDIA @ 694px */
-
-/* MEDIA @ 320px */
-@media (max-width: 320px) {
-  #search-holder {
-    width: 45vw;
-  }
-}
-/* MEDIA @ 320px */
->>>>>>> 89cad39e
+/* MEDIA @ 320px */
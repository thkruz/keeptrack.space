--- conflicted
+++ resolved
@@ -48,44 +48,6 @@
     missileManager.lastMissileError
     settingsManager
 */
-<<<<<<< HEAD
-(function () {
-    var isAdviceEnabled = true;
-    var adviceManager = {};
-    var adviceList = {};
-    var adviceCount = {};
-    // Used on a timer to hint at other ideas
-    var helpDOM = $('#help-screen');
-    var helpCloseDOM = $('#help-close');
-    var helpHeaderDOM = $('#help-header');
-    var helpTextDOM = $('#help-text');
-    // Only used for responding to user clicks
-    // var helpDOM2 = $('#help-screen2');
-    // var helpCloseDOM2 = $('#help-close2');
-    // var helpHeaderDOM2 = $('#help-header2');
-    // var helpTextDOM2 = $('#help-text2');
-    var tutIconDOM = $('#tutorial-icon');
-    var curFocusDOM;
-    $(document).ready(function () {
-        // Code Once index.htm is loaded
-        var wasAdviceEnabled = !settingsManager.offline
-            ? localStorage.getItem('isAdviceEnabled')
-            : null;
-        if (wasAdviceEnabled == 'true' || wasAdviceEnabled == null) {
-            adviceManager.on();
-            adviceList.welcome();
-            setTimeout(adviceList.useLegend, 5 * 1000 * 6);
-            setTimeout(adviceList.showSensors, 10 * 1000 * 6);
-            setTimeout(adviceList.findISS, 15 * 1000 * 6);
-            setTimeout(adviceList.missileMenu, 20 * 1000 * 6);
-            setTimeout(adviceList.toggleNight, 25 * 1000 * 6);
-            setTimeout(adviceList.socrates, 30 * 1000 * 6);
-            setTimeout(adviceList.colorScheme, 35 * 1000 * 6);
-            setTimeout(adviceList.customSensors, 40 * 1000 * 6);
-            setTimeout(adviceList.countries, 45 * 1000 * 6);
-        } else {
-            adviceManager.off();
-=======
 ;(function () {
   var isAdviceEnabled = true
   var adviceManager = {}
@@ -734,649 +696,16 @@
         helpHeaderDOM.off()
         if (!focusDOM.is(tutIconDOM)) {
           focusDOM.off()
->>>>>>> 10f95bbd
         }
-    });
-
-    adviceCount.welcome = 0;
-    adviceCount.findISS = 0;
-    adviceCount.showSensors = 0;
-    adviceCount.useLegend = 0;
-    adviceCount.toggleNight = 0;
-    adviceCount.missileMenu = 0;
-    adviceCount.satelliteView = 0;
-    adviceCount.sensorFOV = 0;
-    adviceCount.colorScheme = 0;
-    adviceCount.socrates = 0;
-    adviceCount.sensorSurv = 0;
-    adviceCount.cspocSensors = 0;
-    adviceCount.mwSensors = 0;
-    adviceCount.newLaunch = 0;
-    adviceCount.editSat = 0;
-    adviceCount.breakup = 0;
-    adviceCount.countries = 0;
-    adviceCount.customSensors = 0;
-    adviceCount.planetariumDisabled = 0;
-    adviceCount.satViewDisabled = 0;
-    adviceCount.mapDisabled = 0;
-    adviceCount.lookanglesDisabled = 0;
-    adviceCount.ssnLookanglesDisabled = 0;
-    adviceCount.survFenceDisabled = 0;
-    adviceCount.bubbleDisabled = 0;
-    adviceCount.sensorInfoDisabled = 0;
-    adviceCount.editSatDisabled = 0;
-    adviceCount.newLaunchDisabled = 0;
-    adviceCount.breakupDisabled = 0;
-    adviceCount.satFOVDisabled = 0;
-
-    adviceList.welcome = function () {
-        // Only Do this Twice
-        if (adviceCount.welcome >= 3) return;
-        adviceCount.welcome += 1;
-
-        adviceManager.showAdvice(
-            'Welcome',
-            'Welcome to KeepTrack.Space! This is the advice system. It will offer ideas ' +
-                'on how to use the features on this site. You can enable/disable it at anytime in the top right.',
-            $('#tutorial-icon'),
-            'top-left'
-        );
-    };
-
-    adviceList.findISS = function () {
-        // Only Do this Twice
-        if (adviceCount.findISS >= 3) return;
-        adviceCount.findISS += 1;
-
-        adviceManager.showAdvice(
-            'Space Station',
-            'Did you know the international space station is object 25544?',
-            $('#search-holder'),
-            'top-right'
-        );
-    };
-
-    adviceList.showSensors = function () {
-        // Only Do this Twice Times
-        if (adviceCount.showSensors >= 3) return;
-        adviceCount.showSensors += 1;
-
-        adviceManager.showAdvice(
-            'Sensor List',
-            'Have you tried looking at some of the ground-based sensors?',
-            $('#menu-sensor-list'),
-            'bottom-left'
-        );
-    };
-
-    adviceList.useLegend = function () {
-        // Only Do this Twice
-        if (adviceCount.useLegend >= 3) return;
-        adviceCount.useLegend += 1;
-
-        adviceManager.showAdvice(
-            'Filters',
-            "Sometimes it is helpful to filter out satellites you don't want to see right now!",
-            $('#legend-menu'),
-            'top-right'
-        );
-    };
-
-    adviceList.toggleNight = function () {
-        // Only Do this Twice
-        if (adviceCount.toggleNight >= 3) return;
-        adviceCount.toggleNight += 1;
-
-        adviceManager.showAdvice(
-            'Day/Night Toggle',
-            'Having trouble seeing parts of the earth? You can toggle on/off the night effect.',
-            $('#menu-day-night'),
-            'bottom'
-        );
-    };
-
-    adviceList.missileMenu = function () {
-        // Only Do this Twice
-        if (adviceCount.missileMenu >= 3) return;
-        adviceCount.missileMenu += 1;
-
-        adviceManager.showAdvice(
-            'Missile Scenarios',
-            'Curious how intercontinental ballistic missiles work? Try launching a few from the missile menu.',
-            $('#menu-missile'),
-            'bottom-right'
-        );
-    };
-
-    adviceList.satelliteSelected = function () {
-        // Only Do this Twice
-        if (adviceCount.satelliteView < 1) {
-            adviceCount.satelliteView += 1;
-
-            adviceManager.showAdvice(
-                'Satellite Camera View',
-                'Did you know you can change the camera to show what a satellite sees? You have to ' +
-                    'have a satellite currently selected to use it.',
-                $('#menu-satview'),
-                'bottom'
-            );
-        } else if (adviceCount.newLaunch < 1) {
-            // Only Do this Twice
-            adviceCount.newLaunch += 1;
-
-            adviceManager.showAdvice(
-                'Create Launch Nominal',
-                'Trying to figure out when a new launch will be in your view? After selecting an ' +
-                    'object with a similar orbit, use the launch nominal creator menu to position the ' +
-                    'satellite over the launch site at a time of 0000z. Now you can see details using ' +
-                    'relative time.',
-                $('#menu-newLaunch'),
-                'top-right'
-            );
-        } else if (adviceCount.breakup < 1) {
-            // Only Do this Twice
-            adviceCount.breakup += 1;
-
-            adviceManager.showAdvice(
-                'Create a Breakup',
-                'Curious what this satellite would look like in a 100 pieces? Create a breakup ' +
-                    'using the breakup menu below! This is also helpful for understanding what a large ' +
-                    'cubesat launch looks like over time.',
-                $('#menu-breakup'),
-                'right'
-            );
-        } else if (adviceCount.editSat < 1) {
-            // Only Do this Twice
-            adviceCount.editSat += 1;
-
-            adviceManager.showAdvice(
-                'Edit Satellite',
-                'Trying to understand how orbital parameters work? Have you tried editing ' +
-                    'a satellite to see what the impact is of changing those parameters?',
-                $('#menu-editSat'),
-                'bottom-right'
-            );
-        } else if (adviceCount.satelliteView < 3) {
-            adviceCount.satelliteView += 1;
-
-            adviceManager.showAdvice(
-                'Satellite Camera View',
-                'Did you know you can change the camera to show what a satellite sees? You have to ' +
-                    'have a satellite currently selected to use it.',
-                $('#menu-satview'),
-                'bottom'
-            );
-        } else if (adviceCount.newLaunch < 3) {
-            // Only Do this Twice
-            adviceCount.newLaunch += 1;
-
-            adviceManager.showAdvice(
-                'Create Launch Nominal',
-                'Trying to figure out when a new launch will be in your view? After selecting an ' +
-                    'object with a similar orbit, use the launch nominal creator menu to position the ' +
-                    'satellite over the launch site at a time of 0000z. Now you can see details using ' +
-                    'relative time.',
-                $('#menu-newLaunch'),
-                'top-right'
-            );
-        } else if (adviceCount.breakup < 3) {
-            // Only Do this Twice
-            adviceCount.breakup += 1;
-
-            adviceManager.showAdvice(
-                'Create a Breakup',
-                'Curious what this satellite would look like in a 100 pieces? Create a breakup ' +
-                    'using the breakup menu below! This is also helpful for understanding what a large ' +
-                    'cubesat launch looks like over time.',
-                $('#menu-breakup'),
-                'right'
-            );
-        } else if (adviceCount.editSat < 3) {
-            // Only Do this Twice
-            adviceCount.editSat += 1;
-
-            adviceManager.showAdvice(
-                'Edit Satellite',
-                'Trying to understand how orbital parameters work? Have you tried editing ' +
-                    'a satellite to see what the impact is of changing those parameters?',
-                $('#menu-editSat'),
-                'bottom-right'
-            );
-        }
-    };
-
-    adviceList.colorScheme = function () {
-        // Only Do this Twice
-        if (adviceCount.colorScheme >= 3) return;
-        adviceCount.colorScheme += 1;
-
-        adviceManager.showAdvice(
-            'Color Schemes',
-            'Sometimes it is easier to visualize data by changing the color scheme. ' +
-                'You can select from a collection of premade color schemes!',
-            $('#menu-color-scheme'),
-            'bottom'
-        );
-    };
-
-    adviceList.countries = function () {
-        // Only Do this Twice
-        if (adviceCount.countries >= 3) return;
-        adviceCount.countries += 1;
-
-        adviceManager.showAdvice(
-            'Countries Menu',
-            'Did you know that most orbital objects were launched by three countries! ' +
-                'Check out the countries menu to view all the satellites launched by a coutnry.',
-            $('#menu-countries'),
-            'bottom'
-        );
-    };
-
-    adviceList.socrates = function () {
-        // Only Do this Twice
-        if (adviceCount.socrates >= 3) return;
-        adviceCount.socrates += 1;
-
-        adviceManager.showAdvice(
-            'SOCRATES Near Conjunction List',
-            'Did you know that objects frequently come close to colliding? Using data from ' +
-                'Center for Space Standars and Innovation you can find upcomming possible collisions.',
-            $('#menu-satellite-collision'),
-            'bottom'
-        );
-    };
-
-    adviceList.cspocSensors = function () {
-        // Only Do this Twice
-        if (adviceCount.cspocSensors >= 3) return;
-        adviceCount.cspocSensors += 1;
-
-        adviceManager.showAdvice(
-            'Combined Space Operations Center Sensors',
-            'Known by many names (USSPACECOM, 1 SPCS, JSpOC, JSpOC/SSA), the CSpOC coordinates ' +
-                'space assets from many countries including United States, United Kingdom, Canada, and Australia.',
-            null,
-            'right'
-        );
-    };
-
-    adviceList.mwSensors = function () {
-        // Only Do this Twice
-        if (adviceCount.mwSensors >= 3) return;
-        adviceCount.mwSensors += 1;
-
-        adviceManager.showAdvice(
-            'USSTRATCOM Missile Warning Sensors',
-            'These sensors primary function is to scan the horizon for potential ICBM launches. ' +
-                'Their data is relayed to the Missile Warning Center in Cheyene Mountain, CO.',
-            null,
-            'right'
-        );
-    };
-
-    adviceList.customSensors = function () {
-        // Only Do this Twice
-        if (adviceCount.customSensors >= 3) return;
-        adviceCount.customSensors += 1;
-
-        adviceManager.showAdvice(
-            'Custom Sensor',
-            'Trying to visualize a new sensor or what a current sensor would look like with a ' +
-                'different configuration? Try making your own using the custom sensor menu!',
-            $('#menu-customSensor'),
-            'bottom-left'
-        );
-    };
-
-    adviceList.planetariumDisabled = function () {
-        // Only Do this Twice
-        if (adviceCount.planetariumDisabled >= 3) return;
-        adviceCount.planetariumDisabled += 1;
-
-        adviceManager.showAdvice(
-            'Planetarium View',
-            'Using Planetarium View requres a sensor to be selected first. Try selecting a ' +
-                'sensor using the Sensor List to find one!',
-            $('#menu-sensor-list'),
-            'bottom-right'
-        );
-    };
-
-    adviceList.satViewDisabled = function () {
-        // Only Do this Twice
-        if (adviceCount.satViewDisabled >= 3) return;
-        adviceCount.satViewDisabled += 1;
-
-        adviceManager.showAdvice(
-            'Satellite View',
-            'Using Satellite View requres a satellite to be selected first. Click on any ' +
-                'satellite on the screen and then try using this view again!',
-            null,
-            'bottom-right'
-        );
-    };
-
-    adviceList.mapDisabled = function () {
-        // Only Do this Twice
-        if (adviceCount.mapDisabled >= 3) return;
-        adviceCount.mapDisabled += 1;
-
-        adviceManager.showAdvice(
-            'Stereographic Map',
-            'Using the Stereographic Map requres a satellite to be selected first. Click on any ' +
-                'satellite on the screen and then try loading the map again!',
-            null,
-            'bottom-right'
-        );
-    };
-
-    adviceList.lookanglesDisabled = function () {
-        // Only Do this Twice
-        if (adviceCount.lookanglesDisabled >= 3) return;
-        adviceCount.lookanglesDisabled += 1;
-
-        adviceManager.showAdvice(
-            'Look Angles',
-            'Calculatiung Look Angles requres a satellite and a sensor to be selected first.' +
-                'Pick a sensor, then click any satellite on the screen, and then try calculating Look Angles again!',
-            null,
-            'bottom-left'
-        );
-    };
-
-    adviceList.ssnLookanglesDisabled = function () {
-        // Only Do this Twice
-        if (adviceCount.ssnLookanglesDisabled >= 3) return;
-        adviceCount.ssnLookanglesDisabled += 1;
-
-        adviceManager.showAdvice(
-            'SSN Lookangles',
-            'Calculatiung Look Angles for the whole SSN requres a satellite to be selected first. ' +
-                'Click any satellite on the screen, and then try calculating Look Angles for the SSN again!',
-            null,
-            'bottom-left'
-        );
-    };
-
-    adviceList.survFenceDisabled = function () {
-        // Only Do this Twice
-        if (adviceCount.survFenceDisabled >= 3) return;
-        adviceCount.survFenceDisabled += 1;
-
-        adviceManager.showAdvice(
-            'Show/Hide Surveillance Fence',
-            'Displaying the Surveillance Fence requres a sensor to be selected first. ' +
-                'Try picking a sensor from the Sensor List and then try again!',
-            $('#menu-sensor-list'),
-            'bottom-left'
-        );
-    };
-
-    adviceList.bubbleDisabled = function () {
-        // Only Do this Twice
-        if (adviceCount.bubbleDisabled >= 3) return;
-        adviceCount.bubbleDisabled += 1;
-
-        adviceManager.showAdvice(
-            'Show/Hide Field Of View Bubble',
-            'Displaying the FOV Bubble requres a sensor to be selected first. ' +
-                'Try picking a sensor from the Sensor List and then try again!',
-            $('#menu-sensor-list'),
-            'bottom-left'
-        );
-    };
-
-    adviceList.sensorInfoDisabled = function () {
-        // Only Do this Twice
-        if (adviceCount.sensorInfoDisabled >= 3) return;
-        adviceCount.sensorInfoDisabled += 1;
-
-        adviceManager.showAdvice(
-            'Sensor Information',
-            'Displaying Sensor Information requres a sensor to be selected first. ' +
-                'Try picking a sensor from the Sensor List and then try again!',
-            $('#menu-sensor-list'),
-            'bottom-left'
-        );
-    };
-
-    adviceList.editSatDisabled = function () {
-        // Only Do this Twice
-        if (adviceCount.editSatDisabled >= 3) return;
-        adviceCount.editSatDisabled += 1;
-
-        adviceManager.showAdvice(
-            'Edit Satellite',
-            'Editing a Satellite requres a satellite to be selected first. ' +
-                'Try picking any satellite from the screen and then try again!',
-            null,
-            'bottom-right'
-        );
-    };
-
-    adviceList.newLaunchDisabled = function () {
-        // Only Do this Twice
-        if (adviceCount.newLaunchDisabled >= 3) return;
-        adviceCount.newLaunchDisabled += 1;
-
-        adviceManager.showAdvice(
-            'Create Launch Nominal',
-            'Creating a Launch Nominal requres a satellite to be selected first. ' +
-                'Pick a satellite whose orbit is close to your upcomming launch!',
-            null,
-            'bottom-right'
-        );
-    };
-
-    adviceList.breakupDisabled = function () {
-        // Only Do this Twice
-        if (adviceCount.breakupDisabled >= 3) return;
-        adviceCount.breakupDisabled += 1;
-
-        adviceManager.showAdvice(
-            'Create Breakup',
-            'Creating a Breakup requres a satellite to be selected first. ' +
-                'Pick any satellite from the screen and then try again!',
-            null,
-            'bottom-right'
-        );
-    };
-
-    adviceList.satFOVDisabled = function () {
-        // Only Do this Twice
-        if (adviceCount.satFOVDisabled >= 3) return;
-        adviceCount.satFOVDisabled += 1;
-
-        adviceManager.showAdvice(
-            'Satellite Field of View',
-            "Viewing a satellite's field of view requires a satellite to be selected first. " +
-                'Pick any satellite from the screen and then try again!',
-            null,
-            'bottom'
-        );
-    };
-
-    adviceList.sensor = function () {
-        // Only Do this Twice
-        if (adviceCount.sensorFOV < 1) {
-            adviceCount.sensorFOV += 1;
-            adviceManager.showAdvice(
-                'Field Of View Bubbles',
-                'Are you having trouble understanding what a sensor can see? Enable the Field of View ' +
-                    'Bubble to make it easier to visualize!',
-                $('#menu-fov-bubble'),
-                'bottom-left'
-            );
-        } else if (adviceCount.sensorSurv < 1) {
-            adviceCount.sensorSurv += 1;
-            adviceManager.showAdvice(
-                'Surveillance Fence',
-                "Most ground-based sensors don't actively look at their entire field of view! They " +
-                    'usually scan the horizon. You can see the difference by showing their surveillance fence.',
-                $('#menu-surveillance'),
-                'bottom-left'
-            );
-        } else if (adviceCount.sensorFOV < 3) {
-            adviceCount.sensorFOV += 1;
-            adviceManager.showAdvice(
-                'Field Of View Bubbles',
-                'Are you having trouble understanding what a sensor can see? Enable the Field of View ' +
-                    'Bubble to make it easier to visualize!',
-                $('#menu-fov-bubble'),
-                'bottom-left'
-            );
-        } else if (adviceCount.sensorSurv < 3) {
-            adviceCount.sensorSurv += 1;
-            adviceManager.showAdvice(
-                'Surveillance Fence',
-                "Most ground-based sensors don't actively look at their entire field of view! They " +
-                    'usually scan the horizon. You can see the difference by showing their surveillance fence.',
-                $('#menu-surveillance'),
-                'bottom-left'
-            );
-        }
-    };
-
-    tutIconDOM.on('click', function (e) {
-        if (isAdviceEnabled) {
-            adviceManager.off();
-        } else {
-            adviceManager.on();
-        }
-    });
-
-    adviceManager.isEnabled = function () {
-        return isAdviceEnabled;
-    };
-    adviceManager.on = function () {
-        if (!settingsManager.offline) {
-            localStorage.setItem('isAdviceEnabled', true);
-        }
-        isAdviceEnabled = true;
-        tutIconDOM.addClass('bmenu-item-selected');
-    };
-    adviceManager.off = function () {
-        if (!settingsManager.offline) {
-            localStorage.setItem('isAdviceEnabled', false);
-        }
-        isAdviceEnabled = false;
-        helpDOM.hide();
-        tutIconDOM.removeClass('bmenu-item-selected');
-    };
-    adviceManager.clearAdvice = function () {
-        helpHeaderDOM.removeClass('help-header-sel');
-        helpHeaderDOM.off();
-        if (typeof curFocusDOM != 'undefined' && curFocusDOM != null) {
-            curFocusDOM.removeClass('bmenu-item-help');
-            if (!curFocusDOM.is(tutIconDOM)) {
-                curFocusDOM.off();
-            }
-        }
-    };
-    adviceManager.showAdvice = function (header, text, focusDOM, setLocation) {
-        if (!isAdviceEnabled) return;
-        if (typeof setLocation == 'undefined') setLocation = 'bottom-left';
-        adviceManager.clearAdvice();
-        curFocusDOM = focusDOM;
-
-        switch (setLocation) {
-            case 'top-left':
-                helpDOM.css({
-                    left: '1%',
-                    right: 'auto',
-                    top: '1%',
-                    bottom: 'auto',
-                });
-                break;
-            case 'left':
-                helpDOM.css({
-                    left: '1%',
-                    right: 'auto',
-                    top: '40%',
-                    bottom: 'auto',
-                });
-                break;
-            case 'bottom-left':
-                helpDOM.css({
-                    left: '1%',
-                    right: 'auto',
-                    top: 'auto',
-                    bottom: '120px',
-                });
-                break;
-            case 'bottom':
-                var leftValue = window.innerWidth / 2 - 175 + 'px';
-                helpDOM.css({
-                    left: leftValue,
-                    right: 'auto',
-                    top: 'auto',
-                    bottom: '120px',
-                });
-                break;
-            case 'top-right':
-                helpDOM.css({
-                    left: 'auto',
-                    right: '1%',
-                    top: '1%',
-                    bottom: 'auto',
-                });
-                break;
-            case 'right':
-                helpDOM.css({
-                    left: 'auto',
-                    right: '1%',
-                    top: '40%',
-                    bottom: 'auto',
-                });
-                break;
-            case 'bottom-right':
-                helpDOM.css({
-                    left: 'auto',
-                    right: '1%',
-                    top: 'auto',
-                    bottom: '120px',
-                });
-                break;
-        }
-
-        helpDOM.show();
-        helpHeaderDOM.text(header);
-        helpTextDOM.text(text);
-        if (typeof focusDOM != 'undefined' && focusDOM != null) {
-            focusDOM.effect('shake', { distance: 10 });
-            focusDOM.addClass('bmenu-item-help');
-            helpHeaderDOM.addClass('help-header-sel');
-
-            helpHeaderDOM.on('click', function (e) {
-                focusDOM.effect('shake', { distance: 10 });
-                focusDOM.addClass('bmenu-item-help');
-            });
-            focusDOM.on('mouseover', function (e) {
-                focusDOM.removeClass('bmenu-item-help');
-            });
-
-            focusDOM.on('click', function (e) {
-                focusDOM.removeClass('bmenu-item-help');
-                helpDOM.hide();
-            });
-
-            helpCloseDOM.on('click', function (e) {
-                helpHeaderDOM.removeClass('help-header-sel');
-                focusDOM.removeClass('bmenu-item-help');
-                helpHeaderDOM.off();
-                if (!focusDOM.is(tutIconDOM)) {
-                    focusDOM.off();
-                }
-                helpDOM.hide();
-            });
-        } else {
-            helpCloseDOM.on('click', function (e) {
-                helpDOM.hide();
-            });
-        }
-    };
-
-    window.adviceManager = adviceManager;
-    window.adviceList = adviceList;
-})();+        helpDOM.hide()
+      })
+    } else {
+      helpCloseDOM.on('click', function (e) {
+        helpDOM.hide()
+      })
+    }
+  }
+
+  window.adviceManager = adviceManager
+  window.adviceList = adviceList
+})()
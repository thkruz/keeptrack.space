--- conflicted
+++ resolved
@@ -19,13 +19,8 @@
   let settingsManager = {}
 
   //  Version Control
-<<<<<<< HEAD
-  settingsManager.versionNumber = '1.19.9'
-  settingsManager.versionDate = 'August 24, 2020'
-=======
-  settingsManager.versionNumber = '1.19.11';
-  settingsManager.versionDate = 'August 31, 2020';
->>>>>>> c5770b81
+  settingsManager.versionNumber = '1.19.12';
+  settingsManager.versionDate = 'September 2, 2020';
 
   // Install Folder Settings
   {
@@ -89,14 +84,10 @@
   // Maximum orbits allowed on smaller screens
   settingsManager.maxOrbitsDisplayedMobile = 1500
   // Canvas will autoresize on screen resize to width/height of window
-<<<<<<< HEAD
-  settingsManager.isAutoResizeCanvas = true
-=======
   settingsManager.isAutoResizeCanvas = true;
   // Changing the zoom with the mouse wheel will stop the camera from following
   // the satellite.
   settingsManager.isZoomStopsSnappedOnSat = false;
->>>>>>> c5770b81
 
   settingsManager.fieldOfViewMin = 0.04 // 4 Degrees (I think)
   settingsManager.fieldOfViewMax = 1.2 // 120 Degrees (I think)
@@ -117,13 +108,8 @@
   settingsManager.desktopMinimumWidth = 1300
   settingsManager.isMobileModeEnabled = false
   if (window.innerWidth <= settingsManager.desktopMinimumWidth) {
-<<<<<<< HEAD
-    settingsManager.isMobileModeEnabled = true
-    settingsManager.camDistBuffer = 3500
-=======
     settingsManager.isMobileModeEnabled = true;
     settingsManager.camDistBuffer = 100;
->>>>>>> c5770b81
   }
 
   // //////////////////////////////////////////////////////////////////////////
@@ -315,20 +301,8 @@
   settingsManager.cameraMovementSpeed = 0.003
   settingsManager.cameraMovementSpeedMin = 0.005
 
-<<<<<<< HEAD
   settingsManager.offsetCameraModeX = 15000
   settingsManager.offsetCameraModeZ = -6000
-=======
-  settingsManager.offsetCameraModeX = 15000;
-  settingsManager.offsetCameraModeZ = -6000;
-
-  settingsManager.fpsForwardSpeed = 3;
-  settingsManager.fpsSideSpeed = 3;
-  settingsManager.fpsVertSpeed = 3;
-  settingsManager.fpsPitchRate = 0.02;
-  settingsManager.fpsYawRate = 0.02;
-  settingsManager.fpsRotateRate = 0.02;
->>>>>>> c5770b81
 
   settingsManager.fpsForwardSpeed = 3
   settingsManager.fpsSideSpeed = 3
@@ -396,34 +370,6 @@
     $('.search-hilight').css('color', 'DarkRed')
   }
   settingsManager.themes.blueTheme = function (isForce) {
-<<<<<<< HEAD
-    if (settingsManager.retro) return
-    if (settingsManager.themes.currentTheme === 'Blue' && !isForce) return
-    document.getElementById('nav-wrapper').classList.remove('red')
-    document.getElementById('nav-footer').classList.remove('red')
-    document.getElementById('nav-footer').classList.remove('darken-3')
-    document.getElementById('nav-wrapper').classList.add('light-blue')
-    $('#nav-footer').css('background-color', '#172635')
-    $('#bottom-menu').css('background', 'rgb(0,105,165)')
-    $('.bmenu-item').css('border-right-color', 'steelblue')
-    $('.badge').css('color', '#4dacff !important')
-    $('#menu-info-overlay ').css('border-left-color', 'steelblue')
-    $('.side-menu').css('background', '#1f3347')
-    $('.side-menu').css('border-color', '#172635')
-    // $('#search-results').css('cssText', 'background: #1f3347 !important');
-    // $('#search-results:hover').css('background', '#172635');
-    // $('#search-results').css('border-color', '#172635');
-    $('#legend-hover-menu').css('background', '#1f3347')
-    $('#legend-hover-menu').css('border-color', '#172635')
-    $('#colorbox').css('border', '10px solid #172635')
-    $('#sat-infobox').css('background', '#1f3347')
-    $('#sat-infobox').css('border-color', '#172635')
-    $('#nav-footer-toggle').css('background', '#172635')
-    $('.search-hilight').css('color', '#4dacff')
-    $('.btn-ui').css('background-color', '#005a8f')
-    settingsManager.themes.currentTheme = 'Blue'
-  }
-=======
     if (settingsManager.retro) return;
     if (settingsManager.themes.currentTheme === 'Blue' && !isForce) return;
     document.getElementById('nav-wrapper').classList.remove('red');
@@ -450,7 +396,6 @@
     $('.btn-ui').css('background-color', '#005a8f');
     settingsManager.themes.currentTheme = 'Blue';
   };
->>>>>>> c5770b81
 
   // //////////////////////////////////////////////////////////////////////////
   // Advanced Settings Below This Point
@@ -460,15 +405,9 @@
   // Frames Per Second Limiter
   settingsManager.minimumDrawDt = 0.0 // 20 FPS // 60 FPS = 0.01667;
 
-<<<<<<< HEAD
-  settingsManager.camDistBuffer = 2000
-  settingsManager.zNear = 20.0
-  settingsManager.zFar = 500000.0
-=======
   settingsManager.camDistBuffer = 75;
   settingsManager.zNear = 1.0;
   settingsManager.zFar = 500000.0;
->>>>>>> c5770b81
 
   // //////////////////////////////////////////////////////////////////////////
   // Defaults that should never be changed

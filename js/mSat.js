importScripts('lib/satellite-1.3.min.js');

// Constants
var TAU = 2 * Math.PI;
var DEG2RAD = TAU / 360;
var RAD2DEG = 360 / TAU;
var MINUTES_PER_DAY = 1440;
var MILLISECONDS_PER_DAY = 1.15741e-8;
var RADIUS_OF_EARTH = 6371; // Radius of Earth in kilometers

/** TIME VARIABLES */
var propOffset = 0; // offset letting us propagate in the future (or past)
var propRealTime = Date.now(); // lets us run time faster (or slower) than normal

var satCache = [];

onmessage = function (msg) {
<<<<<<< HEAD
    msg = msg.data;
=======
  msg = msg.data

  if (msg.propOffset) {
    propOffset = msg.propOffset
  }

  if (msg.type === 'init') {
    var satData = JSON.parse(msg.data)
    var sLen = satData.length - 1
    var i = -1
    while (i < sLen) {
      i++
      if (satData[i].static || satData[i].missile) {
        satCache[i] = satData[i]
      } else {
        satCache[i] = satellite.twoline2satrec(satData[i].TLE1, satData[i].TLE2)
        satCache[i].SCC_NUM = pad0(satData[i].TLE1.substr(2, 5).trim(), 5)
        satCache[i].meanMotion = (satCache[i].no * 60 * 24) / (2 * Math.PI) // convert rads/minute to rev/day
        satCache[i].semiMajorAxis = Math.pow(
          8681663.653 / satCache[i].meanMotion,
          2 / 3,
        )
        satCache[i].perigee =
          satCache[i].semiMajorAxis * (1 - satCache[i].ecco) - RADIUS_OF_EARTH
      }
    }
  }
  if (msg.type === 'calcTIC') {
    var calcTICArray = []
    var sensor = msg.sensor

    // If length and interval not set try to use defaults
    if (typeof searchLength == 'undefined') searchLength = 1 // 1 Day Search
    if (typeof interval == 'undefined') interval = 3 // 20 Second Interval

    for (var s = msg.startNum; s < msg.endNum; s++) {
      // satSet.getSatData().length
      satrec = satCache[s]
      if (typeof satrec == 'undefined') continue
      if (satrec.static || satrec.missile) {
        continue
      }

      if (sensor.obsmaxrange < satrec.perigee) continue

      console.debug('Thread ' + msg.thread + ': ' + satrec.SCC_NUM)
      var orbitalPeriod = satrec.period

      var propTempOffset = 0
      for (let i = 0; i < searchLength * 24 * 60 * 60; i += interval) {
        // 5second Looks
        propTempOffset = i * 1000 + propOffset // Offset in seconds (msec * 1000)
        var now = propTimeCheck(propTempOffset, Date.now())
        var j = jday(
          now.getUTCFullYear(),
          now.getUTCMonth() + 1, // NOTE:, this function requires months in range 1-12.
          now.getUTCDate(),
          now.getUTCHours(),
          now.getUTCMinutes(),
          now.getUTCSeconds(),
        ) // Converts time to jday (TLEs use epoch year/day)
        j += now.getUTCMilliseconds() * MILLISECONDS_PER_DAY
        var gmst = satellite.gstime(j)

        var m = (j - satrec.jdsatepoch) * MINUTES_PER_DAY
        var positionEci = satellite.sgp4(satrec, m)
        var positionEcf, lookAngles, azimuth, elevation, range

        try {
          positionEcf = satellite.eciToEcf(positionEci.position, gmst) // positionEci.position is called positionEci originally
          lookAngles = satellite.ecfToLookAngles(sensor.observerGd, positionEcf)
          azimuth = lookAngles.azimuth * RAD2DEG
          elevation = lookAngles.elevation * RAD2DEG
          range = lookAngles.rangeSat
        } catch (e) {
          break
        }
>>>>>>> 10f95bbd

    if (msg.propOffset) {
        propOffset = msg.propOffset;
    }

    if (msg.type === 'init') {
        var satData = JSON.parse(msg.data);
        var sLen = satData.length - 1;
        var i = -1;
        while (i < sLen) {
            i++;
            if (satData[i].static || satData[i].missile) {
                satCache[i] = satData[i];
            } else {
                satCache[i] = satellite.twoline2satrec(
                    satData[i].TLE1,
                    satData[i].TLE2
                );
                satCache[i].SCC_NUM = pad0(
                    satData[i].TLE1.substr(2, 5).trim(),
                    5
                );
                satCache[i].meanMotion =
                    (satCache[i].no * 60 * 24) / (2 * Math.PI); // convert rads/minute to rev/day
                satCache[i].semiMajorAxis = Math.pow(
                    8681663.653 / satCache[i].meanMotion,
                    2 / 3
                );
                satCache[i].perigee =
                    satCache[i].semiMajorAxis * (1 - satCache[i].ecco) -
                    RADIUS_OF_EARTH;
            }
<<<<<<< HEAD
        }
    }
    if (msg.type === 'calcTIC') {
        var calcTICArray = [];
        var sensor = msg.sensor;

        // If length and interval not set try to use defaults
        if (typeof searchLength == 'undefined') searchLength = 1; // 1 Day Search
        if (typeof interval == 'undefined') interval = 3; // 20 Second Interval

        for (var s = msg.startNum; s < msg.endNum; s++) {
            // satSet.getSatData().length
            satrec = satCache[s];
            if (typeof satrec == 'undefined') continue;
            if (satrec.static || satrec.missile) {
                continue;
=======
          }
        } else {
          if (
            (azimuth >= sensor.obsminaz &&
              azimuth <= sensor.obsmaxaz &&
              elevation >= sensor.obsminel &&
              elevation <= sensor.obsmaxel &&
              range <= sensor.obsmaxrange &&
              range >= sensor.obsminrange) ||
            (azimuth >= sensor.obsminaz2 &&
              azimuth <= sensor.obsmaxaz2 &&
              elevation >= sensor.obsminel2 &&
              elevation <= sensor.obsmaxel2 &&
              range <= sensor.obsmaxrange2 &&
              range >= sensor.obsminrange2)
          ) {
            // Previous Pass to Calculate first line of coverage
            let now1 = propTimeCheck(
              propTempOffset - interval * 1000,
              Date.now(),
            )
            let j1 = jday(
              now1.getUTCFullYear(),
              now1.getUTCMonth() + 1, // NOTE:, this function requires months in range 1-12.
              now1.getUTCDate(),
              now1.getUTCHours(),
              now1.getUTCMinutes(),
              now1.getUTCSeconds(),
            ) // Converts time to jday (TLEs use epoch year/day)
            j1 += now1.getUTCMilliseconds() * MILLISECONDS_PER_DAY
            let gmst1 = satellite.gstime(j1)

            let m1 = (j1 - satrec.jdsatepoch) * MINUTES_PER_DAY
            let positionEci1 = satellite.sgp4(satrec, m1)
            let positionEcf1, lookAngles1, azimuth1, elevation1, range1

            try {
              positionEcf1 = satellite.eciToEcf(positionEci1.position, gmst1) // positionEci.position is called positionEci originally
              lookAngles1 = satellite.ecfToLookAngles(
                sensor.observerGd,
                positionEcf1,
              )
              azimuth1 = lookAngles1.azimuth * RAD2DEG
              elevation1 = lookAngles1.elevation * RAD2DEG
              range1 = lookAngles1.rangeSat
            } catch (e) {
              break
>>>>>>> 10f95bbd
            }

            if (sensor.obsmaxrange < satrec.perigee) continue;

            console.debug('Thread ' + msg.thread + ': ' + satrec.SCC_NUM);
            var orbitalPeriod = satrec.period;

            var propTempOffset = 0;
            for (var i = 0; i < searchLength * 24 * 60 * 60; i += interval) {
                // 5second Looks
                propTempOffset = i * 1000 + propOffset; // Offset in seconds (msec * 1000)
                var now = propTimeCheck(propTempOffset, Date.now());
                var j = jday(
                    now.getUTCFullYear(),
                    now.getUTCMonth() + 1, // NOTE:, this function requires months in range 1-12.
                    now.getUTCDate(),
                    now.getUTCHours(),
                    now.getUTCMinutes(),
                    now.getUTCSeconds()
                ); // Converts time to jday (TLEs use epoch year/day)
                j += now.getUTCMilliseconds() * MILLISECONDS_PER_DAY;
                var gmst = satellite.gstime(j);

                var m = (j - satrec.jdsatepoch) * MINUTES_PER_DAY;
                var positionEci = satellite.sgp4(satrec, m);
                var positionEcf, lookAngles, azimuth, elevation, range;

                try {
                    positionEcf = satellite.eciToEcf(
                        positionEci.position,
                        gmst
                    ); // positionEci.position is called positionEci originally
                    lookAngles = satellite.ecfToLookAngles(
                        sensor.observerGd,
                        positionEcf
                    );
                    azimuth = lookAngles.azimuth * RAD2DEG;
                    elevation = lookAngles.elevation * RAD2DEG;
                    range = lookAngles.rangeSat;
                } catch (e) {
                    break;
                }

                if (range >= sensor.obsmaxrange * 1.75) interval = 240;
                if (range >= sensor.obsmaxrange * 1.3) interval = 80;
                if (range < sensor.obsmaxrange * 1.3) interval = 20;
                if (range < sensor.obsmaxrange) interval = 1;
                if (elevation <= -30) interval = 120;
                if (elevation > 6 || elevation <= -15) interval = 30;
                if (elevation <= 6 && elevation > -15) interval = 1;
                if (sensor.obsminaz > sensor.obsmaxaz) {
                    if (
                        ((azimuth >= sensor.obsminaz ||
                            azimuth <= sensor.obsmaxaz) &&
                            elevation >= sensor.obsminel &&
                            elevation <= sensor.obsmaxel &&
                            range <= sensor.obsmaxrange &&
                            range >= sensor.obsminrange) ||
                        ((azimuth >= sensor.obsminaz2 ||
                            azimuth <= sensor.obsmaxaz2) &&
                            elevation >= sensor.obsminel2 &&
                            elevation <= sensor.obsmaxel2 &&
                            range <= sensor.obsmaxrange2 &&
                            range >= sensor.obsminrange2)
                    ) {
                        // Previous Pass to Calculate first line of coverage
                        var now1 = propTimeCheck(
                            propTempOffset - interval * 1000,
                            Date.now()
                        );
                        var j1 = jday(
                            now1.getUTCFullYear(),
                            now1.getUTCMonth() + 1, // NOTE:, this function requires months in range 1-12.
                            now1.getUTCDate(),
                            now1.getUTCHours(),
                            now1.getUTCMinutes(),
                            now1.getUTCSeconds()
                        ); // Converts time to jday (TLEs use epoch year/day)
                        j1 += now1.getUTCMilliseconds() * MILLISECONDS_PER_DAY;
                        var gmst1 = satellite.gstime(j1);

                        var m1 = (j1 - satrec.jdsatepoch) * MINUTES_PER_DAY;
                        var positionEci1 = satellite.sgp4(satrec, m1);
                        var positionEcf1,
                            lookAngles1,
                            azimuth1,
                            elevation1,
                            range1;

                        try {
                            positionEcf1 = satellite.eciToEcf(
                                positionEci1.position,
                                gmst1
                            ); // positionEci.position is called positionEci originally
                            lookAngles1 = satellite.ecfToLookAngles(
                                sensor.observerGd,
                                positionEcf1
                            );
                            azimuth1 = lookAngles1.azimuth * RAD2DEG;
                            elevation1 = lookAngles1.elevation * RAD2DEG;
                            range1 = lookAngles1.rangeSat;
                        } catch (e) {
                            break;
                        }

                        if (
                            !(
                                (azimuth1 >= sensor.obsminaz ||
                                    azimuth1 <= sensor.obsmaxaz) &&
                                elevation1 >= sensor.obsminel &&
                                elevation1 <= sensor.obsmaxel &&
                                range1 <= sensor.obsmaxrange &&
                                range1 >= sensor.obsminrange
                            ) &&
                            !(
                                (azimuth1 >= sensor.obsminaz2 ||
                                    azimuth1 <= sensor.obsmaxaz2) &&
                                elevation1 >= sensor.obsminel2 &&
                                elevation1 <= sensor.obsmaxel2 &&
                                range1 <= sensor.obsmaxrange2 &&
                                range1 >= sensor.obsminrange2
                            )
                        ) {
                            calcTICArray.push({
                                l: 0,
                                s: satrec.SCC_NUM,
                                t: dateFormat(now, 'isoDateTime', true),
                                e: elevation.toPrecision(4),
                                a: azimuth.toPrecision(5),
                                r: range.toPrecision(7),
                            });
                        } else {
                            // Next Pass to Calculate Last line of coverage
                            now1 = propTimeCheck(
                                propTempOffset + interval * 1000,
                                Date.now()
                            );
                            j1 = jday(
                                now1.getUTCFullYear(),
                                now1.getUTCMonth() + 1, // NOTE:, this function requires months in range 1-12.
                                now1.getUTCDate(),
                                now1.getUTCHours(),
                                now1.getUTCMinutes(),
                                now1.getUTCSeconds()
                            ); // Converts time to jday (TLEs use epoch year/day)
                            j1 +=
                                now1.getUTCMilliseconds() *
                                MILLISECONDS_PER_DAY;
                            gmst1 = satellite.gstime(j1);

                            m1 = (j1 - satrec.jdsatepoch) * MINUTES_PER_DAY;
                            positionEci1 = satellite.sgp4(satrec, m1);

                            try {
                                positionEcf1 = satellite.eciToEcf(
                                    positionEci1.position,
                                    gmst1
                                ); // positionEci.position is called positionEci originally
                                lookAngles1 = satellite.ecfToLookAngles(
                                    sensor.observerGd,
                                    positionEcf1
                                );
                                azimuth1 = lookAngles1.azimuth * RAD2DEG;
                                elevation1 = lookAngles1.elevation * RAD2DEG;
                                range1 = lookAngles1.rangeSat;
                            } catch (e) {
                                break;
                            }

                            if (
                                !(
                                    (azimuth1 >= sensor.obsminaz ||
                                        azimuth1 <= sensor.obsmaxaz) &&
                                    elevation1 >= sensor.obsminel &&
                                    elevation1 <= sensor.obsmaxel &&
                                    range1 <= sensor.obsmaxrange &&
                                    range1 >= sensor.obsminrange
                                ) &&
                                !(
                                    (azimuth1 >= sensor.obsminaz2 ||
                                        azimuth1 <= sensor.obsmaxaz2) &&
                                    elevation1 >= sensor.obsminel2 &&
                                    elevation1 <= sensor.obsmaxel2 &&
                                    range1 <= sensor.obsmaxrange2 &&
                                    range1 >= sensor.obsminrange2
                                )
                            ) {
                                calcTICArray.push({
                                    l: 1,
                                    s: satrec.SCC_NUM,
                                    t: dateFormat(now, 'isoDateTime', true),
                                    e: elevation.toPrecision(4),
                                    a: azimuth.toPrecision(5),
                                    r: range.toPrecision(7),
                                });
                                i = i + orbitalPeriod * 60 * 0.85; // Jump 3/4th to the next orbit
                            }
                        }
                    }
                } else {
                    if (
                        (azimuth >= sensor.obsminaz &&
                            azimuth <= sensor.obsmaxaz &&
                            elevation >= sensor.obsminel &&
                            elevation <= sensor.obsmaxel &&
                            range <= sensor.obsmaxrange &&
                            range >= sensor.obsminrange) ||
                        (azimuth >= sensor.obsminaz2 &&
                            azimuth <= sensor.obsmaxaz2 &&
                            elevation >= sensor.obsminel2 &&
                            elevation <= sensor.obsmaxel2 &&
                            range <= sensor.obsmaxrange2 &&
                            range >= sensor.obsminrange2)
                    ) {
                        // Previous Pass to Calculate first line of coverage
                        var now1 = propTimeCheck(
                            propTempOffset - interval * 1000,
                            Date.now()
                        );
                        var j1 = jday(
                            now1.getUTCFullYear(),
                            now1.getUTCMonth() + 1, // NOTE:, this function requires months in range 1-12.
                            now1.getUTCDate(),
                            now1.getUTCHours(),
                            now1.getUTCMinutes(),
                            now1.getUTCSeconds()
                        ); // Converts time to jday (TLEs use epoch year/day)
                        j1 += now1.getUTCMilliseconds() * MILLISECONDS_PER_DAY;
                        var gmst1 = satellite.gstime(j1);

                        var m1 = (j1 - satrec.jdsatepoch) * MINUTES_PER_DAY;
                        var positionEci1 = satellite.sgp4(satrec, m1);
                        var positionEcf1,
                            lookAngles1,
                            azimuth1,
                            elevation1,
                            range1;

                        try {
                            positionEcf1 = satellite.eciToEcf(
                                positionEci1.position,
                                gmst1
                            ); // positionEci.position is called positionEci originally
                            lookAngles1 = satellite.ecfToLookAngles(
                                sensor.observerGd,
                                positionEcf1
                            );
                            azimuth1 = lookAngles1.azimuth * RAD2DEG;
                            elevation1 = lookAngles1.elevation * RAD2DEG;
                            range1 = lookAngles1.rangeSat;
                        } catch (e) {
                            break;
                        }

                        if (
                            !(
                                (azimuth1 >= sensor.obsminaz ||
                                    azimuth1 <= sensor.obsmaxaz) &&
                                elevation1 >= sensor.obsminel &&
                                elevation1 <= sensor.obsmaxel &&
                                range1 <= sensor.obsmaxrange &&
                                range1 >= sensor.obsminrange
                            ) &&
                            !(
                                (azimuth1 >= sensor.obsminaz2 ||
                                    azimuth1 <= sensor.obsmaxaz2) &&
                                elevation1 >= sensor.obsminel2 &&
                                elevation1 <= sensor.obsmaxel2 &&
                                range1 <= sensor.obsmaxrange2 &&
                                range1 >= sensor.obsminrange2
                            )
                        ) {
                            calcTICArray.push({
                                l: 0,
                                s: satrec.SCC_NUM,
                                t: dateFormat(now, 'isoDateTime', true),
                                e: elevation.toPrecision(4),
                                a: azimuth.toPrecision(5),
                                r: range.toPrecision(7),
                            });
                        } else {
                            // Next Pass to Calculate Last line of coverage
                            now1 = propTimeCheck(
                                propTempOffset + interval * 1000,
                                Date.now()
                            );
                            j1 = jday(
                                now1.getUTCFullYear(),
                                now1.getUTCMonth() + 1, // NOTE:, this function requires months in range 1-12.
                                now1.getUTCDate(),
                                now1.getUTCHours(),
                                now1.getUTCMinutes(),
                                now1.getUTCSeconds()
                            ); // Converts time to jday (TLEs use epoch year/day)
                            j1 +=
                                now1.getUTCMilliseconds() *
                                MILLISECONDS_PER_DAY;
                            gmst1 = satellite.gstime(j1);

                            m1 = (j1 - satrec.jdsatepoch) * MINUTES_PER_DAY;
                            positionEci1 = satellite.sgp4(satrec, m1);

                            try {
                                positionEcf1 = satellite.eciToEcf(
                                    positionEci1.position,
                                    gmst1
                                ); // positionEci.position is called positionEci originally
                                lookAngles1 = satellite.ecfToLookAngles(
                                    sensor.observerGd,
                                    positionEcf1
                                );
                                azimuth1 = lookAngles1.azimuth * RAD2DEG;
                                elevation1 = lookAngles1.elevation * RAD2DEG;
                                range1 = lookAngles1.rangeSat;
                            } catch (e) {
                                break;
                            }

                            if (
                                !(
                                    (azimuth1 >= sensor.obsminaz ||
                                        azimuth1 <= sensor.obsmaxaz) &&
                                    elevation1 >= sensor.obsminel &&
                                    elevation1 <= sensor.obsmaxel &&
                                    range1 <= sensor.obsmaxrange &&
                                    range1 >= sensor.obsminrange
                                ) &&
                                !(
                                    (azimuth1 >= sensor.obsminaz2 ||
                                        azimuth1 <= sensor.obsmaxaz2) &&
                                    elevation1 >= sensor.obsminel2 &&
                                    elevation1 <= sensor.obsmaxel2 &&
                                    range1 <= sensor.obsmaxrange2 &&
                                    range1 >= sensor.obsminrange2
                                )
                            ) {
                                calcTICArray.push({
                                    l: 1,
                                    s: satrec.SCC_NUM,
                                    t: dateFormat(now, 'isoDateTime', true),
                                    e: elevation.toPrecision(4),
                                    a: azimuth.toPrecision(5),
                                    r: range.toPrecision(7),
                                });
                                i = i + orbitalPeriod * 60 * 0.75; // Jump 3/4th to the next orbit
                            }
                        }
                    }
                }
                // return 'No Passes in ' + satellite.lookanglesLength + ' Days';
            }
        }
        postMessage({
            calcTICArray: calcTICArray,
        });
    }
};
propTimeCheck = function (propTempOffset, propRealTime) {
    'use strict';
    var now = new Date(); // Make a time variable
    now.setTime(Number(propRealTime) + propTempOffset); // Set the time variable to the time in the future
    return now;
};
jday = function (year, mon, day, hr, minute, sec) {
    // from satellite.js
    if (!year) {
        // console.error('timeManager.jday should always have a date passed to it!');
        var now;
        now = Date.now();
        jDayStart = new Date(now.getFullYear(), 0, 0);
        jDayDiff = now - jDayStart;
        return Math.floor(jDayDiff / MILLISECONDS_PER_DAY);
    } else {
        return (
            367.0 * year -
            Math.floor(7 * (year + Math.floor((mon + 9) / 12.0)) * 0.25) +
            Math.floor((275 * mon) / 9.0) +
            day +
            1721013.5 +
            ((sec / 60.0 + minute) / 60.0 + hr) / 24.0 //  ut in days
        );
    }
};
function pad0(str, max) {
    return str.length < max ? pad0('0' + str, max) : str;
}
// Date Format
(function () {
    /* Date Format 1.2.3
     * (c) 2007-2009 Steven Levithan <stevenlevithan.com>
     * MIT license
     *
     * Includes ENHANCEMENT by Scott Trenda <scott.trenda.net>
     * and Kris Kowal <cixar.com/~kris.kowal/>
     *
     * Accepts a date, a mask, or a date and a mask.
     * Returns a formatted version of the given date.
     * The date defaults to the current date/time.
     * The mask defaults to dateFormat.masks.default.
     */
    var token = /d{1,4}|m{1,4}|yy(?:yy)?|([HhMsTt])\1?|[LloSZ]|"[^"]*"|'[^']*'/g;
    var timezone = /\b(?:[PMCEA][SDP]T|(?:Pacific|Mountain|Central|Eastern|Atlantic) (?:Standard|Daylight|Prevailing) Time|(?:GMT|UTC)(?:[-+]\d{4})?)\b/g;
    var timezoneClip = /[^-+\dA-Z]/g;
    dateFormat = function (date, mask, utc) {
        var dF = dateFormat;

        // You can't provide utc if you skip other args (use the "UTC:" mask prefix)
        if (
            arguments.length === 1 &&
            Object.prototype.toString.call(date) === '[object String]' &&
            !/\d/.test(date)
        ) {
            mask = date;
            date = undefined;
        }

        // Passing date through Date applies Date.parse, if necessary
        date = date ? new Date(date) : new Date();
        if (isNaN(date)) throw SyntaxError('invalid date');

        mask = String(dF.masks[mask] || mask || dF.masks['default']);

<<<<<<< HEAD
        // Allow setting the utc argument via the mask
        if (mask.slice(0, 4) === 'UTC:') {
            mask = mask.slice(4);
            utc = true;
        }
=======
    var _ = utc ? 'getUTC' : 'get'
    var d = date[_ + 'Date']()
    var D = date[_ + 'Day']()
    var m = date[_ + 'Month']()
    var y = date[_ + 'FullYear']()
    var H = date[_ + 'Hours']()
    var M = date[_ + 'Minutes']()
    var s = date[_ + 'Seconds']()
    var L = date[_ + 'Milliseconds']()
    var o = utc ? 0 : date.getTimezoneOffset()
    var flags = {
      d: d,
      dd: _pad(d),
      ddd: dF.i18n.dayNames[D],
      dddd: dF.i18n.dayNames[D + 7],
      m: m + 1,
      mm: _pad(m + 1),
      mmm: dF.i18n.monthNames[m],
      mmmm: dF.i18n.monthNames[m + 12],
      yy: String(y).slice(2),
      yyyy: y,
      h: H % 12 || 12,
      hh: _pad(H % 12 || 12),
      H: H,
      HH: _pad(H),
      M: M,
      MM: _pad(M),
      s: s,
      ss: _pad(s),
      l: _pad(L, 3),
      L: _pad(L > 99 ? Math.round(L / 10) : L),
      t: H < 12 ? 'a' : 'p',
      tt: H < 12 ? 'am' : 'pm',
      T: H < 12 ? 'A' : 'P',
      TT: H < 12 ? 'AM' : 'PM',
      Z: utc ?
        'UTC'
        : (String(date).match(timezone) || [''])
            .pop()
            .replace(timezoneClip, ''),
      o:
        (o > 0 ? '-' : '+') +
        _pad(Math.floor(Math.abs(o) / 60) * 100 + (Math.abs(o) % 60), 4),
      S: ['th', 'st', 'nd', 'rd'][
        d % 10 > 3 ? 0 : (((d % 100) - (d % 10) !== 10) * d) % 10
      ],
    }
>>>>>>> 10f95bbd

        var _ = utc ? 'getUTC' : 'get';
        var d = date[_ + 'Date']();
        var D = date[_ + 'Day']();
        var m = date[_ + 'Month']();
        var y = date[_ + 'FullYear']();
        var H = date[_ + 'Hours']();
        var M = date[_ + 'Minutes']();
        var s = date[_ + 'Seconds']();
        var L = date[_ + 'Milliseconds']();
        var o = utc ? 0 : date.getTimezoneOffset();
        var flags = {
            d: d,
            dd: _pad(d),
            ddd: dF.i18n.dayNames[D],
            dddd: dF.i18n.dayNames[D + 7],
            m: m + 1,
            mm: _pad(m + 1),
            mmm: dF.i18n.monthNames[m],
            mmmm: dF.i18n.monthNames[m + 12],
            yy: String(y).slice(2),
            yyyy: y,
            h: H % 12 || 12,
            hh: _pad(H % 12 || 12),
            H: H,
            HH: _pad(H),
            M: M,
            MM: _pad(M),
            s: s,
            ss: _pad(s),
            l: _pad(L, 3),
            L: _pad(L > 99 ? Math.round(L / 10) : L),
            t: H < 12 ? 'a' : 'p',
            tt: H < 12 ? 'am' : 'pm',
            T: H < 12 ? 'A' : 'P',
            TT: H < 12 ? 'AM' : 'PM',
            Z: utc
                ? 'UTC'
                : (String(date).match(timezone) || [''])
                      .pop()
                      .replace(timezoneClip, ''),
            o:
                (o > 0 ? '-' : '+') +
                _pad(
                    Math.floor(Math.abs(o) / 60) * 100 + (Math.abs(o) % 60),
                    4
                ),
            S: ['th', 'st', 'nd', 'rd'][
                d % 10 > 3 ? 0 : (((d % 100) - (d % 10) !== 10) * d) % 10
            ],
        };

        return mask.replace(token, function ($0) {
            return $0 in flags ? flags[$0] : $0.slice(1, $0.length - 1);
        });
        function _pad(val, len) {
            val = String(val);
            len = len || 2;
            while (val.length < len) val = '0' + val;
            return val;
        }
    };
    dateFormat.masks = {
        // Common Formats
        default: 'ddd mmm dd yyyy HH:MM:ss',
        shortDate: 'm/d/yy',
        mediumDate: 'mmm d, yyyy',
        longDate: 'mmmm d, yyyy',
        fullDate: 'dddd, mmmm d, yyyy',
        shortTime: 'h:MM TT',
        mediumTime: 'h:MM:ss TT',
        longTime: 'h:MM:ss TT Z',
        isoDate: 'yyyy-mm-dd',
        isoTime: 'HH:MM:ss',
        isoDateTime: "yyyy-mm-dd' 'HH:MM:ss",
        isoUtcDateTime: "UTC:yyyy-mm-dd'T'HH:MM:ss'Z'",
    };
    dateFormat.i18n = {
        // Internationalization strings
        dayNames: [
            'Sun',
            'Mon',
            'Tue',
            'Wed',
            'Thu',
            'Fri',
            'Sat',
            'Sunday',
            'Monday',
            'Tuesday',
            'Wednesday',
            'Thursday',
            'Friday',
            'Saturday',
        ],
        monthNames: [
            'Jan',
            'Feb',
            'Mar',
            'Apr',
            'May',
            'Jun',
            'Jul',
            'Aug',
            'Sep',
            'Oct',
            'Nov',
            'Dec',
            'January',
            'February',
            'March',
            'April',
            'May',
            'June',
            'July',
            'August',
            'September',
            'October',
            'November',
            'December',
        ],
    };
})();<|MERGE_RESOLUTION|>--- conflicted
+++ resolved
@@ -1,23 +1,20 @@
-importScripts('lib/satellite-1.3.min.js');
+importScripts('lib/satellite-1.3.min.js')
 
 // Constants
-var TAU = 2 * Math.PI;
-var DEG2RAD = TAU / 360;
-var RAD2DEG = 360 / TAU;
-var MINUTES_PER_DAY = 1440;
-var MILLISECONDS_PER_DAY = 1.15741e-8;
-var RADIUS_OF_EARTH = 6371; // Radius of Earth in kilometers
+var TAU = 2 * Math.PI
+var DEG2RAD = TAU / 360
+var RAD2DEG = 360 / TAU
+var MINUTES_PER_DAY = 1440
+var MILLISECONDS_PER_DAY = 1.15741e-8
+var RADIUS_OF_EARTH = 6371 // Radius of Earth in kilometers
 
 /** TIME VARIABLES */
-var propOffset = 0; // offset letting us propagate in the future (or past)
-var propRealTime = Date.now(); // lets us run time faster (or slower) than normal
-
-var satCache = [];
+var propOffset = 0 // offset letting us propagate in the future (or past)
+var propRealTime = Date.now() // lets us run time faster (or slower) than normal
+
+var satCache = []
 
 onmessage = function (msg) {
-<<<<<<< HEAD
-    msg = msg.data;
-=======
   msg = msg.data
 
   if (msg.propOffset) {
@@ -95,57 +92,144 @@
         } catch (e) {
           break
         }
->>>>>>> 10f95bbd
-
-    if (msg.propOffset) {
-        propOffset = msg.propOffset;
-    }
-
-    if (msg.type === 'init') {
-        var satData = JSON.parse(msg.data);
-        var sLen = satData.length - 1;
-        var i = -1;
-        while (i < sLen) {
-            i++;
-            if (satData[i].static || satData[i].missile) {
-                satCache[i] = satData[i];
+
+        if (range >= sensor.obsmaxrange * 1.75) interval = 240
+        if (range >= sensor.obsmaxrange * 1.3) interval = 80
+        if (range < sensor.obsmaxrange * 1.3) interval = 20
+        if (range < sensor.obsmaxrange) interval = 1
+        if (elevation <= -30) interval = 120
+        if (elevation > 6 || elevation <= -15) interval = 30
+        if (elevation <= 6 && elevation > -15) interval = 1
+        if (sensor.obsminaz > sensor.obsmaxaz) {
+          if (
+            ((azimuth >= sensor.obsminaz || azimuth <= sensor.obsmaxaz) &&
+              elevation >= sensor.obsminel &&
+              elevation <= sensor.obsmaxel &&
+              range <= sensor.obsmaxrange &&
+              range >= sensor.obsminrange) ||
+            ((azimuth >= sensor.obsminaz2 || azimuth <= sensor.obsmaxaz2) &&
+              elevation >= sensor.obsminel2 &&
+              elevation <= sensor.obsmaxel2 &&
+              range <= sensor.obsmaxrange2 &&
+              range >= sensor.obsminrange2)
+          ) {
+            // Previous Pass to Calculate first line of coverage
+            var now1 = propTimeCheck(
+              propTempOffset - interval * 1000,
+              Date.now(),
+            )
+            var j1 = jday(
+              now1.getUTCFullYear(),
+              now1.getUTCMonth() + 1, // NOTE:, this function requires months in range 1-12.
+              now1.getUTCDate(),
+              now1.getUTCHours(),
+              now1.getUTCMinutes(),
+              now1.getUTCSeconds(),
+            ) // Converts time to jday (TLEs use epoch year/day)
+            j1 += now1.getUTCMilliseconds() * MILLISECONDS_PER_DAY
+            var gmst1 = satellite.gstime(j1)
+
+            var m1 = (j1 - satrec.jdsatepoch) * MINUTES_PER_DAY
+            var positionEci1 = satellite.sgp4(satrec, m1)
+            var positionEcf1, lookAngles1, azimuth1, elevation1, range1
+
+            try {
+              positionEcf1 = satellite.eciToEcf(positionEci1.position, gmst1) // positionEci.position is called positionEci originally
+              lookAngles1 = satellite.ecfToLookAngles(
+                sensor.observerGd,
+                positionEcf1,
+              )
+              azimuth1 = lookAngles1.azimuth * RAD2DEG
+              elevation1 = lookAngles1.elevation * RAD2DEG
+              range1 = lookAngles1.rangeSat
+            } catch (e) {
+              break
+            }
+
+            if (
+              !(
+                (azimuth1 >= sensor.obsminaz || azimuth1 <= sensor.obsmaxaz) &&
+                elevation1 >= sensor.obsminel &&
+                elevation1 <= sensor.obsmaxel &&
+                range1 <= sensor.obsmaxrange &&
+                range1 >= sensor.obsminrange
+              ) &&
+              !(
+                (azimuth1 >= sensor.obsminaz2 ||
+                  azimuth1 <= sensor.obsmaxaz2) &&
+                elevation1 >= sensor.obsminel2 &&
+                elevation1 <= sensor.obsmaxel2 &&
+                range1 <= sensor.obsmaxrange2 &&
+                range1 >= sensor.obsminrange2
+              )
+            ) {
+              calcTICArray.push({
+                l: 0,
+                s: satrec.SCC_NUM,
+                t: dateFormat(now, 'isoDateTime', true),
+                e: elevation.toPrecision(4),
+                a: azimuth.toPrecision(5),
+                r: range.toPrecision(7),
+              })
             } else {
-                satCache[i] = satellite.twoline2satrec(
-                    satData[i].TLE1,
-                    satData[i].TLE2
-                );
-                satCache[i].SCC_NUM = pad0(
-                    satData[i].TLE1.substr(2, 5).trim(),
-                    5
-                );
-                satCache[i].meanMotion =
-                    (satCache[i].no * 60 * 24) / (2 * Math.PI); // convert rads/minute to rev/day
-                satCache[i].semiMajorAxis = Math.pow(
-                    8681663.653 / satCache[i].meanMotion,
-                    2 / 3
-                );
-                satCache[i].perigee =
-                    satCache[i].semiMajorAxis * (1 - satCache[i].ecco) -
-                    RADIUS_OF_EARTH;
+              // Next Pass to Calculate Last line of coverage
+              now1 = propTimeCheck(propTempOffset + interval * 1000, Date.now())
+              j1 = jday(
+                now1.getUTCFullYear(),
+                now1.getUTCMonth() + 1, // NOTE:, this function requires months in range 1-12.
+                now1.getUTCDate(),
+                now1.getUTCHours(),
+                now1.getUTCMinutes(),
+                now1.getUTCSeconds(),
+              ) // Converts time to jday (TLEs use epoch year/day)
+              j1 += now1.getUTCMilliseconds() * MILLISECONDS_PER_DAY
+              gmst1 = satellite.gstime(j1)
+
+              m1 = (j1 - satrec.jdsatepoch) * MINUTES_PER_DAY
+              positionEci1 = satellite.sgp4(satrec, m1)
+
+              try {
+                positionEcf1 = satellite.eciToEcf(positionEci1.position, gmst1) // positionEci.position is called positionEci originally
+                lookAngles1 = satellite.ecfToLookAngles(
+                  sensor.observerGd,
+                  positionEcf1,
+                )
+                azimuth1 = lookAngles1.azimuth * RAD2DEG
+                elevation1 = lookAngles1.elevation * RAD2DEG
+                range1 = lookAngles1.rangeSat
+              } catch (e) {
+                break
+              }
+
+              if (
+                !(
+                  (azimuth1 >= sensor.obsminaz ||
+                    azimuth1 <= sensor.obsmaxaz) &&
+                  elevation1 >= sensor.obsminel &&
+                  elevation1 <= sensor.obsmaxel &&
+                  range1 <= sensor.obsmaxrange &&
+                  range1 >= sensor.obsminrange
+                ) &&
+                !(
+                  (azimuth1 >= sensor.obsminaz2 ||
+                    azimuth1 <= sensor.obsmaxaz2) &&
+                  elevation1 >= sensor.obsminel2 &&
+                  elevation1 <= sensor.obsmaxel2 &&
+                  range1 <= sensor.obsmaxrange2 &&
+                  range1 >= sensor.obsminrange2
+                )
+              ) {
+                calcTICArray.push({
+                  l: 1,
+                  s: satrec.SCC_NUM,
+                  t: dateFormat(now, 'isoDateTime', true),
+                  e: elevation.toPrecision(4),
+                  a: azimuth.toPrecision(5),
+                  r: range.toPrecision(7),
+                })
+                i = i + orbitalPeriod * 60 * 0.85 // Jump 3/4th to the next orbit
+              }
             }
-<<<<<<< HEAD
-        }
-    }
-    if (msg.type === 'calcTIC') {
-        var calcTICArray = [];
-        var sensor = msg.sensor;
-
-        // If length and interval not set try to use defaults
-        if (typeof searchLength == 'undefined') searchLength = 1; // 1 Day Search
-        if (typeof interval == 'undefined') interval = 3; // 20 Second Interval
-
-        for (var s = msg.startNum; s < msg.endNum; s++) {
-            // satSet.getSatData().length
-            satrec = satCache[s];
-            if (typeof satrec == 'undefined') continue;
-            if (satrec.static || satrec.missile) {
-                continue;
-=======
           }
         } else {
           if (
@@ -193,436 +277,173 @@
               range1 = lookAngles1.rangeSat
             } catch (e) {
               break
->>>>>>> 10f95bbd
             }
 
-            if (sensor.obsmaxrange < satrec.perigee) continue;
-
-            console.debug('Thread ' + msg.thread + ': ' + satrec.SCC_NUM);
-            var orbitalPeriod = satrec.period;
-
-            var propTempOffset = 0;
-            for (var i = 0; i < searchLength * 24 * 60 * 60; i += interval) {
-                // 5second Looks
-                propTempOffset = i * 1000 + propOffset; // Offset in seconds (msec * 1000)
-                var now = propTimeCheck(propTempOffset, Date.now());
-                var j = jday(
-                    now.getUTCFullYear(),
-                    now.getUTCMonth() + 1, // NOTE:, this function requires months in range 1-12.
-                    now.getUTCDate(),
-                    now.getUTCHours(),
-                    now.getUTCMinutes(),
-                    now.getUTCSeconds()
-                ); // Converts time to jday (TLEs use epoch year/day)
-                j += now.getUTCMilliseconds() * MILLISECONDS_PER_DAY;
-                var gmst = satellite.gstime(j);
-
-                var m = (j - satrec.jdsatepoch) * MINUTES_PER_DAY;
-                var positionEci = satellite.sgp4(satrec, m);
-                var positionEcf, lookAngles, azimuth, elevation, range;
-
-                try {
-                    positionEcf = satellite.eciToEcf(
-                        positionEci.position,
-                        gmst
-                    ); // positionEci.position is called positionEci originally
-                    lookAngles = satellite.ecfToLookAngles(
-                        sensor.observerGd,
-                        positionEcf
-                    );
-                    azimuth = lookAngles.azimuth * RAD2DEG;
-                    elevation = lookAngles.elevation * RAD2DEG;
-                    range = lookAngles.rangeSat;
-                } catch (e) {
-                    break;
-                }
-
-                if (range >= sensor.obsmaxrange * 1.75) interval = 240;
-                if (range >= sensor.obsmaxrange * 1.3) interval = 80;
-                if (range < sensor.obsmaxrange * 1.3) interval = 20;
-                if (range < sensor.obsmaxrange) interval = 1;
-                if (elevation <= -30) interval = 120;
-                if (elevation > 6 || elevation <= -15) interval = 30;
-                if (elevation <= 6 && elevation > -15) interval = 1;
-                if (sensor.obsminaz > sensor.obsmaxaz) {
-                    if (
-                        ((azimuth >= sensor.obsminaz ||
-                            azimuth <= sensor.obsmaxaz) &&
-                            elevation >= sensor.obsminel &&
-                            elevation <= sensor.obsmaxel &&
-                            range <= sensor.obsmaxrange &&
-                            range >= sensor.obsminrange) ||
-                        ((azimuth >= sensor.obsminaz2 ||
-                            azimuth <= sensor.obsmaxaz2) &&
-                            elevation >= sensor.obsminel2 &&
-                            elevation <= sensor.obsmaxel2 &&
-                            range <= sensor.obsmaxrange2 &&
-                            range >= sensor.obsminrange2)
-                    ) {
-                        // Previous Pass to Calculate first line of coverage
-                        var now1 = propTimeCheck(
-                            propTempOffset - interval * 1000,
-                            Date.now()
-                        );
-                        var j1 = jday(
-                            now1.getUTCFullYear(),
-                            now1.getUTCMonth() + 1, // NOTE:, this function requires months in range 1-12.
-                            now1.getUTCDate(),
-                            now1.getUTCHours(),
-                            now1.getUTCMinutes(),
-                            now1.getUTCSeconds()
-                        ); // Converts time to jday (TLEs use epoch year/day)
-                        j1 += now1.getUTCMilliseconds() * MILLISECONDS_PER_DAY;
-                        var gmst1 = satellite.gstime(j1);
-
-                        var m1 = (j1 - satrec.jdsatepoch) * MINUTES_PER_DAY;
-                        var positionEci1 = satellite.sgp4(satrec, m1);
-                        var positionEcf1,
-                            lookAngles1,
-                            azimuth1,
-                            elevation1,
-                            range1;
-
-                        try {
-                            positionEcf1 = satellite.eciToEcf(
-                                positionEci1.position,
-                                gmst1
-                            ); // positionEci.position is called positionEci originally
-                            lookAngles1 = satellite.ecfToLookAngles(
-                                sensor.observerGd,
-                                positionEcf1
-                            );
-                            azimuth1 = lookAngles1.azimuth * RAD2DEG;
-                            elevation1 = lookAngles1.elevation * RAD2DEG;
-                            range1 = lookAngles1.rangeSat;
-                        } catch (e) {
-                            break;
-                        }
-
-                        if (
-                            !(
-                                (azimuth1 >= sensor.obsminaz ||
-                                    azimuth1 <= sensor.obsmaxaz) &&
-                                elevation1 >= sensor.obsminel &&
-                                elevation1 <= sensor.obsmaxel &&
-                                range1 <= sensor.obsmaxrange &&
-                                range1 >= sensor.obsminrange
-                            ) &&
-                            !(
-                                (azimuth1 >= sensor.obsminaz2 ||
-                                    azimuth1 <= sensor.obsmaxaz2) &&
-                                elevation1 >= sensor.obsminel2 &&
-                                elevation1 <= sensor.obsmaxel2 &&
-                                range1 <= sensor.obsmaxrange2 &&
-                                range1 >= sensor.obsminrange2
-                            )
-                        ) {
-                            calcTICArray.push({
-                                l: 0,
-                                s: satrec.SCC_NUM,
-                                t: dateFormat(now, 'isoDateTime', true),
-                                e: elevation.toPrecision(4),
-                                a: azimuth.toPrecision(5),
-                                r: range.toPrecision(7),
-                            });
-                        } else {
-                            // Next Pass to Calculate Last line of coverage
-                            now1 = propTimeCheck(
-                                propTempOffset + interval * 1000,
-                                Date.now()
-                            );
-                            j1 = jday(
-                                now1.getUTCFullYear(),
-                                now1.getUTCMonth() + 1, // NOTE:, this function requires months in range 1-12.
-                                now1.getUTCDate(),
-                                now1.getUTCHours(),
-                                now1.getUTCMinutes(),
-                                now1.getUTCSeconds()
-                            ); // Converts time to jday (TLEs use epoch year/day)
-                            j1 +=
-                                now1.getUTCMilliseconds() *
-                                MILLISECONDS_PER_DAY;
-                            gmst1 = satellite.gstime(j1);
-
-                            m1 = (j1 - satrec.jdsatepoch) * MINUTES_PER_DAY;
-                            positionEci1 = satellite.sgp4(satrec, m1);
-
-                            try {
-                                positionEcf1 = satellite.eciToEcf(
-                                    positionEci1.position,
-                                    gmst1
-                                ); // positionEci.position is called positionEci originally
-                                lookAngles1 = satellite.ecfToLookAngles(
-                                    sensor.observerGd,
-                                    positionEcf1
-                                );
-                                azimuth1 = lookAngles1.azimuth * RAD2DEG;
-                                elevation1 = lookAngles1.elevation * RAD2DEG;
-                                range1 = lookAngles1.rangeSat;
-                            } catch (e) {
-                                break;
-                            }
-
-                            if (
-                                !(
-                                    (azimuth1 >= sensor.obsminaz ||
-                                        azimuth1 <= sensor.obsmaxaz) &&
-                                    elevation1 >= sensor.obsminel &&
-                                    elevation1 <= sensor.obsmaxel &&
-                                    range1 <= sensor.obsmaxrange &&
-                                    range1 >= sensor.obsminrange
-                                ) &&
-                                !(
-                                    (azimuth1 >= sensor.obsminaz2 ||
-                                        azimuth1 <= sensor.obsmaxaz2) &&
-                                    elevation1 >= sensor.obsminel2 &&
-                                    elevation1 <= sensor.obsmaxel2 &&
-                                    range1 <= sensor.obsmaxrange2 &&
-                                    range1 >= sensor.obsminrange2
-                                )
-                            ) {
-                                calcTICArray.push({
-                                    l: 1,
-                                    s: satrec.SCC_NUM,
-                                    t: dateFormat(now, 'isoDateTime', true),
-                                    e: elevation.toPrecision(4),
-                                    a: azimuth.toPrecision(5),
-                                    r: range.toPrecision(7),
-                                });
-                                i = i + orbitalPeriod * 60 * 0.85; // Jump 3/4th to the next orbit
-                            }
-                        }
-                    }
-                } else {
-                    if (
-                        (azimuth >= sensor.obsminaz &&
-                            azimuth <= sensor.obsmaxaz &&
-                            elevation >= sensor.obsminel &&
-                            elevation <= sensor.obsmaxel &&
-                            range <= sensor.obsmaxrange &&
-                            range >= sensor.obsminrange) ||
-                        (azimuth >= sensor.obsminaz2 &&
-                            azimuth <= sensor.obsmaxaz2 &&
-                            elevation >= sensor.obsminel2 &&
-                            elevation <= sensor.obsmaxel2 &&
-                            range <= sensor.obsmaxrange2 &&
-                            range >= sensor.obsminrange2)
-                    ) {
-                        // Previous Pass to Calculate first line of coverage
-                        var now1 = propTimeCheck(
-                            propTempOffset - interval * 1000,
-                            Date.now()
-                        );
-                        var j1 = jday(
-                            now1.getUTCFullYear(),
-                            now1.getUTCMonth() + 1, // NOTE:, this function requires months in range 1-12.
-                            now1.getUTCDate(),
-                            now1.getUTCHours(),
-                            now1.getUTCMinutes(),
-                            now1.getUTCSeconds()
-                        ); // Converts time to jday (TLEs use epoch year/day)
-                        j1 += now1.getUTCMilliseconds() * MILLISECONDS_PER_DAY;
-                        var gmst1 = satellite.gstime(j1);
-
-                        var m1 = (j1 - satrec.jdsatepoch) * MINUTES_PER_DAY;
-                        var positionEci1 = satellite.sgp4(satrec, m1);
-                        var positionEcf1,
-                            lookAngles1,
-                            azimuth1,
-                            elevation1,
-                            range1;
-
-                        try {
-                            positionEcf1 = satellite.eciToEcf(
-                                positionEci1.position,
-                                gmst1
-                            ); // positionEci.position is called positionEci originally
-                            lookAngles1 = satellite.ecfToLookAngles(
-                                sensor.observerGd,
-                                positionEcf1
-                            );
-                            azimuth1 = lookAngles1.azimuth * RAD2DEG;
-                            elevation1 = lookAngles1.elevation * RAD2DEG;
-                            range1 = lookAngles1.rangeSat;
-                        } catch (e) {
-                            break;
-                        }
-
-                        if (
-                            !(
-                                (azimuth1 >= sensor.obsminaz ||
-                                    azimuth1 <= sensor.obsmaxaz) &&
-                                elevation1 >= sensor.obsminel &&
-                                elevation1 <= sensor.obsmaxel &&
-                                range1 <= sensor.obsmaxrange &&
-                                range1 >= sensor.obsminrange
-                            ) &&
-                            !(
-                                (azimuth1 >= sensor.obsminaz2 ||
-                                    azimuth1 <= sensor.obsmaxaz2) &&
-                                elevation1 >= sensor.obsminel2 &&
-                                elevation1 <= sensor.obsmaxel2 &&
-                                range1 <= sensor.obsmaxrange2 &&
-                                range1 >= sensor.obsminrange2
-                            )
-                        ) {
-                            calcTICArray.push({
-                                l: 0,
-                                s: satrec.SCC_NUM,
-                                t: dateFormat(now, 'isoDateTime', true),
-                                e: elevation.toPrecision(4),
-                                a: azimuth.toPrecision(5),
-                                r: range.toPrecision(7),
-                            });
-                        } else {
-                            // Next Pass to Calculate Last line of coverage
-                            now1 = propTimeCheck(
-                                propTempOffset + interval * 1000,
-                                Date.now()
-                            );
-                            j1 = jday(
-                                now1.getUTCFullYear(),
-                                now1.getUTCMonth() + 1, // NOTE:, this function requires months in range 1-12.
-                                now1.getUTCDate(),
-                                now1.getUTCHours(),
-                                now1.getUTCMinutes(),
-                                now1.getUTCSeconds()
-                            ); // Converts time to jday (TLEs use epoch year/day)
-                            j1 +=
-                                now1.getUTCMilliseconds() *
-                                MILLISECONDS_PER_DAY;
-                            gmst1 = satellite.gstime(j1);
-
-                            m1 = (j1 - satrec.jdsatepoch) * MINUTES_PER_DAY;
-                            positionEci1 = satellite.sgp4(satrec, m1);
-
-                            try {
-                                positionEcf1 = satellite.eciToEcf(
-                                    positionEci1.position,
-                                    gmst1
-                                ); // positionEci.position is called positionEci originally
-                                lookAngles1 = satellite.ecfToLookAngles(
-                                    sensor.observerGd,
-                                    positionEcf1
-                                );
-                                azimuth1 = lookAngles1.azimuth * RAD2DEG;
-                                elevation1 = lookAngles1.elevation * RAD2DEG;
-                                range1 = lookAngles1.rangeSat;
-                            } catch (e) {
-                                break;
-                            }
-
-                            if (
-                                !(
-                                    (azimuth1 >= sensor.obsminaz ||
-                                        azimuth1 <= sensor.obsmaxaz) &&
-                                    elevation1 >= sensor.obsminel &&
-                                    elevation1 <= sensor.obsmaxel &&
-                                    range1 <= sensor.obsmaxrange &&
-                                    range1 >= sensor.obsminrange
-                                ) &&
-                                !(
-                                    (azimuth1 >= sensor.obsminaz2 ||
-                                        azimuth1 <= sensor.obsmaxaz2) &&
-                                    elevation1 >= sensor.obsminel2 &&
-                                    elevation1 <= sensor.obsmaxel2 &&
-                                    range1 <= sensor.obsmaxrange2 &&
-                                    range1 >= sensor.obsminrange2
-                                )
-                            ) {
-                                calcTICArray.push({
-                                    l: 1,
-                                    s: satrec.SCC_NUM,
-                                    t: dateFormat(now, 'isoDateTime', true),
-                                    e: elevation.toPrecision(4),
-                                    a: azimuth.toPrecision(5),
-                                    r: range.toPrecision(7),
-                                });
-                                i = i + orbitalPeriod * 60 * 0.75; // Jump 3/4th to the next orbit
-                            }
-                        }
-                    }
-                }
-                // return 'No Passes in ' + satellite.lookanglesLength + ' Days';
+            if (
+              !(
+                (azimuth1 >= sensor.obsminaz || azimuth1 <= sensor.obsmaxaz) &&
+                elevation1 >= sensor.obsminel &&
+                elevation1 <= sensor.obsmaxel &&
+                range1 <= sensor.obsmaxrange &&
+                range1 >= sensor.obsminrange
+              ) &&
+              !(
+                (azimuth1 >= sensor.obsminaz2 ||
+                  azimuth1 <= sensor.obsmaxaz2) &&
+                elevation1 >= sensor.obsminel2 &&
+                elevation1 <= sensor.obsmaxel2 &&
+                range1 <= sensor.obsmaxrange2 &&
+                range1 >= sensor.obsminrange2
+              )
+            ) {
+              calcTICArray.push({
+                l: 0,
+                s: satrec.SCC_NUM,
+                t: dateFormat(now, 'isoDateTime', true),
+                e: elevation.toPrecision(4),
+                a: azimuth.toPrecision(5),
+                r: range.toPrecision(7),
+              })
+            } else {
+              // Next Pass to Calculate Last line of coverage
+              now1 = propTimeCheck(propTempOffset + interval * 1000, Date.now())
+              j1 = jday(
+                now1.getUTCFullYear(),
+                now1.getUTCMonth() + 1, // NOTE:, this function requires months in range 1-12.
+                now1.getUTCDate(),
+                now1.getUTCHours(),
+                now1.getUTCMinutes(),
+                now1.getUTCSeconds(),
+              ) // Converts time to jday (TLEs use epoch year/day)
+              j1 += now1.getUTCMilliseconds() * MILLISECONDS_PER_DAY
+              gmst1 = satellite.gstime(j1)
+
+              m1 = (j1 - satrec.jdsatepoch) * MINUTES_PER_DAY
+              positionEci1 = satellite.sgp4(satrec, m1)
+
+              try {
+                positionEcf1 = satellite.eciToEcf(positionEci1.position, gmst1) // positionEci.position is called positionEci originally
+                lookAngles1 = satellite.ecfToLookAngles(
+                  sensor.observerGd,
+                  positionEcf1,
+                )
+                azimuth1 = lookAngles1.azimuth * RAD2DEG
+                elevation1 = lookAngles1.elevation * RAD2DEG
+                range1 = lookAngles1.rangeSat
+              } catch (e) {
+                break
+              }
+
+              if (
+                !(
+                  (azimuth1 >= sensor.obsminaz ||
+                    azimuth1 <= sensor.obsmaxaz) &&
+                  elevation1 >= sensor.obsminel &&
+                  elevation1 <= sensor.obsmaxel &&
+                  range1 <= sensor.obsmaxrange &&
+                  range1 >= sensor.obsminrange
+                ) &&
+                !(
+                  (azimuth1 >= sensor.obsminaz2 ||
+                    azimuth1 <= sensor.obsmaxaz2) &&
+                  elevation1 >= sensor.obsminel2 &&
+                  elevation1 <= sensor.obsmaxel2 &&
+                  range1 <= sensor.obsmaxrange2 &&
+                  range1 >= sensor.obsminrange2
+                )
+              ) {
+                calcTICArray.push({
+                  l: 1,
+                  s: satrec.SCC_NUM,
+                  t: dateFormat(now, 'isoDateTime', true),
+                  e: elevation.toPrecision(4),
+                  a: azimuth.toPrecision(5),
+                  r: range.toPrecision(7),
+                })
+                i = i + orbitalPeriod * 60 * 0.75 // Jump 3/4th to the next orbit
+              }
             }
+          }
         }
-        postMessage({
-            calcTICArray: calcTICArray,
-        });
+        // return 'No Passes in ' + satellite.lookanglesLength + ' Days';
+      }
     }
-};
+    postMessage({
+      calcTICArray: calcTICArray,
+    })
+  }
+}
 propTimeCheck = function (propTempOffset, propRealTime) {
-    'use strict';
-    var now = new Date(); // Make a time variable
-    now.setTime(Number(propRealTime) + propTempOffset); // Set the time variable to the time in the future
-    return now;
-};
+  'use strict'
+  var now = new Date() // Make a time variable
+  now.setTime(Number(propRealTime) + propTempOffset) // Set the time variable to the time in the future
+  return now
+}
 jday = function (year, mon, day, hr, minute, sec) {
-    // from satellite.js
-    if (!year) {
-        // console.error('timeManager.jday should always have a date passed to it!');
-        var now;
-        now = Date.now();
-        jDayStart = new Date(now.getFullYear(), 0, 0);
-        jDayDiff = now - jDayStart;
-        return Math.floor(jDayDiff / MILLISECONDS_PER_DAY);
-    } else {
-        return (
-            367.0 * year -
-            Math.floor(7 * (year + Math.floor((mon + 9) / 12.0)) * 0.25) +
-            Math.floor((275 * mon) / 9.0) +
-            day +
-            1721013.5 +
-            ((sec / 60.0 + minute) / 60.0 + hr) / 24.0 //  ut in days
-        );
-    }
-};
+  // from satellite.js
+  if (!year) {
+    // console.error('timeManager.jday should always have a date passed to it!');
+    var now
+    now = Date.now()
+    jDayStart = new Date(now.getFullYear(), 0, 0)
+    jDayDiff = now - jDayStart
+    return Math.floor(jDayDiff / MILLISECONDS_PER_DAY)
+  } else {
+    return (
+      367.0 * year -
+      Math.floor(7 * (year + Math.floor((mon + 9) / 12.0)) * 0.25) +
+      Math.floor((275 * mon) / 9.0) +
+      day +
+      1721013.5 +
+      ((sec / 60.0 + minute) / 60.0 + hr) / 24.0 //  ut in days
+    )
+  }
+}
 function pad0(str, max) {
-    return str.length < max ? pad0('0' + str, max) : str;
+  return str.length < max ? pad0('0' + str, max) : str
 }
 // Date Format
-(function () {
-    /* Date Format 1.2.3
-     * (c) 2007-2009 Steven Levithan <stevenlevithan.com>
-     * MIT license
-     *
-     * Includes ENHANCEMENT by Scott Trenda <scott.trenda.net>
-     * and Kris Kowal <cixar.com/~kris.kowal/>
-     *
-     * Accepts a date, a mask, or a date and a mask.
-     * Returns a formatted version of the given date.
-     * The date defaults to the current date/time.
-     * The mask defaults to dateFormat.masks.default.
-     */
-    var token = /d{1,4}|m{1,4}|yy(?:yy)?|([HhMsTt])\1?|[LloSZ]|"[^"]*"|'[^']*'/g;
-    var timezone = /\b(?:[PMCEA][SDP]T|(?:Pacific|Mountain|Central|Eastern|Atlantic) (?:Standard|Daylight|Prevailing) Time|(?:GMT|UTC)(?:[-+]\d{4})?)\b/g;
-    var timezoneClip = /[^-+\dA-Z]/g;
-    dateFormat = function (date, mask, utc) {
-        var dF = dateFormat;
-
-        // You can't provide utc if you skip other args (use the "UTC:" mask prefix)
-        if (
-            arguments.length === 1 &&
-            Object.prototype.toString.call(date) === '[object String]' &&
-            !/\d/.test(date)
-        ) {
-            mask = date;
-            date = undefined;
-        }
-
-        // Passing date through Date applies Date.parse, if necessary
-        date = date ? new Date(date) : new Date();
-        if (isNaN(date)) throw SyntaxError('invalid date');
-
-        mask = String(dF.masks[mask] || mask || dF.masks['default']);
-
-<<<<<<< HEAD
-        // Allow setting the utc argument via the mask
-        if (mask.slice(0, 4) === 'UTC:') {
-            mask = mask.slice(4);
-            utc = true;
-        }
-=======
+;(function () {
+  /* Date Format 1.2.3
+   * (c) 2007-2009 Steven Levithan <stevenlevithan.com>
+   * MIT license
+   *
+   * Includes ENHANCEMENT by Scott Trenda <scott.trenda.net>
+   * and Kris Kowal <cixar.com/~kris.kowal/>
+   *
+   * Accepts a date, a mask, or a date and a mask.
+   * Returns a formatted version of the given date.
+   * The date defaults to the current date/time.
+   * The mask defaults to dateFormat.masks.default.
+   */
+  var token = /d{1,4}|m{1,4}|yy(?:yy)?|([HhMsTt])\1?|[LloSZ]|"[^"]*"|'[^']*'/g
+  var timezone = /\b(?:[PMCEA][SDP]T|(?:Pacific|Mountain|Central|Eastern|Atlantic) (?:Standard|Daylight|Prevailing) Time|(?:GMT|UTC)(?:[-+]\d{4})?)\b/g
+  var timezoneClip = /[^-+\dA-Z]/g
+  dateFormat = function (date, mask, utc) {
+    var dF = dateFormat
+
+    // You can't provide utc if you skip other args (use the "UTC:" mask prefix)
+    if (
+      arguments.length === 1 &&
+      Object.prototype.toString.call(date) === '[object String]' &&
+      !/\d/.test(date)
+    ) {
+      mask = date
+      date = undefined
+    }
+
+    // Passing date through Date applies Date.parse, if necessary
+    date = date ? new Date(date) : new Date()
+    if (isNaN(date)) throw SyntaxError('invalid date')
+
+    mask = String(dF.masks[mask] || mask || dF.masks['default'])
+
+    // Allow setting the utc argument via the mask
+    if (mask.slice(0, 4) === 'UTC:') {
+      mask = mask.slice(4)
+      utc = true
+    }
+
     var _ = utc ? 'getUTC' : 'get'
     var d = date[_ + 'Date']()
     var D = date[_ + 'Day']()
@@ -670,127 +491,75 @@
         d % 10 > 3 ? 0 : (((d % 100) - (d % 10) !== 10) * d) % 10
       ],
     }
->>>>>>> 10f95bbd
-
-        var _ = utc ? 'getUTC' : 'get';
-        var d = date[_ + 'Date']();
-        var D = date[_ + 'Day']();
-        var m = date[_ + 'Month']();
-        var y = date[_ + 'FullYear']();
-        var H = date[_ + 'Hours']();
-        var M = date[_ + 'Minutes']();
-        var s = date[_ + 'Seconds']();
-        var L = date[_ + 'Milliseconds']();
-        var o = utc ? 0 : date.getTimezoneOffset();
-        var flags = {
-            d: d,
-            dd: _pad(d),
-            ddd: dF.i18n.dayNames[D],
-            dddd: dF.i18n.dayNames[D + 7],
-            m: m + 1,
-            mm: _pad(m + 1),
-            mmm: dF.i18n.monthNames[m],
-            mmmm: dF.i18n.monthNames[m + 12],
-            yy: String(y).slice(2),
-            yyyy: y,
-            h: H % 12 || 12,
-            hh: _pad(H % 12 || 12),
-            H: H,
-            HH: _pad(H),
-            M: M,
-            MM: _pad(M),
-            s: s,
-            ss: _pad(s),
-            l: _pad(L, 3),
-            L: _pad(L > 99 ? Math.round(L / 10) : L),
-            t: H < 12 ? 'a' : 'p',
-            tt: H < 12 ? 'am' : 'pm',
-            T: H < 12 ? 'A' : 'P',
-            TT: H < 12 ? 'AM' : 'PM',
-            Z: utc
-                ? 'UTC'
-                : (String(date).match(timezone) || [''])
-                      .pop()
-                      .replace(timezoneClip, ''),
-            o:
-                (o > 0 ? '-' : '+') +
-                _pad(
-                    Math.floor(Math.abs(o) / 60) * 100 + (Math.abs(o) % 60),
-                    4
-                ),
-            S: ['th', 'st', 'nd', 'rd'][
-                d % 10 > 3 ? 0 : (((d % 100) - (d % 10) !== 10) * d) % 10
-            ],
-        };
-
-        return mask.replace(token, function ($0) {
-            return $0 in flags ? flags[$0] : $0.slice(1, $0.length - 1);
-        });
-        function _pad(val, len) {
-            val = String(val);
-            len = len || 2;
-            while (val.length < len) val = '0' + val;
-            return val;
-        }
-    };
-    dateFormat.masks = {
-        // Common Formats
-        default: 'ddd mmm dd yyyy HH:MM:ss',
-        shortDate: 'm/d/yy',
-        mediumDate: 'mmm d, yyyy',
-        longDate: 'mmmm d, yyyy',
-        fullDate: 'dddd, mmmm d, yyyy',
-        shortTime: 'h:MM TT',
-        mediumTime: 'h:MM:ss TT',
-        longTime: 'h:MM:ss TT Z',
-        isoDate: 'yyyy-mm-dd',
-        isoTime: 'HH:MM:ss',
-        isoDateTime: "yyyy-mm-dd' 'HH:MM:ss",
-        isoUtcDateTime: "UTC:yyyy-mm-dd'T'HH:MM:ss'Z'",
-    };
-    dateFormat.i18n = {
-        // Internationalization strings
-        dayNames: [
-            'Sun',
-            'Mon',
-            'Tue',
-            'Wed',
-            'Thu',
-            'Fri',
-            'Sat',
-            'Sunday',
-            'Monday',
-            'Tuesday',
-            'Wednesday',
-            'Thursday',
-            'Friday',
-            'Saturday',
-        ],
-        monthNames: [
-            'Jan',
-            'Feb',
-            'Mar',
-            'Apr',
-            'May',
-            'Jun',
-            'Jul',
-            'Aug',
-            'Sep',
-            'Oct',
-            'Nov',
-            'Dec',
-            'January',
-            'February',
-            'March',
-            'April',
-            'May',
-            'June',
-            'July',
-            'August',
-            'September',
-            'October',
-            'November',
-            'December',
-        ],
-    };
-})();+
+    return mask.replace(token, function ($0) {
+      return $0 in flags ? flags[$0] : $0.slice(1, $0.length - 1)
+    })
+    function _pad(val, len) {
+      val = String(val)
+      len = len || 2
+      while (val.length < len) val = '0' + val
+      return val
+    }
+  }
+  dateFormat.masks = {
+    // Common Formats
+    default: 'ddd mmm dd yyyy HH:MM:ss',
+    shortDate: 'm/d/yy',
+    mediumDate: 'mmm d, yyyy',
+    longDate: 'mmmm d, yyyy',
+    fullDate: 'dddd, mmmm d, yyyy',
+    shortTime: 'h:MM TT',
+    mediumTime: 'h:MM:ss TT',
+    longTime: 'h:MM:ss TT Z',
+    isoDate: 'yyyy-mm-dd',
+    isoTime: 'HH:MM:ss',
+    isoDateTime: "yyyy-mm-dd' 'HH:MM:ss",
+    isoUtcDateTime: "UTC:yyyy-mm-dd'T'HH:MM:ss'Z'",
+  }
+  dateFormat.i18n = {
+    // Internationalization strings
+    dayNames: [
+      'Sun',
+      'Mon',
+      'Tue',
+      'Wed',
+      'Thu',
+      'Fri',
+      'Sat',
+      'Sunday',
+      'Monday',
+      'Tuesday',
+      'Wednesday',
+      'Thursday',
+      'Friday',
+      'Saturday',
+    ],
+    monthNames: [
+      'Jan',
+      'Feb',
+      'Mar',
+      'Apr',
+      'May',
+      'Jun',
+      'Jul',
+      'Aug',
+      'Sep',
+      'Oct',
+      'Nov',
+      'Dec',
+      'January',
+      'February',
+      'March',
+      'April',
+      'May',
+      'June',
+      'July',
+      'August',
+      'September',
+      'October',
+      'November',
+      'December',
+    ],
+  }
+})()
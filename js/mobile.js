var maxPinchSize = 1

;(function () {
  var mobile = {}
  $(document).ready(function () {
    // Code Once index.htm is loaded
    $('#mobile-start-button').hide()
  })

  mobile.fullscreenToggle = function () {
    db.log('mobile.fullscreenToggle')
    if (
      (document.fullScreenElement && document.fullScreenElement !== null) ||
      (!document.mozFullScreen && !document.webkitIsFullScreen)
    ) {
      if (document.documentElement.requestFullScreen) {
        document.documentElement.requestFullScreen()
      } else if (document.documentElement.mozRequestFullScreen) {
        document.documentElement.mozRequestFullScreen()
      } else if (document.documentElement.webkitRequestFullScreen) {
        document.documentElement.webkitRequestFullScreen(
          Element.ALLOW_KEYBOARD_INPUT,
        )
      }
    } else {
      if (document.cancelFullScreen) {
        document.cancelFullScreen()
      } else if (document.mozCancelFullScreen) {
        document.mozCancelFullScreen()
      } else if (document.webkitCancelFullScreen) {
        document.webkitCancelFullScreen()
      }
    }
    uiManager.resize2DMap()
  }

  var isSearchOpen = false
  var forceClose = false
  var forceOpen = false
  mobile.searchToggle = function (force) {
    db.log('mobile.searchToggle')
    // Reset Force Options
    forceClose = false
    forceOpen = false

    // Pass false to force close and true to force open
    if (typeof force != 'undefined') {
      if (!force) forceClose = true
      if (force) forceOpen = true
    }

    if ((!isSearchOpen && !forceClose) || forceOpen) {
      isSearchOpen = true
      $('#search-holder').removeClass('search-slide-up')
      $('#search-holder').addClass('search-slide-down')
      $('#search-icon').addClass('search-icon-search-on')
      $('#fullscreen-icon').addClass('top-menu-icons-search-on')
      $('#tutorial-icon').addClass('top-menu-icons-search-on')
      $('#legend-icon').addClass('top-menu-icons-search-on')
    } else {
      isSearchOpen = false
      $('#search-holder').removeClass('search-slide-down')
      $('#search-holder').addClass('search-slide-up')
      $('#search-icon').removeClass('search-icon-search-on')
      setTimeout(function () {
<<<<<<< HEAD
        $('#fullscreen-icon').removeClass('top-menu-icons-search-on')
        $('#tutorial-icon').removeClass('top-menu-icons-search-on')
        $('#legend-icon').removeClass('top-menu-icons-search-on')
      }, 500)
      uiManager.hideSideMenus()
      searchBox.hideResults()
      isMilSatSelected = false
      $('#menu-space-stations').removeClass('bmenu-item-selected')
=======
        $('#fullscreen-icon').removeClass('top-menu-icons-search-on');
        $('#tutorial-icon').removeClass('top-menu-icons-search-on');
        $('#legend-icon').removeClass('top-menu-icons-search-on');
      }, 500);
      uiManager.hideSideMenus();
      searchBox.hideResults();
      isMilSatSelected = false;
      $('#menu-space-stations').removeClass('bmenu-item-selected');
>>>>>>> c5770b81

      // This is getting called too much. Not sure what it was meant to prevent?
      // satSet.setColorScheme(ColorScheme.default, true);
      // uiManager.colorSchemeChangeAlert(settingsManager.currentColorScheme);
    }
  }

  var isSocialOpen = false
  mobile.socialToggle = function (forceClose) {
    db.log('mobile.socialToggle')
    forceClose = forceClose || false
    if (!isSocialOpen && !forceClose) {
      isSocialOpen = true
      $('#github-share').removeClass('share-up')
      $('#twitter-share').removeClass('share-up')
      $('#github-share').addClass('github-share-down')
      $('#twitter-share').addClass('twitter-share-down')
    } else {
      isSocialOpen = false
      $('#github-share').addClass('share-up')
      $('#twitter-share').addClass('share-up')
      $('#github-share').removeClass('github-share-down')
      $('#twitter-share').removeClass('twitter-share-down')
    }
  }

  mobile.checkMobileMode = function () {
    db.log('mobile.checkMobileMode')
    if (mobile.checkIfMobileDevice()) {
      mobile.forceResize = true
      settingsManager.maxOribtsDisplayed =
        settingsManager.maxOrbitsDisplayedMobile
      settingsManager.enableHoverOverlay = false
      settingsManager.isMobileModeEnabled = true
      settingsManager.cameraMovementSpeed = 0.0001
      settingsManager.cameraMovementSpeedMin = 0.0001
      if (settingsManager.isUseHigherFOVonMobile) {
        settingsManager.fieldOfView = settingsManager.fieldOfViewMax
      } else {
        settingsManager.fieldOfView = 0.6
      }
      settingsManager.maxLabels = settingsManager.mobileMaxLabels
    } else {
      settingsManager.maxOribtsDisplayed =
        settingsManager.maxOribtsDisplayedDesktop
      settingsManager.enableHoverOverlay = true
      settingsManager.isMobileModeEnabled = false
      settingsManager.cameraMovementSpeed = 0.003
      settingsManager.cameraMovementSpeedMin = 0.005
      if (settingsManager.isUseHigherFOVonMobile) {
        settingsManager.fieldOfView = settingsManager.fieldOfViewMax
      } else {
        settingsManager.fieldOfView = 0.6
      }
      settingsManager.maxLabels = settingsManager.desktopMaxLabels
    }
  }

  mobile.checkIfMobileDevice = () => {
    return /Android|webOS|iPhone|iPad|iPod|BlackBerry|IEMobile|Opera Mini/i.test(
      navigator.userAgent,
    )
  }

  mobile.start = function () {
    db.log('mobile.checkMobileMode')
    mobile.checkMobileMode()
    mobile.fullscreenToggle()
    maxPinchSize = Math.hypot(window.innerWidth, $(document).height())
    $('#loading-screen').removeClass('full-loader')
    $('#loading-screen').addClass('mini-loader-container')
    $('#logo-inner-container').addClass('mini-loader')
    $('#logo-text').html('')
    $('#loader-text').html('Attempting to Math...')
    $('#loading-screen').fadeOut()
    $('#spinner').show()
    $('#mobile-start-button').hide()
    settingsManager.enableHoverOverlay = false
  }

  window.mobile = mobile
})()<|MERGE_RESOLUTION|>--- conflicted
+++ resolved
@@ -63,16 +63,6 @@
       $('#search-holder').addClass('search-slide-up')
       $('#search-icon').removeClass('search-icon-search-on')
       setTimeout(function () {
-<<<<<<< HEAD
-        $('#fullscreen-icon').removeClass('top-menu-icons-search-on')
-        $('#tutorial-icon').removeClass('top-menu-icons-search-on')
-        $('#legend-icon').removeClass('top-menu-icons-search-on')
-      }, 500)
-      uiManager.hideSideMenus()
-      searchBox.hideResults()
-      isMilSatSelected = false
-      $('#menu-space-stations').removeClass('bmenu-item-selected')
-=======
         $('#fullscreen-icon').removeClass('top-menu-icons-search-on');
         $('#tutorial-icon').removeClass('top-menu-icons-search-on');
         $('#legend-icon').removeClass('top-menu-icons-search-on');
@@ -81,7 +71,6 @@
       searchBox.hideResults();
       isMilSatSelected = false;
       $('#menu-space-stations').removeClass('bmenu-item-selected');
->>>>>>> c5770b81
 
       // This is getting called too much. Not sure what it was meant to prevent?
       // satSet.setColorScheme(ColorScheme.default, true);

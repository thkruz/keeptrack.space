--- conflicted
+++ resolved
@@ -21,160 +21,168 @@
 
 ///////////////////////////////////////////////////////////////////////////// */
 
-var satSensorMarkerArray = [];
-var emptyMat4 = mat4.create();
-(function () {
-    var TAU = 2 * Math.PI;
-    var RAD2DEG = 360 / TAU;
-
-    var satCruncher = {};
-    var limitSats = settingsManager.limitSats;
-
-    var satSet = {};
-    var dotShader;
-    var satPosBuf;
-    var satColorBuf;
-    var starBuf;
-
-    // Removed to reduce garbage collection
-    var buffers;
-    var pickColorBuf;
-    var pickableBuf;
-
-    var uFOVi; // Update FOV function iteration i variable
-    var uFOVs; // Update FOV function iteration S variable
-
-    var satPos;
-    var satVel;
-    var satInView;
-    var satInSun;
-    var satData;
-    var satExtraData;
-
-    try {
-        $('#loader-text').text('Locating ELSETs...');
-        satCruncher = new Worker(
-            settingsManager.installDirectory + 'js/sat-cruncher.js'
-        );
-    } catch (E) {
-        browserUnsupported();
-    }
-
-    /**
-     * These variables are here rather inside the function because as they
-     * loop each iteration it was causing the jsHeap to grow. This isn't noticeable
-     * on faster computers because the garbage collector takes care of it, but on
-     * slower computers it would noticeably lag when the garbage collector ran.
-     *
-     * The arbitrary convention used is to put the name of the loop/function the
-     * variable is part of at the front of what the name used to be
-     * (ex: now --> drawNow) (ex: i --> satCrunchIndex)
-     */
-    // draw Loop
-    var drawNow = 0;
-    var lastDrawTime = 0;
-    var drawDivisor;
-    var drawDt;
-    var drawI;
-
-    var satCrunchIndex;
-    var satCrunchNow = 0;
-
-    var lastFOVUpdateTime = 0;
-    var cruncherReadyCallback;
-    var gotExtraData = false;
-
-    satCruncher.onmessage = (m) => {
-        if (!gotExtraData) {
-            // store extra data that comes from crunching
-            // Only do this once
-
-            satExtraData = JSON.parse(m.data.extraData);
-
-            for (
-                satCrunchIndex = 0;
-                satCrunchIndex < satSet.numSats;
-                satCrunchIndex++
-            ) {
-                satData[satCrunchIndex].inclination =
-                    satExtraData[satCrunchIndex].inclination;
-                satData[satCrunchIndex].eccentricity =
-                    satExtraData[satCrunchIndex].eccentricity;
-                satData[satCrunchIndex].raan =
-                    satExtraData[satCrunchIndex].raan;
-                satData[satCrunchIndex].argPe =
-                    satExtraData[satCrunchIndex].argPe;
-                satData[satCrunchIndex].meanMotion =
-                    satExtraData[satCrunchIndex].meanMotion;
-
-                satData[satCrunchIndex].semiMajorAxis =
-                    satExtraData[satCrunchIndex].semiMajorAxis;
-                satData[satCrunchIndex].semiMinorAxis =
-                    satExtraData[satCrunchIndex].semiMinorAxis;
-                satData[satCrunchIndex].apogee =
-                    satExtraData[satCrunchIndex].apogee;
-                satData[satCrunchIndex].perigee =
-                    satExtraData[satCrunchIndex].perigee;
-                satData[satCrunchIndex].period =
-                    satExtraData[satCrunchIndex].period;
-            }
-
-            gotExtraData = true;
-            satExtraData = null;
-            return;
-        }
-
-        if (m.data.extraUpdate) {
-            satExtraData = JSON.parse(m.data.extraData);
-            satCrunchIndex = m.data.satId;
-
-            satData[satCrunchIndex].inclination = satExtraData[0].inclination;
-            satData[satCrunchIndex].eccentricity = satExtraData[0].eccentricity;
-            satData[satCrunchIndex].raan = satExtraData[0].raan;
-            satData[satCrunchIndex].argPe = satExtraData[0].argPe;
-            satData[satCrunchIndex].meanMotion = satExtraData[0].meanMotion;
-
-            satData[satCrunchIndex].semiMajorAxis =
-                satExtraData[0].semiMajorAxis;
-            satData[satCrunchIndex].semiMinorAxis =
-                satExtraData[0].semiMinorAxis;
-            satData[satCrunchIndex].apogee = satExtraData[0].apogee;
-            satData[satCrunchIndex].perigee = satExtraData[0].perigee;
-            satData[satCrunchIndex].period = satExtraData[0].period;
-            satData[satCrunchIndex].TLE1 = satExtraData[0].TLE1;
-            satData[satCrunchIndex].TLE2 = satExtraData[0].TLE2;
-            satExtraData = null;
-            return;
-        }
-
-        satPos = new Float32Array(m.data.satPos);
-        satVel = new Float32Array(m.data.satVel);
-
-        if (typeof m.data.satInView != 'undefined') {
-            satInView = new Int8Array(m.data.satInView);
-        }
-        if (typeof m.data.satInSun != 'undefined') {
-            satInSun = new Int8Array(m.data.satInSun);
-        }
-        if (typeof m.data.sensorMarkerArray != 'undefined') {
-            satSensorMarkerArray = m.data.sensorMarkerArray;
-        }
-
-<<<<<<< HEAD
-        if (
-            settingsManager.isMapMenuOpen ||
-            settingsManager.isMapUpdateOverride
-        ) {
-            satCrunchNow = Date.now();
-            if (satCrunchNow > settingsManager.lastMapUpdateTime + 30000) {
-                uiManager.updateMap();
-                settingsManager.lastMapUpdateTime = satCrunchNow;
-                settingsManager.isMapUpdateOverride = false;
-            } else if (settingsManager.isMapUpdateOverride) {
-                uiManager.updateMap();
-                settingsManager.lastMapUpdateTime = satCrunchNow;
-                settingsManager.isMapUpdateOverride = false;
-=======
+var satSensorMarkerArray = []
+var emptyMat4 = mat4.create()
+;(function () {
+  var TAU = 2 * Math.PI
+  var RAD2DEG = 360 / TAU
+
+  var satCruncher = {}
+  var limitSats = settingsManager.limitSats
+
+  var satSet = {}
+  var dotShader
+  var satPosBuf
+  var satColorBuf
+  var starBuf
+
+  // Removed to reduce garbage collection
+  var buffers
+  var pickColorBuf
+  var pickableBuf
+
+  var uFOVi // Update FOV function iteration i variable
+  var uFOVs // Update FOV function iteration S variable
+
+  var satPos
+  var satVel
+  var satInView
+  var satInSun
+  var satData
+  var satExtraData
+
+  try {
+    $('#loader-text').text('Locating ELSETs...')
+    satCruncher = new Worker(
+      settingsManager.installDirectory + 'js/sat-cruncher.js',
+    )
+  } catch (E) {
+    browserUnsupported()
+  }
+
+  /**
+   * These variables are here rather inside the function because as they
+   * loop each iteration it was causing the jsHeap to grow. This isn't noticeable
+   * on faster computers because the garbage collector takes care of it, but on
+   * slower computers it would noticeably lag when the garbage collector ran.
+   *
+   * The arbitrary convention used is to put the name of the loop/function the
+   * variable is part of at the front of what the name used to be
+   * (ex: now --> drawNow) (ex: i --> satCrunchIndex)
+   */
+  // draw Loop
+  var drawNow = 0
+  var lastDrawTime = 0
+  var drawDivisor
+  var drawDt
+  var drawI
+
+  var satCrunchIndex
+  var satCrunchNow = 0
+
+  var lastFOVUpdateTime = 0
+  var cruncherReadyCallback
+  var gotExtraData = false
+
+  satCruncher.onmessage = (m) => {
+    if (!gotExtraData) {
+      // store extra data that comes from crunching
+      // Only do this once
+
+      satExtraData = JSON.parse(m.data.extraData)
+
+      for (
+        satCrunchIndex = 0;
+        satCrunchIndex < satSet.numSats;
+        satCrunchIndex++
+      ) {
+        satData[satCrunchIndex].inclination =
+          satExtraData[satCrunchIndex].inclination
+        satData[satCrunchIndex].eccentricity =
+          satExtraData[satCrunchIndex].eccentricity
+        satData[satCrunchIndex].raan = satExtraData[satCrunchIndex].raan
+        satData[satCrunchIndex].argPe = satExtraData[satCrunchIndex].argPe
+        satData[satCrunchIndex].meanMotion =
+          satExtraData[satCrunchIndex].meanMotion
+
+        satData[satCrunchIndex].semiMajorAxis =
+          satExtraData[satCrunchIndex].semiMajorAxis
+        satData[satCrunchIndex].semiMinorAxis =
+          satExtraData[satCrunchIndex].semiMinorAxis
+        satData[satCrunchIndex].apogee = satExtraData[satCrunchIndex].apogee
+        satData[satCrunchIndex].perigee = satExtraData[satCrunchIndex].perigee
+        satData[satCrunchIndex].period = satExtraData[satCrunchIndex].period
+      }
+
+      gotExtraData = true
+      satExtraData = null
+      return
+    }
+
+    if (m.data.extraUpdate) {
+      satExtraData = JSON.parse(m.data.extraData)
+      satCrunchIndex = m.data.satId
+
+      satData[satCrunchIndex].inclination = satExtraData[0].inclination
+      satData[satCrunchIndex].eccentricity = satExtraData[0].eccentricity
+      satData[satCrunchIndex].raan = satExtraData[0].raan
+      satData[satCrunchIndex].argPe = satExtraData[0].argPe
+      satData[satCrunchIndex].meanMotion = satExtraData[0].meanMotion
+
+      satData[satCrunchIndex].semiMajorAxis = satExtraData[0].semiMajorAxis
+      satData[satCrunchIndex].semiMinorAxis = satExtraData[0].semiMinorAxis
+      satData[satCrunchIndex].apogee = satExtraData[0].apogee
+      satData[satCrunchIndex].perigee = satExtraData[0].perigee
+      satData[satCrunchIndex].period = satExtraData[0].period
+      satData[satCrunchIndex].TLE1 = satExtraData[0].TLE1
+      satData[satCrunchIndex].TLE2 = satExtraData[0].TLE2
+      satExtraData = null
+      return
+    }
+
+    satPos = new Float32Array(m.data.satPos)
+    satVel = new Float32Array(m.data.satVel)
+
+    if (typeof m.data.satInView != 'undefined') {
+      satInView = new Int8Array(m.data.satInView)
+    }
+    if (typeof m.data.satInSun != 'undefined') {
+      satInSun = new Int8Array(m.data.satInSun)
+    }
+    if (typeof m.data.sensorMarkerArray != 'undefined') {
+      satSensorMarkerArray = m.data.sensorMarkerArray
+    }
+
+    if (settingsManager.isMapMenuOpen || settingsManager.isMapUpdateOverride) {
+      satCrunchNow = Date.now()
+      if (satCrunchNow > settingsManager.lastMapUpdateTime + 30000) {
+        uiManager.updateMap()
+        settingsManager.lastMapUpdateTime = satCrunchNow
+        settingsManager.isMapUpdateOverride = false
+      } else if (settingsManager.isMapUpdateOverride) {
+        uiManager.updateMap()
+        settingsManager.lastMapUpdateTime = satCrunchNow
+        settingsManager.isMapUpdateOverride = false
+      }
+    }
+
+    if (settingsManager.socratesOnSatCruncher) {
+      selectSat(settingsManager.socratesOnSatCruncher)
+      settingsManager.socratesOnSatCruncher = null
+    }
+
+    // Don't force color recalc if default colors and no sensor for inview color
+    if (
+      (objectManager.isSensorManagerLoaded &&
+        sensorManager.checkSensorSelected()) ||
+      settingsManager.isForceColorScheme
+    ) {
+      // Don't change colors while dragging
+      if (!isDragging) {
+        satSet.setColorScheme(settingsManager.currentColorScheme, true) // force color recalc
+      }
+    }
+
     if (!settingsManager.cruncherReady) {
       /** Hide SOCRATES menu if not all the satellites are currently available to view */
       if (limitSats !== '') {
@@ -205,15 +213,13 @@
                   currentSensor[1]
                 );
               }
->>>>>>> 10f95bbd
             }
-        }
-<<<<<<< HEAD
-
-        if (settingsManager.socratesOnSatCruncher) {
-            selectSat(settingsManager.socratesOnSatCruncher);
-            settingsManager.socratesOnSatCruncher = null;
-=======
+          } catch (e) {
+            // Clear old settings because they seem corrupted
+            localStorage.setItem('currentSensor', null);
+            console.warn('Saved Sensor Information Invalid');
+          }
+        }
       })()
       ;(function _watchlistInit() {
         let watchlistJSON = !settingsManager.offline ?
@@ -235,205 +241,206 @@
             }
           }
           uiManager.updateWatchlist(newWatchlist, watchlistInViewList);
->>>>>>> 10f95bbd
-        }
-
-        // Don't force color recalc if default colors and no sensor for inview color
-        if (
-            (objectManager.isSensorManagerLoaded &&
-                sensorManager.checkSensorSelected()) ||
-            settingsManager.isForceColorScheme
-        ) {
-            // Don't change colors while dragging
-            if (!isDragging) {
-                satSet.setColorScheme(settingsManager.currentColorScheme, true); // force color recalc
+        }
+      })();
+      (function _parseGetParameters() {
+        // do querystring stuff
+        let params = satSet.queryStr.split('&');
+
+        // Do Searches First
+        for (let i = 0; i < params.length; i++) {
+          let key = params[i].split('=')[0]
+          let val = params[i].split('=')[1]
+          if (key == 'search') {
+            // console.log('preloading search to ' + val);
+            // Sensor Selection takes 1.5 seconds to update color Scheme
+            // TODO: SensorManager might be the problem here, but this works
+            // _doDelayedSearch(val);
+            if (!settingsManager.disableUI) {
+              searchBox.doSearch(val);
             }
-        }
-
-        if (!settingsManager.cruncherReady) {
-            /** Hide SOCRATES menu if not all the satellites are currently available to view */
-            if (limitSats !== '') {
-                $('#menu-satellite-collision').hide();
-            }
-
-            satSet.onCruncherReady();
-            (function _reloadLastSensor() {
-                let currentSensor = !settingsManager.offline
-                    ? JSON.parse(localStorage.getItem('currentSensor'))
-                    : null;
-                if (currentSensor !== null) {
-                    try {
-                        // If there is a staticnum set use that
-                        if (
-                            typeof currentSensor[0] == 'undefined' ||
-                            currentSensor[0] == null
-                        ) {
-                            sensorManager.setSensor(null, currentSensor[1]);
-                        } else {
-                            // If the sensor is a string, load that collection of sensors
-                            if (
-                                typeof currentSensor[0].shortName == 'undefined'
-                            ) {
-                                sensorManager.setSensor(
-                                    currentSensor[0],
-                                    currentSensor[1]
-                                );
-                            } else {
-                                // Seems to be a single sensor without a staticnum, load that
-                                sensorManager.setSensor(
-                                    sensorManager.sensorList[
-                                        currentSensor[0].shortName
-                                    ],
-                                    currentSensor[1]
-                                );
-                            }
-                        }
-                    } catch (e) {
-                        // Clear old settings because they seem corrupted
-                        localStorage.setItem('currentSensor', null);
-                        console.warn('Saved Sensor Information Invalid');
-                    }
-                }
-            })();
-            (function _watchlistInit() {
-                var watchlistJSON = !settingsManager.offline
-                    ? localStorage.getItem('watchlistList')
-                    : null;
-                if (watchlistJSON !== null) {
-                    var newWatchlist = JSON.parse(watchlistJSON);
-                    watchlistInViewList = [];
-                    for (var i = 0; i < newWatchlist.length; i++) {
-                        var sat = satSet.getSatExtraOnly(
-                            satSet.getIdFromObjNum(newWatchlist[i])
-                        );
-                        if (sat !== null) {
-                            newWatchlist[i] = sat.id;
-                            watchlistInViewList.push(false);
-                        } else {
-                            console.error('Watchlist File Format Incorret');
-                            return;
-                        }
-                    }
-                    uiManager.updateWatchlist(
-                        newWatchlist,
-                        watchlistInViewList
-                    );
-                }
-            })();
-            (function _parseGetParameters() {
-                // do querystring stuff
-                var params = satSet.queryStr.split('&');
-
-                // Do Searches First
-                for (let i = 0; i < params.length; i++) {
-                    let key = params[i].split('=')[0];
-                    let val = params[i].split('=')[1];
-                    if (key == 'search') {
-                        // console.log('preloading search to ' + val);
-                        // Sensor Selection takes 1.5 seconds to update color Scheme
-                        // TODO: SensorManager might be the problem here, but this works
-                        // _doDelayedSearch(val);
-                        if (!settingsManager.disableUI) {
-                            searchBox.doSearch(val);
-                        }
-                    }
-                }
-
-                // Then Do Other Stuff
-                for (let i = 0; i < params.length; i++) {
-                    let key = params[i].split('=')[0];
-                    let val = params[i].split('=')[1];
-                    let urlSatId;
-                    switch (key) {
-                        case 'intldes':
-                            urlSatId = satSet.getIdFromIntlDes(
-                                val.toUpperCase()
-                            );
-                            if (urlSatId !== null) {
-                                selectSat(urlSatId);
-                            }
-                            break;
-                        case 'sat':
-                            urlSatId = satSet.getIdFromObjNum(
-                                val.toUpperCase()
-                            );
-                            if (urlSatId !== null) {
-                                selectSat(urlSatId);
-                            }
-                            break;
-                        case 'misl':
-                            var subVal = val.split(',');
-                            $('#ms-type').val(subVal[0].toString());
-                            $('#ms-attacker').val(subVal[1].toString());
-                            // $('#ms-lat-lau').val() * 1;
-                            // ('#ms-lon-lau').val() * 1;
-                            $('#ms-target').val(subVal[2].toString());
-                            // $('#ms-lat').val() * 1;
-                            // $('#ms-lon').val() * 1;
-                            $('#missile').trigger('submit');
-                            break;
-                        case 'date':
-                            timeManager.propOffset = Number(val) - Date.now();
-                            $('#datetime-input-tb').datepicker(
-                                'setDate',
-                                new Date(
-                                    timeManager.propRealTime +
-                                        timeManager.propOffset
-                                )
-                            );
-                            satCruncher.postMessage({
-                                typ: 'offset',
-                                dat:
-                                    timeManager.propOffset.toString() +
-                                    ' ' +
-                                    timeManager.propRate.toString(),
-                            });
-                            break;
-                        case 'rate':
-                            val = Math.min(val, 1000);
-                            // could run time backwards, but let's not!
-                            val = Math.max(val, 0.0);
-                            // console.log('propagating at rate ' + val + ' x real time ');
-                            timeManager.propRate = Number(val);
-                            satCruncher.postMessage({
-                                typ: 'offset',
-                                dat:
-                                    timeManager.propOffset.toString() +
-                                    ' ' +
-                                    timeManager.propRate.toString(),
-                            });
-                            break;
-                    }
-                }
-            })();
-
-            if (settingsManager.startWithOrbitsDisplayed) {
-                setTimeout(function () {
-                    // Time Machine
-                    // orbitManager.historyOfSatellitesPlay();
-
-                    // All Orbits
-                    groups.debris = new groups.SatGroup('all', '');
-                    groups.selectGroup(groups.debris);
-                    satSet.setColorScheme(
-                        settingsManager.currentColorScheme,
-                        true
-                    ); // force color recalc
-                    groups.debris.updateOrbits();
-                    isOrbitOverlay = true;
-                }, 5000);
-            }
-
-            settingsManager.cruncherReady = true;
-        }
-    };
-
-<<<<<<< HEAD
-    function _doDelayedSearch(val) {
-        setTimeout(() => {
-            searchBox.doSearch(val);
-        }, 2000);
-=======
+          }
+        }
+
+        // Then Do Other Stuff
+        for (let i = 0; i < params.length; i++) {
+          let key = params[i].split('=')[0];
+          let val = params[i].split('=')[1];
+          let urlSatId;
+          switch (key) {
+            case 'intldes':
+              urlSatId = satSet.getIdFromIntlDes(val.toUpperCase());
+              if (urlSatId !== null) {
+                selectSat(urlSatId);
+              }
+              break
+            case 'sat':
+              urlSatId = satSet.getIdFromObjNum(val.toUpperCase());
+              if (urlSatId !== null) {
+                selectSat(urlSatId);
+              }
+              break
+            case 'misl':
+              var subVal = val.split(',');
+              $('#ms-type').val(subVal[0].toString());
+              $('#ms-attacker').val(subVal[1].toString());
+              // $('#ms-lat-lau').val() * 1;
+              // ('#ms-lon-lau').val() * 1;
+              $('#ms-target').val(subVal[2].toString());
+              // $('#ms-lat').val() * 1;
+              // $('#ms-lon').val() * 1;
+              $('#missile').trigger('submit');
+              break;
+            case 'date':
+              timeManager.propOffset = Number(val) - Date.now();
+              $('#datetime-input-tb').datepicker(
+                'setDate',
+                new Date(timeManager.propRealTime + timeManager.propOffset),
+              );
+              satCruncher.postMessage({
+                typ: 'offset',
+                dat:
+                  timeManager.propOffset.toString() +
+                  ' ' +
+                  timeManager.propRate.toString()
+              });
+              break;
+            case 'rate':
+              val = Math.min(val, 1000);
+              // could run time backwards, but let's not!
+              val = Math.max(val, 0.0);
+              // console.log('propagating at rate ' + val + ' x real time ');
+              timeManager.propRate = Number(val);
+              satCruncher.postMessage({
+                typ: 'offset',
+                dat:
+                  timeManager.propOffset.toString() +
+                  ' ' +
+                  timeManager.propRate.toString()
+              });
+              break;
+          }
+        }
+      })()
+
+      if (settingsManager.startWithOrbitsDisplayed) {
+        setTimeout(function () {
+          // Time Machine
+          // orbitManager.historyOfSatellitesPlay();
+
+          // All Orbits
+          groups.debris = new groups.SatGroup('all', '');
+          groups.selectGroup(groups.debris);
+          satSet.setColorScheme(settingsManager.currentColorScheme, true); // force color recalc
+          groups.debris.updateOrbits();
+          isOrbitOverlay = true;
+        }, 5000);
+      }
+
+      settingsManager.cruncherReady = true;
+    }
+  }
+
+  function _doDelayedSearch(val) {
+    setTimeout(() => {
+      searchBox.doSearch(val)
+    }, 2000)
+  }
+
+  var vertShader
+  var fragShader
+  satSet.changeShaders = (newShaders) => {
+    gl.detachShader(dotShader, vertShader)
+    gl.detachShader(dotShader, fragShader)
+    switch (newShaders) {
+      case 'var':
+        gl.shaderSource(
+          vertShader,
+          shaderLoader.getShaderCode('dot-vertex-var.glsl'),
+        )
+        break
+      case 12:
+        gl.shaderSource(
+          vertShader,
+          shaderLoader.getShaderCode('dot-vertex-12.glsl'),
+        )
+        break
+      case 6:
+        gl.shaderSource(
+          vertShader,
+          shaderLoader.getShaderCode('dot-vertex-6.glsl'),
+        )
+        break
+      case 2:
+        gl.shaderSource(
+          vertShader,
+          shaderLoader.getShaderCode('dot-vertex-2.glsl'),
+        )
+        break
+    }
+    gl.compileShader(vertShader)
+
+    gl.shaderSource(fragShader, shaderLoader.getShaderCode('dot-fragment.glsl'))
+    gl.compileShader(fragShader)
+
+    gl.attachShader(dotShader, vertShader)
+    gl.attachShader(dotShader, fragShader)
+    gl.linkProgram(dotShader)
+    dotShader.aPos = gl.getAttribLocation(dotShader, 'aPos')
+    dotShader.aColor = gl.getAttribLocation(dotShader, 'aColor')
+    dotShader.aStar = gl.getAttribLocation(dotShader, 'aStar')
+    dotShader.minSize = gl.getUniformLocation(dotShader, 'minSize')
+    dotShader.maxSize = gl.getUniformLocation(dotShader, 'maxSize')
+    dotShader.uMvMatrix = gl.getUniformLocation(dotShader, 'uMvMatrix')
+    dotShader.uCamMatrix = gl.getUniformLocation(dotShader, 'uCamMatrix')
+    dotShader.uPMatrix = gl.getUniformLocation(dotShader, 'uPMatrix')
+  }
+
+  satSet.init = (satsReadyCallback) => {
+    db.log('satSet.init')
+    /** Parses GET variables for Possible sharperShaders */
+    ;(function parseFromGETVariables() {
+      var queryStr = window.location.search.substring(1)
+      var params = queryStr.split('&')
+      for (var i = 0; i < params.length; i++) {
+        var key = params[i].split('=')[0]
+        if (key === 'vertShadersSize') {
+          settingsManager.vertShadersSize = 6
+          document.getElementById('settings-shaders').checked = true
+        }
+      }
+    })()
+
+    // Make New Vertex Array Objects
+    // satSet.vao = gl.createVertexArray();
+    // gl.bindVertexArray(satSet.vao);
+
+    dotShader = gl.createProgram()
+
+    vertShader = gl.createShader(gl.VERTEX_SHADER)
+    gl.shaderSource(
+      vertShader,
+      shaderLoader.getShaderCode('dot-vertex-var.glsl'),
+    )
+    gl.compileShader(vertShader)
+
+    fragShader = gl.createShader(gl.FRAGMENT_SHADER)
+    gl.shaderSource(fragShader, shaderLoader.getShaderCode('dot-fragment.glsl'))
+    gl.compileShader(fragShader)
+
+    gl.attachShader(dotShader, vertShader)
+    gl.attachShader(dotShader, fragShader)
+    gl.linkProgram(dotShader)
+
+    dotShader.aPos = gl.getAttribLocation(dotShader, 'aPos')
+    dotShader.aColor = gl.getAttribLocation(dotShader, 'aColor')
+    dotShader.aStar = gl.getAttribLocation(dotShader, 'aStar')
+    dotShader.minSize = gl.getUniformLocation(dotShader, 'minSize')
+    dotShader.maxSize = gl.getUniformLocation(dotShader, 'maxSize')
+    dotShader.uMvMatrix = gl.getUniformLocation(dotShader, 'uMvMatrix')
+    dotShader.uCamMatrix = gl.getUniformLocation(dotShader, 'uCamMatrix')
+    dotShader.uPMatrix = gl.getUniformLocation(dotShader, 'uPMatrix')
+
     try {
       var tleSource = settingsManager.tleSource
       $.get('' + tleSource + '?v=' + settingsManager.versionNumber)
@@ -451,128 +458,131 @@
     } catch (e) {
       loadTLEs(jsTLEfile)
       jsTLEfile = null
->>>>>>> 10f95bbd
-    }
-
-    var vertShader;
-    var fragShader;
-    satSet.changeShaders = (newShaders) => {
-        gl.detachShader(dotShader, vertShader);
-        gl.detachShader(dotShader, fragShader);
-        switch (newShaders) {
-            case 'var':
-                gl.shaderSource(
-                    vertShader,
-                    shaderLoader.getShaderCode('dot-vertex-var.glsl')
-                );
-                break;
-            case 12:
-                gl.shaderSource(
-                    vertShader,
-                    shaderLoader.getShaderCode('dot-vertex-12.glsl')
-                );
-                break;
-            case 6:
-                gl.shaderSource(
-                    vertShader,
-                    shaderLoader.getShaderCode('dot-vertex-6.glsl')
-                );
-                break;
-            case 2:
-                gl.shaderSource(
-                    vertShader,
-                    shaderLoader.getShaderCode('dot-vertex-2.glsl')
-                );
-                break;
-        }
-        gl.compileShader(vertShader);
-
-        gl.shaderSource(
-            fragShader,
-            shaderLoader.getShaderCode('dot-fragment.glsl')
-        );
-        gl.compileShader(fragShader);
-
-        gl.attachShader(dotShader, vertShader);
-        gl.attachShader(dotShader, fragShader);
-        gl.linkProgram(dotShader);
-        dotShader.aPos = gl.getAttribLocation(dotShader, 'aPos');
-        dotShader.aColor = gl.getAttribLocation(dotShader, 'aColor');
-        dotShader.aStar = gl.getAttribLocation(dotShader, 'aStar');
-        dotShader.minSize = gl.getUniformLocation(dotShader, 'minSize');
-        dotShader.maxSize = gl.getUniformLocation(dotShader, 'maxSize');
-        dotShader.uMvMatrix = gl.getUniformLocation(dotShader, 'uMvMatrix');
-        dotShader.uCamMatrix = gl.getUniformLocation(dotShader, 'uCamMatrix');
-        dotShader.uPMatrix = gl.getUniformLocation(dotShader, 'uPMatrix');
-    };
-
-    satSet.init = (satsReadyCallback) => {
-        db.log('satSet.init');
-        /** Parses GET variables for Possible sharperShaders */
-        (function parseFromGETVariables() {
-            var queryStr = window.location.search.substring(1);
-            var params = queryStr.split('&');
-            for (var i = 0; i < params.length; i++) {
-                var key = params[i].split('=')[0];
-                if (key === 'vertShadersSize') {
-                    settingsManager.vertShadersSize = 6;
-                    document.getElementById('settings-shaders').checked = true;
+    }
+
+    function loadTLEs(resp) {
+      var obslatitude
+      var obslongitude
+      var obsheight
+      var obsminaz
+      var obsmaxaz
+      var obsminel
+      var obsmaxel
+      var obsminrange
+      var obsmaxrange
+      var limitSatsArray = []
+
+      // Get TruSat TLEs if in TruSat Mode
+      if (
+        typeof trusatList == 'undefined' &&
+        settingsManager.trusatMode &&
+        !settingsManager.trusatOnly
+      ) {
+        // console.log(`${Date.now()} - TruSat TLEs Loading...`);
+        $.getScript('/tle/trusat.js', function () {
+          // console.log(`${Date.now()} - TruSat TLEs Loaded!`);
+          loadTLEs(resp) // Try again when you have all TLEs
+        })
+        return // Stop and Wait for the TruSat TLEs to Load
+      }
+
+      /** Parses GET variables for SatCruncher initialization */
+      ;(function parseFromGETVariables() {
+        var queryStr = window.location.search.substring(1)
+        var params = queryStr.split('&')
+        for (var i = 0; i < params.length; i++) {
+          var key = params[i].split('=')[0]
+          var val = params[i].split('=')[1]
+          switch (key) {
+            case 'limitSats':
+              limitSats = val
+              $('#limitSats').val(val)
+              // document.getElementById('settings-limitSats-enabled').checked = true;
+              $('#limitSats-Label').addClass('active')
+              limitSatsArray = val.split(',')
+              break
+            case 'lat':
+              if (val >= -90 && val <= 90) obslatitude = val
+              break
+            case 'long':
+              if (val >= -180 && val <= 360) obslongitude = val
+              break
+            case 'hei':
+              if (val >= -20 && val <= 20) obsheight = val
+              break
+            case 'minaz':
+              if (val >= 0 && val <= 360) obsminaz = val
+              break
+            case 'maxaz':
+              if (val >= 0 && val <= 360) obsmaxaz = val
+              break
+            case 'minel':
+              if (val >= -10 && val <= 180) obsminel = val
+              break
+            case 'maxel':
+              if (val >= -10 && val <= 180) obsmaxel = val
+              break
+            case 'minrange':
+              if (val >= 0) obsminrange = val
+              break
+            case 'maxrange':
+              if (val <= 10000000) obsmaxrange = val
+              break
+          }
+        }
+      })()
+
+      /**
+       * Filters out extra satellites if limitSats is set
+       * @param  limitSats Array of satellites
+       * @return Returns only requested satellites if limitSats is setobs
+       */
+      function filterTLEDatabase(limitSatsArray) {
+        var tempSatData = []
+        if (limitSatsArray[0] == null) {
+          // If there are no limits then just process like normal
+          limitSats = ''
+        }
+
+        var year
+        var prefix
+        var rest
+
+        for (var i = 0; i < resp.length; i++) {
+          resp[i].SCC_NUM = pad0(resp[i].TLE1.substr(2, 5).trim(), 5)
+          if (limitSats === '') {
+            // If there are no limits then just process like normal
+            year = resp[i].TLE1.substr(9, 8).trim().substring(0, 2) // clean up intl des for display
+            if (year === '') {
+              resp[i].intlDes = 'none'
+            } else {
+              prefix = year > 50 ? '19' : '20'
+              year = prefix + year
+              rest = resp[i].TLE1.substr(9, 8).trim().substring(2)
+              resp[i].intlDes = year + '-' + rest
+            }
+            resp[i].id = i
+            resp[i].active = true
+            tempSatData.push(resp[i])
+            continue
+          } else {
+            // If there are limited satellites
+            for (var x = 0; x < limitSatsArray.length; x++) {
+              if (resp[i].SCC_NUM === limitSatsArray[x]) {
+                year = resp[i].TLE1.substr(9, 8).trim().substring(0, 2) // clean up intl des for display
+                if (year === '') {
+                  resp[i].intlDes = 'none'
+                } else {
+                  prefix = year > 50 ? '19' : '20'
+                  year = prefix + year
+                  rest = resp[i].TLE1.substr(9, 8).trim().substring(2)
+                  resp[i].intlDes = year + '-' + rest
                 }
+                resp[i].id = i
+                resp[i].active = true
+                tempSatData.push(resp[i])
+              }
             }
-<<<<<<< HEAD
-        })();
-
-        // Make New Vertex Array Objects
-        // satSet.vao = gl.createVertexArray();
-        // gl.bindVertexArray(satSet.vao);
-
-        dotShader = gl.createProgram();
-
-        vertShader = gl.createShader(gl.VERTEX_SHADER);
-        gl.shaderSource(
-            vertShader,
-            shaderLoader.getShaderCode('dot-vertex-var.glsl')
-        );
-        gl.compileShader(vertShader);
-
-        fragShader = gl.createShader(gl.FRAGMENT_SHADER);
-        gl.shaderSource(
-            fragShader,
-            shaderLoader.getShaderCode('dot-fragment.glsl')
-        );
-        gl.compileShader(fragShader);
-
-        gl.attachShader(dotShader, vertShader);
-        gl.attachShader(dotShader, fragShader);
-        gl.linkProgram(dotShader);
-
-        dotShader.aPos = gl.getAttribLocation(dotShader, 'aPos');
-        dotShader.aColor = gl.getAttribLocation(dotShader, 'aColor');
-        dotShader.aStar = gl.getAttribLocation(dotShader, 'aStar');
-        dotShader.minSize = gl.getUniformLocation(dotShader, 'minSize');
-        dotShader.maxSize = gl.getUniformLocation(dotShader, 'maxSize');
-        dotShader.uMvMatrix = gl.getUniformLocation(dotShader, 'uMvMatrix');
-        dotShader.uCamMatrix = gl.getUniformLocation(dotShader, 'uCamMatrix');
-        dotShader.uPMatrix = gl.getUniformLocation(dotShader, 'uPMatrix');
-
-        try {
-            var tleSource = settingsManager.tleSource;
-            $.get('' + tleSource + '?v=' + settingsManager.versionNumber)
-                .done(function (resp) {
-                    // if the .json loads then use it
-                    loadTLEs(resp);
-                })
-                .fail(function () {
-                    // Sometimes network firewall's hate .json so use a .js
-                    $.getScript('/offline/tle.js', function () {
-                        loadTLEs(jsTLEfile);
-                    });
-                });
-            jsTLEfile = null;
-        } catch {
-            loadTLEs(jsTLEfile);
-            jsTLEfile = null;
-=======
           }
         }
         var isMatchFound = false
@@ -630,1516 +640,1224 @@
             }
           }
           satelliteList = null
->>>>>>> 10f95bbd
-        }
-
-        function loadTLEs(resp) {
-            var obslatitude;
-            var obslongitude;
-            var obsheight;
-            var obsminaz;
-            var obsmaxaz;
-            var obsminel;
-            var obsmaxel;
-            var obsminrange;
-            var obsmaxrange;
-            var limitSatsArray = [];
-
-            // Get TruSat TLEs if in TruSat Mode
+        }
+        if (typeof satInfoList !== 'undefined' && settingsManager.offline) {
+          // If extra catalogue
+          for (s = 0; s < satInfoList.length; s++) {
+            isMatchFound = false
+            // NOTE i=s may need to be i=0, but this should be more effecient.
+            // There should be some sorting done earlier
+            for (i = s; i < tempSatData.length; i++) {
+              if (satInfoList[s].SCC === tempSatData[i].SCC_NUM) {
+                tempSatData[i].ON = satInfoList[s].ON
+                tempSatData[i].C = satInfoList[s].C
+                tempSatData[i].LV = satInfoList[s].LV
+                tempSatData[i].LS = satInfoList[s].LS
+                tempSatData[i].URL = satInfoList[s].URL
+                isMatchFound = true
+                break
+              }
+            }
+          }
+          satInfoList = null
+        }
+        // console.log(`${Date.now()} - Merging TruSat TLEs`);
+        if (typeof trusatList !== 'undefined' && settingsManager.trusatMode) {
+          // If extra catalogue
+          for (s = 0; s < trusatList.length; s++) {
+            if (trusatList[s].TLE1 == undefined) continue // Don't Process Bad Satellite Information
+            if (trusatList[s].TLE2 == undefined) continue // Don't Process Bad Satellite Information
+            if (typeof trusatList[s].ON == 'undefined') {
+              trusatList[s].ON = 'Unknown'
+            }
+            if (typeof trusatList[s].OT == 'undefined') {
+              trusatList[s].OT = null
+            }
+            year = trusatList[s].TLE1.substr(9, 8).trim().substring(0, 2) // clean up intl des for display
+            prefix = year > 50 ? '19' : '20'
+            year = prefix + year
+            rest = trusatList[s].TLE1.substr(9, 8).trim().substring(2)
+            scc = pad0(
+              parseInt(trusatList[s].TLE1.substr(2, 5).trim()).toString(),
+              5,
+            )
+            extrasSatInfo = {
+              static: false,
+              missile: false,
+              active: true,
+              trusat: true,
+              ON: trusatList[s].ON,
+              OT: 4, // Amateur Report
+              C: 'Unknown',
+              LV: 'Unknown',
+              LS: 'Unknown',
+              SCC_NUM: `T${scc.toString()}`,
+              TLE1: trusatList[s].TLE1,
+              TLE2: trusatList[s].TLE2,
+              intlDes: year + '-' + rest,
+              type: 'sat',
+              id: tempSatData.length,
+            }
+            tempSatData.push(extrasSatInfo)
+          }
+          trusatList = null
+        }
+
+        satSet.orbitalSats = tempSatData.length
+        objectManager.starIndex1 += satSet.orbitalSats
+        objectManager.starIndex2 += satSet.orbitalSats
+
+        loggerStop = Date.now()
+        for (i = 0; i < objectManager.staticSet.length; i++) {
+          tempSatData.push(objectManager.staticSet[i])
+        }
+        for (i = 0; i < objectManager.analSatSet.length; i++) {
+          objectManager.analSatSet[i].id = tempSatData.length
+          tempSatData.push(objectManager.analSatSet[i])
+        }
+        for (i = 0; i < objectManager.missileSet.length; i++) {
+          tempSatData.push(objectManager.missileSet[i])
+        }
+
+        satSet.missileSats = tempSatData.length
+
+        for (i = 0; i < objectManager.fieldOfViewSet.length; i++) {
+          objectManager.fieldOfViewSet[i].id = tempSatData.length
+          tempSatData.push(objectManager.fieldOfViewSet[i])
+        }
+        // console.log(tempSatData.length);
+        return tempSatData
+      }
+
+      satData = filterTLEDatabase(limitSatsArray)
+      resp = null
+      satSet.satDataString = JSON.stringify(satData)
+
+      timeManager.propRealTime = Date.now() // assumed same as value in Worker, not passing
+
+      /** If custom sensor set then send parameters to lookangles and satCruncher */
+      if (
+        obslatitude !== undefined &&
+        obslongitude !== undefined &&
+        obsheight !== undefined &&
+        obsminaz !== undefined &&
+        obsmaxaz !== undefined &&
+        obsminel !== undefined &&
+        obsmaxel !== undefined &&
+        obsminrange !== undefined &&
+        obsmaxrange !== undefined
+      ) {
+        satellite.setobs({
+          lat: obslatitude,
+          long: obslongitude,
+          obshei: obsheight,
+          obsminaz: obsminaz,
+          obsmaxaz: obsmaxaz,
+          obsminel: obsminel,
+          obsmaxel: obsmaxel,
+          obsminrange: obsminrange,
+          obsmaxrange: obsmaxrange,
+        })
+
+        satCruncher.postMessage({
+          typ: 'offset',
+          dat:
+            timeManager.propOffset.toString() +
+            ' ' +
+            timeManager.propRate.toString(),
+          setlatlong: true,
+          lat: obslatitude,
+          long: obslongitude,
+          obshei: obsheight,
+          obsminaz: obsminaz,
+          obsmaxaz: obsmaxaz,
+          obsminel: obsminel,
+          obsmaxel: obsmaxel,
+          obsminrange: obsminrange,
+          obsmaxrange: obsmaxrange,
+        })
+      }
+
+      /** Send satDataString to satCruncher to begin propagation loop */
+      satCruncher.postMessage({
+        typ: 'satdata',
+        dat: satSet.satDataString,
+        fieldOfViewSetLength: objectManager.fieldOfViewSet.length,
+        isLowPerf: settingsManager.lowPerf,
+      })
+      // multThreadCruncher1.postMessage({type: 'init', data: satSet.satDataString});
+      // multThreadCruncher2.postMessage({type: 'init', data: satSet.satDataString});
+      // multThreadCruncher3.postMessage({type: 'init', data: satSet.satDataString});
+      // multThreadCruncher4.postMessage({type: 'init', data: satSet.satDataString});
+      // multThreadCruncher5.postMessage({type: 'init', data: satSet.satDataString});
+      // multThreadCruncher6.postMessage({type: 'init', data: satSet.satDataString});
+      // multThreadCruncher7.postMessage({type: 'init', data: satSet.satDataString});
+      // multThreadCruncher8.postMessage({type: 'init', data: satSet.satDataString});
+
+      // populate GPU mem buffers, now that we know how many sats there are
+      satPosBuf = gl.createBuffer()
+      satPos = new Float32Array(satData.length * 3)
+
+      var pickColorData = []
+      pickColorBuf = gl.createBuffer()
+      for (var i = 0; i < satData.length; i++) {
+        var byteR = (i + 1) & 0xff
+        var byteG = ((i + 1) & 0xff00) >> 8
+        var byteB = ((i + 1) & 0xff0000) >> 16
+        pickColorData.push(byteR / 255.0)
+        pickColorData.push(byteG / 255.0)
+        pickColorData.push(byteB / 255.0)
+      }
+      gl.bindBuffer(gl.ARRAY_BUFFER, pickColorBuf)
+      gl.bufferData(
+        gl.ARRAY_BUFFER,
+        new Float32Array(pickColorData),
+        gl.STATIC_DRAW,
+      )
+
+      starBuf = gl.createBuffer()
+      starBufData = satSet.setupStarData(satData)
+      gl.bindBuffer(gl.ARRAY_BUFFER, starBuf)
+      gl.bufferData(
+        gl.ARRAY_BUFFER,
+        new Float32Array(starBufData),
+        gl.STATIC_DRAW,
+      )
+
+      satSet.numSats = satData.length
+      satSet.setColorScheme(ColorScheme.default, true)
+      settingsManager.shadersReady = true
+      if (satsReadyCallback) {
+        satsReadyCallback(satData)
+        if (!settingsManager.trusatOnly) {
+          // If No Visual Magnitudes, Add The VMag Database
+          try {
             if (
-                typeof trusatList == 'undefined' &&
-                settingsManager.trusatMode &&
-                !settingsManager.trusatOnly
+              typeof satSet.getSat(satSet.getIdFromObjNum(44235)).vmag ==
+              'undefined'
             ) {
-                // console.log(`${Date.now()} - TruSat TLEs Loading...`);
-                $.getScript('/tle/trusat.js', function () {
-                    // console.log(`${Date.now()} - TruSat TLEs Loaded!`);
-                    loadTLEs(resp); // Try again when you have all TLEs
-                });
-                return; // Stop and Wait for the TruSat TLEs to Load
+              satVmagManager.init()
             }
-
-            /** Parses GET variables for SatCruncher initialization */
-            (function parseFromGETVariables() {
-                var queryStr = window.location.search.substring(1);
-                var params = queryStr.split('&');
-                for (var i = 0; i < params.length; i++) {
-                    var key = params[i].split('=')[0];
-                    var val = params[i].split('=')[1];
-                    switch (key) {
-                        case 'limitSats':
-                            limitSats = val;
-                            $('#limitSats').val(val);
-                            // document.getElementById('settings-limitSats-enabled').checked = true;
-                            $('#limitSats-Label').addClass('active');
-                            limitSatsArray = val.split(',');
-                            break;
-                        case 'lat':
-                            if (val >= -90 && val <= 90) obslatitude = val;
-                            break;
-                        case 'long':
-                            if (val >= -180 && val <= 360) obslongitude = val;
-                            break;
-                        case 'hei':
-                            if (val >= -20 && val <= 20) obsheight = val;
-                            break;
-                        case 'minaz':
-                            if (val >= 0 && val <= 360) obsminaz = val;
-                            break;
-                        case 'maxaz':
-                            if (val >= 0 && val <= 360) obsmaxaz = val;
-                            break;
-                        case 'minel':
-                            if (val >= -10 && val <= 180) obsminel = val;
-                            break;
-                        case 'maxel':
-                            if (val >= -10 && val <= 180) obsmaxel = val;
-                            break;
-                        case 'minrange':
-                            if (val >= 0) obsminrange = val;
-                            break;
-                        case 'maxrange':
-                            if (val <= 10000000) obsmaxrange = val;
-                            break;
-                    }
-                }
-            })();
-
-            /**
-             * Filters out extra satellites if limitSats is set
-             * @param  limitSats Array of satellites
-             * @return Returns only requested satellites if limitSats is setobs
-             */
-            function filterTLEDatabase(limitSatsArray) {
-                var tempSatData = [];
-                if (limitSatsArray[0] == null) {
-                    // If there are no limits then just process like normal
-                    limitSats = '';
-                }
-
-                var year;
-                var prefix;
-                var rest;
-
-                for (var i = 0; i < resp.length; i++) {
-                    resp[i].SCC_NUM = pad0(resp[i].TLE1.substr(2, 5).trim(), 5);
-                    if (limitSats === '') {
-                        // If there are no limits then just process like normal
-                        year = resp[i].TLE1.substr(9, 8).trim().substring(0, 2); // clean up intl des for display
-                        if (year === '') {
-                            resp[i].intlDes = 'none';
-                        } else {
-                            prefix = year > 50 ? '19' : '20';
-                            year = prefix + year;
-                            rest = resp[i].TLE1.substr(9, 8)
-                                .trim()
-                                .substring(2);
-                            resp[i].intlDes = year + '-' + rest;
-                        }
-                        resp[i].id = i;
-                        resp[i].active = true;
-                        tempSatData.push(resp[i]);
-                        continue;
-                    } else {
-                        // If there are limited satellites
-                        for (var x = 0; x < limitSatsArray.length; x++) {
-                            if (resp[i].SCC_NUM === limitSatsArray[x]) {
-                                year = resp[i].TLE1.substr(9, 8)
-                                    .trim()
-                                    .substring(0, 2); // clean up intl des for display
-                                if (year === '') {
-                                    resp[i].intlDes = 'none';
-                                } else {
-                                    prefix = year > 50 ? '19' : '20';
-                                    year = prefix + year;
-                                    rest = resp[i].TLE1.substr(9, 8)
-                                        .trim()
-                                        .substring(2);
-                                    resp[i].intlDes = year + '-' + rest;
-                                }
-                                resp[i].id = i;
-                                resp[i].active = true;
-                                tempSatData.push(resp[i]);
-                            }
-                        }
-                    }
-                }
-                var isMatchFound = false;
-                if (
-                    typeof satelliteList !== 'undefined' &&
-                    settingsManager.offline
-                ) {
-                    // If extra catalogue
-                    for (s = 0; s < satelliteList.length; s++) {
-                        isMatchFound = false;
-                        for (i = 0; i < tempSatData.length; i++) {
-                            if (satelliteList[s].SCC == undefined) continue;
-                            if (satelliteList[s].TLE1 == undefined) continue; // Don't Process Bad Satellite Information
-                            if (satelliteList[s].TLE2 == undefined) continue; // Don't Process Bad Satellite Information
-                            if (
-                                tempSatData[i].SCC_NUM === satelliteList[s].SCC
-                            ) {
-                                tempSatData[i].ON = satelliteList[s].ON;
-                                tempSatData[i].OT =
-                                    typeof satelliteList[s].OT != 'undefined'
-                                        ? satelliteList[s].OT
-                                        : null;
-                                tempSatData[i].TLE1 = satelliteList[s].TLE1;
-                                tempSatData[i].TLE2 = satelliteList[s].TLE2;
-                                isMatchFound = true;
-                                break;
-                            }
-                        }
-                        if (!isMatchFound) {
-                            if (satelliteList[s].TLE1 == undefined) continue; // Don't Process Bad Satellite Information
-                            if (satelliteList[s].TLE2 == undefined) continue; // Don't Process Bad Satellite Information
-                            if (typeof satelliteList[s].ON == 'undefined') {
-                                satelliteList[s].ON = 'Unknown';
-                            }
-                            if (typeof satelliteList[s].OT == 'undefined') {
-                                satelliteList[s].OT = null;
-                            }
-                            year = satelliteList[s].TLE1.substr(9, 8)
-                                .trim()
-                                .substring(0, 2); // clean up intl des for display
-                            prefix = year > 50 ? '19' : '20';
-                            year = prefix + year;
-                            rest = satelliteList[s].TLE1.substr(9, 8)
-                                .trim()
-                                .substring(2);
-                            extrasSatInfo = {
-                                static: false,
-                                missile: false,
-                                active: false,
-                                ON: satelliteList[s].ON,
-                                OT: satelliteList[s].OT,
-                                C: 'Unknown',
-                                LV: 'Unknown',
-                                LS: 'Unknown',
-                                SCC_NUM: satelliteList[s].SCC.toString(),
-                                TLE1: satelliteList[s].TLE1,
-                                TLE2: satelliteList[s].TLE2,
-                                intlDes: year + '-' + rest,
-                                type: 'sat',
-                                id: tempSatData.length,
-                                vmag: satelliteList[s].vmag,
-                            };
-                            tempSatData.push(extrasSatInfo);
-                        }
-                    }
-                    satelliteList = null;
-                }
-                if (
-                    typeof satInfoList !== 'undefined' &&
-                    settingsManager.offline
-                ) {
-                    // If extra catalogue
-                    for (s = 0; s < satInfoList.length; s++) {
-                        isMatchFound = false;
-                        // NOTE i=s may need to be i=0, but this should be more effecient.
-                        // There should be some sorting done earlier
-                        for (i = s; i < tempSatData.length; i++) {
-                            if (satInfoList[s].SCC === tempSatData[i].SCC_NUM) {
-                                tempSatData[i].ON = satInfoList[s].ON;
-                                tempSatData[i].C = satInfoList[s].C;
-                                tempSatData[i].LV = satInfoList[s].LV;
-                                tempSatData[i].LS = satInfoList[s].LS;
-                                tempSatData[i].URL = satInfoList[s].URL;
-                                isMatchFound = true;
-                                break;
-                            }
-                        }
-                    }
-                    satInfoList = null;
-                }
-                // console.log(`${Date.now()} - Merging TruSat TLEs`);
-                if (
-                    typeof trusatList !== 'undefined' &&
-                    settingsManager.trusatMode
-                ) {
-                    // If extra catalogue
-                    for (s = 0; s < trusatList.length; s++) {
-                        if (trusatList[s].TLE1 == undefined) continue; // Don't Process Bad Satellite Information
-                        if (trusatList[s].TLE2 == undefined) continue; // Don't Process Bad Satellite Information
-                        if (typeof trusatList[s].ON == 'undefined') {
-                            trusatList[s].ON = 'Unknown';
-                        }
-                        if (typeof trusatList[s].OT == 'undefined') {
-                            trusatList[s].OT = null;
-                        }
-                        year = trusatList[s].TLE1.substr(9, 8)
-                            .trim()
-                            .substring(0, 2); // clean up intl des for display
-                        prefix = year > 50 ? '19' : '20';
-                        year = prefix + year;
-                        rest = trusatList[s].TLE1.substr(9, 8)
-                            .trim()
-                            .substring(2);
-                        scc = pad0(
-                            parseInt(
-                                trusatList[s].TLE1.substr(2, 5).trim()
-                            ).toString(),
-                            5
-                        );
-                        extrasSatInfo = {
-                            static: false,
-                            missile: false,
-                            active: true,
-                            trusat: true,
-                            ON: trusatList[s].ON,
-                            OT: 4, // Amateur Report
-                            C: 'Unknown',
-                            LV: 'Unknown',
-                            LS: 'Unknown',
-                            SCC_NUM: `T${scc.toString()}`,
-                            TLE1: trusatList[s].TLE1,
-                            TLE2: trusatList[s].TLE2,
-                            intlDes: year + '-' + rest,
-                            type: 'sat',
-                            id: tempSatData.length,
-                        };
-                        tempSatData.push(extrasSatInfo);
-                    }
-                    trusatList = null;
-                }
-
-                satSet.orbitalSats = tempSatData.length;
-                objectManager.starIndex1 += satSet.orbitalSats;
-                objectManager.starIndex2 += satSet.orbitalSats;
-
-                loggerStop = Date.now();
-                for (i = 0; i < objectManager.staticSet.length; i++) {
-                    tempSatData.push(objectManager.staticSet[i]);
-                }
-                for (i = 0; i < objectManager.analSatSet.length; i++) {
-                    objectManager.analSatSet[i].id = tempSatData.length;
-                    tempSatData.push(objectManager.analSatSet[i]);
-                }
-                for (i = 0; i < objectManager.missileSet.length; i++) {
-                    tempSatData.push(objectManager.missileSet[i]);
-                }
-
-                satSet.missileSats = tempSatData.length;
-
-                for (i = 0; i < objectManager.fieldOfViewSet.length; i++) {
-                    objectManager.fieldOfViewSet[i].id = tempSatData.length;
-                    tempSatData.push(objectManager.fieldOfViewSet[i]);
-                }
-                // console.log(tempSatData.length);
-                return tempSatData;
+          } catch (e) {
+            console.debug('satVmagManager Not Loaded')
+          }
+        }
+      }
+    }
+  }
+
+  satSet.getSatData = () => {
+    db.log('satSet.getSatData')
+    return satData
+  }
+
+  satSet.getSatInView = () => {
+    db.log('satSet.getSatInView')
+    if (typeof satInView == 'undefined') return false
+    return satInView
+  }
+  satSet.getSatInSun = () => {
+    db.log('satSet.getSatInSun')
+    if (typeof satInSun == 'undefined') return false
+    return satInSun
+  }
+  satSet.getSatVel = () => {
+    db.log('satSet.getSatVel')
+    if (typeof satVel == 'undefined') return false
+    return satVel
+  }
+
+  satSet.setColorScheme = (scheme, isForceRecolor) => {
+    db.log('satSet.setColorScheme')
+    settingsManager.currentColorScheme = scheme
+    try {
+      buffers = scheme.calculateColorBuffers(isForceRecolor)
+      satColorBuf = buffers.colorBuf
+      pickableBuf = buffers.pickableBuf
+    } catch (e) {
+      console.log('satSet.setColorScheme not ready yet!')
+    }
+  }
+
+  satSet.setupStarData = (satData) => {
+    let starArray = []
+    for (var i = 0; i < satData.length; i++) {
+      if (i >= objectManager.starIndex1 && i <= objectManager.starIndex2) {
+        starArray.push(1.0)
+      } else {
+        starArray.push(0.0)
+      }
+    }
+    return starArray
+  }
+
+  var screenLocation = []
+  satSet.draw = (pMatrix, camMatrix, drawNow) => {
+    // NOTE: 640 byte leak.
+    if (!settingsManager.shadersReady || !settingsManager.cruncherReady) return
+
+    // gl.bindVertexArray(satSet.vao);
+
+    drawDivisor = Math.max(timeManager.propRate, 0.001)
+    drawDt = Math.min((drawNow - lastDrawTime) / 1000.0, 1.0 / drawDivisor)
+    drawDt *= timeManager.propRate // Adjust drawDt correspond to the propagation rate
+    satSet.satDataLenInDraw = satData.length
+    if (!settingsManager.lowPerf && drawDt > settingsManager.minimumDrawDt) {
+      if (
+        !settingsManager.isSatOverflyModeOn &&
+        !settingsManager.isFOVBubbleModeOn
+      ) {
+        satSet.satDataLenInDraw -= settingsManager.maxFieldOfViewMarkers
+        for (drawI = 0; drawI < satSet.satDataLenInDraw * 3; drawI++) {
+          if (satVel[drawI] != 0) {
+            satPos[drawI] += satVel[drawI] * drawDt
+          }
+        }
+      } else {
+        satSet.satDataLenInDraw *= 3
+        for (drawI = 0; drawI < satSet.satDataLenInDraw; drawI++) {
+          if (satVel[drawI] != 0) {
+            satPos[drawI] += satVel[drawI] * drawDt
+          }
+        }
+      }
+      lastDrawTime = drawNow
+    }
+
+    // console.log('interp dt=' + dt + ' ' + drawNow);
+
+    gl.useProgram(dotShader)
+    gl.bindFramebuffer(gl.FRAMEBUFFER, null)
+    //  gl.bindFramebuffer(gl.FRAMEBUFFER, gl.pickFb);
+
+    gl.uniformMatrix4fv(dotShader.uMvMatrix, false, emptyMat4)
+    gl.uniformMatrix4fv(dotShader.uCamMatrix, false, camMatrix)
+    gl.uniformMatrix4fv(dotShader.uPMatrix, false, pMatrix)
+    gl.uniform1f(dotShader.minSize, settingsManager.satShader.minSize)
+    gl.uniform1f(dotShader.maxSize, settingsManager.satShader.maxSize)
+
+    gl.bindBuffer(gl.ARRAY_BUFFER, starBuf)
+    gl.enableVertexAttribArray(dotShader.aStar)
+    gl.vertexAttribPointer(dotShader.aStar, 1, gl.FLOAT, false, 0, 0)
+
+    gl.bindBuffer(gl.ARRAY_BUFFER, satPosBuf)
+    gl.bufferData(gl.ARRAY_BUFFER, satPos, gl.STREAM_DRAW)
+    gl.vertexAttribPointer(dotShader.aPos, 3, gl.FLOAT, false, 0, 0)
+
+    gl.bindBuffer(gl.ARRAY_BUFFER, satColorBuf)
+    gl.enableVertexAttribArray(dotShader.aColor)
+    gl.vertexAttribPointer(dotShader.aColor, 4, gl.FLOAT, false, 0, 0)
+
+    gl.blendFunc(gl.SRC_ALPHA, gl.ONE_MINUS_SRC_ALPHA)
+    gl.enable(gl.BLEND)
+    gl.depthMask(false)
+
+    gl.drawArrays(gl.POINTS, 0, satData.length)
+
+    gl.depthMask(true)
+    gl.disable(gl.BLEND)
+
+    // now pickbuffer stuff......
+    try {
+      gl.useProgram(gl.pickShaderProgram)
+      gl.bindFramebuffer(gl.FRAMEBUFFER, gl.pickFb)
+      //  gl.bindFramebuffer(gl.FRAMEBUFFER, null);
+      gl.uniformMatrix4fv(gl.pickShaderProgram.uMvMatrix, false, emptyMat4)
+      gl.uniformMatrix4fv(gl.pickShaderProgram.uCamMatrix, false, camMatrix)
+      gl.uniformMatrix4fv(gl.pickShaderProgram.uPMatrix, false, pMatrix)
+
+      gl.enableVertexAttribArray(gl.pickShaderProgram.aColor)
+      gl.bindBuffer(gl.ARRAY_BUFFER, pickColorBuf)
+      gl.vertexAttribPointer(
+        gl.pickShaderProgram.aColor,
+        3,
+        gl.FLOAT,
+        false,
+        0,
+        0,
+      )
+
+      gl.bindBuffer(gl.ARRAY_BUFFER, pickableBuf)
+      gl.enableVertexAttribArray(gl.pickShaderProgram.aPickable)
+      gl.vertexAttribPointer(
+        gl.pickShaderProgram.aPickable,
+        1,
+        gl.FLOAT,
+        false,
+        0,
+        0,
+      )
+
+      gl.drawArrays(gl.POINTS, 0, satData.length) // draw pick
+    } catch (e) {
+      db.log(`satData.length: ${satData.length}`)
+      db.log(e)
+    }
+    // satSet.updateFOV(null, drawNow);
+
+    // Done Drawing
+    return true
+  }
+
+  satSet.setSat = (i, satObject) => {
+    if (!satData) return null
+    satData[i] = satObject
+  }
+  satSet.mergeSat = (satObject) => {
+    if (!satData) return null
+    var i = satSet.getIdFromObjNum(satObject.SCC)
+    satData[i].ON = satObject.ON
+    satData[i].C = satObject.C
+    satData[i].LV = satObject.LV
+    satData[i].LS = satObject.LS
+    satData[i].R = satObject.R
+    satData[i].URL = satObject.URL
+    satData[i].NOTES = satObject.NOTES
+    satData[i].TTP = satObject.TTP
+    satData[i].FMISSED = satObject.FMISSED
+    satData[i].ORPO = satObject.ORPO
+    satData[i].constellation = satObject.constellation
+    satData[i].associates = satObject.associates
+    satData[i].maneuver = satObject.maneuver
+  }
+  satSet.vmagUpdate = (vmagObject) => {
+    if (!satData) return null
+    var i = satSet.getIdFromObjNum(vmagObject.satid)
+    try {
+      satData[i].vmag = vmagObject.vmag
+    } catch (e) {
+      // console.warn('Old Satellite in vmagManager: ' + vmagObject.satid);
+    }
+  }
+
+  satSet.getSat = (i) => {
+    db.log('satSet.getSat', true)
+    if (!satData) return null
+    if (!satData[i]) return null
+    if (gotExtraData) {
+      satData[i].inViewChange = false
+      if (
+        typeof satInView != 'undefined' &&
+        typeof satInView[i] != 'undefined'
+      ) {
+        if (satData[i].inview !== satInView[i]) satData[i].inViewChange = true
+        satData[i].inview = satInView[i]
+      } else {
+        satData[i].inview = false
+        satData[i].inViewChange = false
+      }
+
+      if (typeof satInSun != 'undefined' && typeof satInSun[i] != 'undefined') {
+        if (satData[i].inSun !== satInSun[i]) satData[i].inSunChange = true
+        satData[i].inSun = satInSun[i]
+      }
+
+      satData[i].velocity = Math.sqrt(
+        satVel[i * 3] * satVel[i * 3] +
+          satVel[i * 3 + 1] * satVel[i * 3 + 1] +
+          satVel[i * 3 + 2] * satVel[i * 3 + 2],
+      )
+      satData[i].velocityX = satVel[i * 3]
+      satData[i].velocityY = satVel[i * 3 + 1]
+      satData[i].velocityZ = satVel[i * 3 + 2]
+      satData[i].position = {
+        x: satPos[i * 3],
+        y: satPos[i * 3 + 1],
+        z: satPos[i * 3 + 2],
+      }
+    }
+
+    // Add Functions One Time
+    if (typeof satData[i].isInSun == 'undefined') {
+      satData[i].isInSun = () => {
+        // Distances all in km
+        let sunECI = sun.getXYZ()
+
+        // NOTE: Code is mashed to save memory when used on the whole catalog
+
+        // Position needs to be relative to satellite NOT ECI
+        // var distSatEarthX = Math.pow(-satData[i].position.x, 2);
+        // var distSatEarthY = Math.pow(-satData[i].position.y, 2);
+        // var distSatEarthZ = Math.pow(-satData[i].position.z, 2);
+        // var distSatEarth = Math.sqrt(distSatEarthX + distSatEarthY + distSatEarthZ);
+        // var semiDiamEarth = Math.asin(RADIUS_OF_EARTH/distSatEarth) * RAD2DEG;
+        let semiDiamEarth =
+          Math.asin(
+            RADIUS_OF_EARTH /
+              Math.sqrt(
+                Math.pow(-satData[i].position.x, 2) +
+                  Math.pow(-satData[i].position.y, 2) +
+                  Math.pow(-satData[i].position.z, 2),
+              ),
+          ) * RAD2DEG
+
+        // Position needs to be relative to satellite NOT ECI
+        // var distSatSunX = Math.pow(-satData[i].position.x + sunECI.x, 2);
+        // var distSatSunY = Math.pow(-satData[i].position.y + sunECI.y, 2);
+        // var distSatSunZ = Math.pow(-satData[i].position.z + sunECI.z, 2);
+        // var distSatSun = Math.sqrt(distSatSunX + distSatSunY + distSatSunZ);
+        // var semiDiamSun = Math.asin(RADIUS_OF_SUN/distSatSun) * RAD2DEG;
+        let semiDiamSun =
+          Math.asin(
+            RADIUS_OF_SUN /
+              Math.sqrt(
+                Math.pow(-satData[i].position.x + sunECI.x, 2) +
+                  Math.pow(-satData[i].position.y + sunECI.y, 2) +
+                  Math.pow(-satData[i].position.z + sunECI.z, 2),
+              ),
+          ) * RAD2DEG
+
+        // Angle between earth and sun
+        let theta =
+          Math.acos(
+            numeric.dot(
+              [
+                -satData[i].position.x,
+                -satData[i].position.y,
+                -satData[i].position.z,
+              ],
+              [
+                -satData[i].position.x + sunECI.x,
+                -satData[i].position.y + sunECI.y,
+                -satData[i].position.z + sunECI.z,
+              ],
+            ) /
+              (Math.sqrt(
+                Math.pow(-satData[i].position.x, 2) +
+                  Math.pow(-satData[i].position.y, 2) +
+                  Math.pow(-satData[i].position.z, 2),
+              ) *
+                Math.sqrt(
+                  Math.pow(-satData[i].position.x + sunECI.x, 2) +
+                    Math.pow(-satData[i].position.y + sunECI.y, 2) +
+                    Math.pow(-satData[i].position.z + sunECI.z, 2),
+                )),
+          ) * RAD2DEG
+
+        // var isSun = false;
+
+        // var isUmbral = false;
+        if (
+          semiDiamEarth > semiDiamSun &&
+          theta < semiDiamEarth - semiDiamSun
+        ) {
+          // isUmbral = true;
+          return 0
+        }
+
+        // var isPenumbral = false;
+        if (
+          Math.abs(semiDiamEarth - semiDiamSun) < theta &&
+          theta < semiDiamEarth + semiDiamSun
+        ) {
+          // isPenumbral = true;
+          return 1
+        }
+
+        if (semiDiamSun > semiDiamEarth) {
+          // isPenumbral = true;
+          return 1
+        }
+
+        if (theta < semiDiamSun - semiDiamEarth) {
+          // isPenumbral = true;
+          return 1
+        }
+
+        // if (!isUmbral && !isPenumbral) isSun = true;
+        return 2
+      }
+    }
+    if (typeof satData[i].getAltitude == 'undefined') {
+      satData[i].getAltitude = () => {
+        return satellite.altitudeCheck(
+          satData[i].TLE1,
+          satData[i].TLE2,
+          timeManager.getPropOffset(),
+        )
+      }
+    }
+    if (
+      objectManager.isSensorManagerLoaded &&
+      typeof satData[i].getTEARR == 'undefined'
+    ) {
+      satData[i].getTEARR = (propTime, sensor) => {
+        let currentTEARR = {} // Most current TEARR data that is set in satellite object and returned.
+
+        if (typeof sensor == 'undefined') {
+          sensor = sensorManager.currentSensor
+        }
+        // If sensor's observerGd is not set try to set it using it parameters
+        if (typeof sensor.observerGd == 'undefined') {
+          try {
+            sensor.observerGd = {
+              height: sensor.obshei,
+              latitude: sensor.lat,
+              longitude: sensor.long,
             }
-
-            satData = filterTLEDatabase(limitSatsArray);
-            resp = null;
-            satSet.satDataString = JSON.stringify(satData);
-
-            timeManager.propRealTime = Date.now(); // assumed same as value in Worker, not passing
-
-            /** If custom sensor set then send parameters to lookangles and satCruncher */
-            if (
-                obslatitude !== undefined &&
-                obslongitude !== undefined &&
-                obsheight !== undefined &&
-                obsminaz !== undefined &&
-                obsmaxaz !== undefined &&
-                obsminel !== undefined &&
-                obsmaxel !== undefined &&
-                obsminrange !== undefined &&
-                obsmaxrange !== undefined
-            ) {
-                satellite.setobs({
-                    lat: obslatitude,
-                    long: obslongitude,
-                    obshei: obsheight,
-                    obsminaz: obsminaz,
-                    obsmaxaz: obsmaxaz,
-                    obsminel: obsminel,
-                    obsmaxel: obsmaxel,
-                    obsminrange: obsminrange,
-                    obsmaxrange: obsmaxrange,
-                });
-
-                satCruncher.postMessage({
-                    typ: 'offset',
-                    dat:
-                        timeManager.propOffset.toString() +
-                        ' ' +
-                        timeManager.propRate.toString(),
-                    setlatlong: true,
-                    lat: obslatitude,
-                    long: obslongitude,
-                    obshei: obsheight,
-                    obsminaz: obsminaz,
-                    obsmaxaz: obsmaxaz,
-                    obsminel: obsminel,
-                    obsmaxel: obsmaxel,
-                    obsminrange: obsminrange,
-                    obsmaxrange: obsmaxrange,
-                });
+          } catch (e) {
+            throw 'observerGd is not set and could not be guessed.'
+          }
+          // If it didn't work, try again
+          if (typeof sensor.observerGd.longitude == 'undefined') {
+            try {
+              sensor.observerGd = {
+                height: sensor.alt,
+                latitude: sensor.lat * DEG2RAD,
+                longitude: sensor.lon * DEG2RAD,
+              }
+            } catch (e) {
+              throw 'observerGd is not set and could not be guessed.'
             }
-
-            /** Send satDataString to satCruncher to begin propagation loop */
-            satCruncher.postMessage({
-                typ: 'satdata',
-                dat: satSet.satDataString,
-                fieldOfViewSetLength: objectManager.fieldOfViewSet.length,
-                isLowPerf: settingsManager.lowPerf,
-            });
-            // multThreadCruncher1.postMessage({type: 'init', data: satSet.satDataString});
-            // multThreadCruncher2.postMessage({type: 'init', data: satSet.satDataString});
-            // multThreadCruncher3.postMessage({type: 'init', data: satSet.satDataString});
-            // multThreadCruncher4.postMessage({type: 'init', data: satSet.satDataString});
-            // multThreadCruncher5.postMessage({type: 'init', data: satSet.satDataString});
-            // multThreadCruncher6.postMessage({type: 'init', data: satSet.satDataString});
-            // multThreadCruncher7.postMessage({type: 'init', data: satSet.satDataString});
-            // multThreadCruncher8.postMessage({type: 'init', data: satSet.satDataString});
-
-            // populate GPU mem buffers, now that we know how many sats there are
-            satPosBuf = gl.createBuffer();
-            satPos = new Float32Array(satData.length * 3);
-
-            var pickColorData = [];
-            pickColorBuf = gl.createBuffer();
-            for (var i = 0; i < satData.length; i++) {
-                var byteR = (i + 1) & 0xff;
-                var byteG = ((i + 1) & 0xff00) >> 8;
-                var byteB = ((i + 1) & 0xff0000) >> 16;
-                pickColorData.push(byteR / 255.0);
-                pickColorData.push(byteG / 255.0);
-                pickColorData.push(byteB / 255.0);
-            }
-            gl.bindBuffer(gl.ARRAY_BUFFER, pickColorBuf);
-            gl.bufferData(
-                gl.ARRAY_BUFFER,
-                new Float32Array(pickColorData),
-                gl.STATIC_DRAW
-            );
-
-            starBuf = gl.createBuffer();
-            starBufData = satSet.setupStarData(satData);
-            gl.bindBuffer(gl.ARRAY_BUFFER, starBuf);
-            gl.bufferData(
-                gl.ARRAY_BUFFER,
-                new Float32Array(starBufData),
-                gl.STATIC_DRAW
-            );
-
-            satSet.numSats = satData.length;
-            satSet.setColorScheme(ColorScheme.default, true);
-            settingsManager.shadersReady = true;
-            if (satsReadyCallback) {
-                satsReadyCallback(satData);
-                if (!settingsManager.trusatOnly) {
-                    // If No Visual Magnitudes, Add The VMag Database
-                    try {
-                        if (
-                            typeof satSet.getSat(satSet.getIdFromObjNum(44235))
-                                .vmag == 'undefined'
-                        ) {
-                            satVmagManager.init();
-                        }
-                    } catch (e) {
-                        console.debug('satVmagManager Not Loaded');
-                    }
-                }
-            }
-        }
-    };
-
-    satSet.getSatData = () => {
-        db.log('satSet.getSatData');
-        return satData;
-    };
-
-    satSet.getSatInView = () => {
-        db.log('satSet.getSatInView');
-        if (typeof satInView == 'undefined') return false;
-        return satInView;
-    };
-    satSet.getSatInSun = () => {
-        db.log('satSet.getSatInSun');
-        if (typeof satInSun == 'undefined') return false;
-        return satInSun;
-    };
-    satSet.getSatVel = () => {
-        db.log('satSet.getSatVel');
-        if (typeof satVel == 'undefined') return false;
-        return satVel;
-    };
-
-    satSet.setColorScheme = (scheme, isForceRecolor) => {
-        db.log('satSet.setColorScheme');
-        settingsManager.currentColorScheme = scheme;
+          }
+        }
+
+        // Set default timing settings. These will be changed to find look angles at different times in future.
+        let satrec = satellite.twoline2satrec(satData[i].TLE1, satData[i].TLE2) // perform and store sat init calcs
+        let now
+        if (typeof propTime != 'undefined') {
+          now = propTime
+        } else {
+          now = timeManager.propTime()
+        }
+        let j = timeManager.jday(
+          now.getUTCFullYear(),
+          now.getUTCMonth() + 1, // NOTE:, satData[i] function requires months in range 1-12.
+          now.getUTCDate(),
+          now.getUTCHours(),
+          now.getUTCMinutes(),
+          now.getUTCSeconds(),
+        ) // Converts time to jday (TLEs use epoch year/day)
+        j += now.getUTCMilliseconds() * MILLISECONDS_PER_DAY
+        let gmst = satellite.gstime(j)
+
+        let m = (j - satrec.jdsatepoch) * MINUTES_PER_DAY
+        let positionEci = satellite.sgp4(satrec, m)
+
         try {
-            buffers = scheme.calculateColorBuffers(isForceRecolor);
-            satColorBuf = buffers.colorBuf;
-            pickableBuf = buffers.pickableBuf;
+          let gpos = satellite.eciToGeodetic(positionEci.position, gmst)
+          currentTEARR.alt = gpos.height
+          currentTEARR.lon = gpos.longitude
+          currentTEARR.lat = gpos.latitude
+          let positionEcf = satellite.eciToEcf(positionEci.position, gmst)
+          let lookAngles = satellite.ecfToLookAngles(
+            sensor.observerGd,
+            positionEcf,
+          )
+          currentTEARR.azimuth = lookAngles.azimuth * RAD2DEG
+          currentTEARR.elevation = lookAngles.elevation * RAD2DEG
+          currentTEARR.range = lookAngles.rangeSat
         } catch (e) {
-            console.log('satSet.setColorScheme not ready yet!');
-        }
-    };
-
-    satSet.setupStarData = (satData) => {
-        let starArray = [];
-        for (var i = 0; i < satData.length; i++) {
-            if (
-                i >= objectManager.starIndex1 &&
-                i <= objectManager.starIndex2
-            ) {
-                starArray.push(1.0);
-            } else {
-                starArray.push(0.0);
-            }
-        }
-        return starArray;
-    };
-
-    var screenLocation = [];
-    satSet.draw = (pMatrix, camMatrix, drawNow) => {
-        // NOTE: 640 byte leak.
-        if (!settingsManager.shadersReady || !settingsManager.cruncherReady)
-            return;
-
-        // gl.bindVertexArray(satSet.vao);
-
-        drawDivisor = Math.max(timeManager.propRate, 0.001);
-        drawDt = Math.min((drawNow - lastDrawTime) / 1000.0, 1.0 / drawDivisor);
-        drawDt *= timeManager.propRate; // Adjust drawDt correspond to the propagation rate
-        satSet.satDataLenInDraw = satData.length;
+          currentTEARR.alt = 0
+          currentTEARR.lon = 0
+          currentTEARR.lat = 0
+          currentTEARR.azimuth = 0
+          currentTEARR.elevation = 0
+          currentTEARR.range = 0
+        }
+
+        currentTEARR.inview = satellite.checkIsInFOV(sensor, {
+          az: currentTEARR.azimuth,
+          el: currentTEARR.elevation,
+          range: currentTEARR.range,
+        })
+
+        uiManager.currentTEARR = currentTEARR
+        return currentTEARR
+      }
+    }
+    if (typeof satData[i].getDirection == 'undefined') {
+      satData[i].getDirection = () => {
+        let nowLat = satData[i].getTEARR().lat * RAD2DEG
+        let futureTime = timeManager.propTimeCheck(5000, timeManager.propTime())
+        let futLat = satData[i].getTEARR(futureTime).lat * RAD2DEG
+
+        // TODO: Remove getTEARR References
+        // let nowLat = satellite.eci2ll(satData[i].position.x,satData[i].position.y,satData[i].position.z).latitude;
+        // let futureTime = timeManager.propTimeCheck(5000, timeManager.propTime());
+        // let futureEci = satellite.getEci(satData[i], futureTime);
+        // let futLat = satellite.eci2ll(futureEci.x,futureEci.y,futureEci.z).latitude;
+
+        if (nowLat < futLat) return 'N'
+        if (nowLat > futLat) return 'S'
+        if (nowLat === futLat) {
+          futureTime = timeManager.propTimeCheck(20000, timeManager.propTime())
+          futureTEARR = satData[i].getTEARR(futureTime)
+          if (nowLat < futLat) return 'N'
+          if (nowLat > futLat) return 'S'
+        }
+        console.warn('Sat Direction Calculation Error - By Pole?')
+        return 'Error'
+      }
+    }
+
+    return satData[i]
+  }
+  satSet.getSatInViewOnly = (i) => {
+    if (!satData) return null
+    if (!satData[i]) return null
+
+    satData[i].inview = satInView[i]
+    return satData[i]
+  }
+  satSet.getSatPosOnly = (i) => {
+    if (!satData) return null
+    if (!satData[i]) return null
+
+    if (gotExtraData) {
+      satData[i].position = {
+        x: satPos[i * 3],
+        y: satPos[i * 3 + 1],
+        z: satPos[i * 3 + 2],
+      }
+    }
+
+    let sat = satData[i]
+    return sat
+  }
+  satSet.getSatExtraOnly = (i) => {
+    if (!satData) return null
+    if (!satData[i]) return null
+    return satData[i]
+  }
+  satSet.getSatFromObjNum = (objNum) => {
+    let satIndex = satSet.getIdFromObjNum(objNum)
+    return satSet.getSat(satIndex)
+  }
+
+  satSet.getIdFromObjNum = (objNum) => {
+    var scc
+    for (var i = 0; i < satData.length; i++) {
+      if (satData[i].static || satData[i].missile) {
+        continue
+      } else {
+        scc = parseInt(satData[i].SCC_NUM)
+        // scc = pad0(satData[i].TLE1.substr(2, 5).trim(), 5);
+      }
+
+      if (parseInt(objNum) === scc) {
+        return i
+      }
+    }
+    return null
+  }
+  satSet.getIdFromIntlDes = (intlDes) => {
+    for (var i = 0; i < satData.length; i++) {
+      if (satData[i].intlDes === intlDes) {
+        return i
+      }
+    }
+    return null
+  }
+  satSet.getIdFromStarName = (starName) => {
+    for (var i = 0; i < satData.length; i++) {
+      if (satData[i].type === 'Star') {
+        if (satData[i].name === starName) {
+          return i
+        }
+      }
+    }
+    return null
+  }
+  satSet.getIdFromSensorName = (sensorName) => {
+    if (typeof sensorName != 'undefined') {
+      for (var i = 0; i < satData.length; i++) {
         if (
-            !settingsManager.lowPerf &&
-            drawDt > settingsManager.minimumDrawDt
+          satData[i].static === true &&
+          satData[i].missile !== true &&
+          satData[i].type !== 'Star'
         ) {
-            if (
-                !settingsManager.isSatOverflyModeOn &&
-                !settingsManager.isFOVBubbleModeOn
-            ) {
-                satSet.satDataLenInDraw -=
-                    settingsManager.maxFieldOfViewMarkers;
-                for (drawI = 0; drawI < satSet.satDataLenInDraw * 3; drawI++) {
-                    if (satVel[drawI] != 0) {
-                        satPos[drawI] += satVel[drawI] * drawDt;
-                    }
-                }
-            } else {
-                satSet.satDataLenInDraw *= 3;
-                for (drawI = 0; drawI < satSet.satDataLenInDraw; drawI++) {
-                    if (satVel[drawI] != 0) {
-                        satPos[drawI] += satVel[drawI] * drawDt;
-                    }
-                }
-            }
-            lastDrawTime = drawNow;
-        }
-
-        // console.log('interp dt=' + dt + ' ' + drawNow);
-
-        gl.useProgram(dotShader);
-        gl.bindFramebuffer(gl.FRAMEBUFFER, null);
-        //  gl.bindFramebuffer(gl.FRAMEBUFFER, gl.pickFb);
-
-        gl.uniformMatrix4fv(dotShader.uMvMatrix, false, emptyMat4);
-        gl.uniformMatrix4fv(dotShader.uCamMatrix, false, camMatrix);
-        gl.uniformMatrix4fv(dotShader.uPMatrix, false, pMatrix);
-        gl.uniform1f(dotShader.minSize, settingsManager.satShader.minSize);
-        gl.uniform1f(dotShader.maxSize, settingsManager.satShader.maxSize);
-
-        gl.bindBuffer(gl.ARRAY_BUFFER, starBuf);
-        gl.enableVertexAttribArray(dotShader.aStar);
-        gl.vertexAttribPointer(dotShader.aStar, 1, gl.FLOAT, false, 0, 0);
-
-        gl.bindBuffer(gl.ARRAY_BUFFER, satPosBuf);
-        gl.bufferData(gl.ARRAY_BUFFER, satPos, gl.STREAM_DRAW);
-        gl.vertexAttribPointer(dotShader.aPos, 3, gl.FLOAT, false, 0, 0);
-
-        gl.bindBuffer(gl.ARRAY_BUFFER, satColorBuf);
-        gl.enableVertexAttribArray(dotShader.aColor);
-        gl.vertexAttribPointer(dotShader.aColor, 4, gl.FLOAT, false, 0, 0);
-
-        gl.blendFunc(gl.SRC_ALPHA, gl.ONE_MINUS_SRC_ALPHA);
-        gl.enable(gl.BLEND);
-        gl.depthMask(false);
-
-        gl.drawArrays(gl.POINTS, 0, satData.length);
-
-        gl.depthMask(true);
-        gl.disable(gl.BLEND);
-
-        // now pickbuffer stuff......
-        try {
-            gl.useProgram(gl.pickShaderProgram);
-            gl.bindFramebuffer(gl.FRAMEBUFFER, gl.pickFb);
-            //  gl.bindFramebuffer(gl.FRAMEBUFFER, null);
-            gl.uniformMatrix4fv(
-                gl.pickShaderProgram.uMvMatrix,
-                false,
-                emptyMat4
-            );
-            gl.uniformMatrix4fv(
-                gl.pickShaderProgram.uCamMatrix,
-                false,
-                camMatrix
-            );
-            gl.uniformMatrix4fv(gl.pickShaderProgram.uPMatrix, false, pMatrix);
-
-            gl.enableVertexAttribArray(gl.pickShaderProgram.aColor);
-            gl.bindBuffer(gl.ARRAY_BUFFER, pickColorBuf);
-            gl.vertexAttribPointer(
-                gl.pickShaderProgram.aColor,
-                3,
-                gl.FLOAT,
-                false,
-                0,
-                0
-            );
-
-            gl.bindBuffer(gl.ARRAY_BUFFER, pickableBuf);
-            gl.enableVertexAttribArray(gl.pickShaderProgram.aPickable);
-            gl.vertexAttribPointer(
-                gl.pickShaderProgram.aPickable,
-                1,
-                gl.FLOAT,
-                false,
-                0,
-                0
-            );
-
-            gl.drawArrays(gl.POINTS, 0, satData.length); // draw pick
-        } catch (e) {
-            db.log(`satData.length: ${satData.length}`);
-            db.log(e);
-        }
-        // satSet.updateFOV(null, drawNow);
-
-        // Done Drawing
-        return true;
-    };
-
-    satSet.setSat = (i, satObject) => {
-        if (!satData) return null;
-        satData[i] = satObject;
-    };
-    satSet.mergeSat = (satObject) => {
-        if (!satData) return null;
-        var i = satSet.getIdFromObjNum(satObject.SCC);
-        satData[i].ON = satObject.ON;
-        satData[i].C = satObject.C;
-        satData[i].LV = satObject.LV;
-        satData[i].LS = satObject.LS;
-        satData[i].R = satObject.R;
-        satData[i].URL = satObject.URL;
-        satData[i].NOTES = satObject.NOTES;
-        satData[i].TTP = satObject.TTP;
-        satData[i].FMISSED = satObject.FMISSED;
-        satData[i].ORPO = satObject.ORPO;
-        satData[i].constellation = satObject.constellation;
-        satData[i].associates = satObject.associates;
-        satData[i].maneuver = satObject.maneuver;
-    };
-    satSet.vmagUpdate = (vmagObject) => {
-        if (!satData) return null;
-        var i = satSet.getIdFromObjNum(vmagObject.satid);
-        try {
-            satData[i].vmag = vmagObject.vmag;
-        } catch (e) {
-            // console.warn('Old Satellite in vmagManager: ' + vmagObject.satid);
-        }
-    };
-
-    satSet.getSat = (i) => {
-        db.log('satSet.getSat', true);
-        if (!satData) return null;
-        if (!satData[i]) return null;
-        if (gotExtraData) {
-            satData[i].inViewChange = false;
-            if (
-                typeof satInView != 'undefined' &&
-                typeof satInView[i] != 'undefined'
-            ) {
-                if (satData[i].inview !== satInView[i])
-                    satData[i].inViewChange = true;
-                satData[i].inview = satInView[i];
-            } else {
-                satData[i].inview = false;
-                satData[i].inViewChange = false;
-            }
-
-            if (
-                typeof satInSun != 'undefined' &&
-                typeof satInSun[i] != 'undefined'
-            ) {
-                if (satData[i].inSun !== satInSun[i])
-                    satData[i].inSunChange = true;
-                satData[i].inSun = satInSun[i];
-            }
-
-            satData[i].velocity = Math.sqrt(
-                satVel[i * 3] * satVel[i * 3] +
-                    satVel[i * 3 + 1] * satVel[i * 3 + 1] +
-                    satVel[i * 3 + 2] * satVel[i * 3 + 2]
-            );
-            satData[i].velocityX = satVel[i * 3];
-            satData[i].velocityY = satVel[i * 3 + 1];
-            satData[i].velocityZ = satVel[i * 3 + 2];
-            satData[i].position = {
-                x: satPos[i * 3],
-                y: satPos[i * 3 + 1],
-                z: satPos[i * 3 + 2],
-            };
-        }
-
-        // Add Functions One Time
-        if (typeof satData[i].isInSun == 'undefined') {
-            satData[i].isInSun = () => {
-                // Distances all in km
-                let sunECI = sun.getXYZ();
-
-                // NOTE: Code is mashed to save memory when used on the whole catalog
-
-                // Position needs to be relative to satellite NOT ECI
-                // var distSatEarthX = Math.pow(-satData[i].position.x, 2);
-                // var distSatEarthY = Math.pow(-satData[i].position.y, 2);
-                // var distSatEarthZ = Math.pow(-satData[i].position.z, 2);
-                // var distSatEarth = Math.sqrt(distSatEarthX + distSatEarthY + distSatEarthZ);
-                // var semiDiamEarth = Math.asin(RADIUS_OF_EARTH/distSatEarth) * RAD2DEG;
-                let semiDiamEarth =
-                    Math.asin(
-                        RADIUS_OF_EARTH /
-                            Math.sqrt(
-                                Math.pow(-satData[i].position.x, 2) +
-                                    Math.pow(-satData[i].position.y, 2) +
-                                    Math.pow(-satData[i].position.z, 2)
-                            )
-                    ) * RAD2DEG;
-
-                // Position needs to be relative to satellite NOT ECI
-                // var distSatSunX = Math.pow(-satData[i].position.x + sunECI.x, 2);
-                // var distSatSunY = Math.pow(-satData[i].position.y + sunECI.y, 2);
-                // var distSatSunZ = Math.pow(-satData[i].position.z + sunECI.z, 2);
-                // var distSatSun = Math.sqrt(distSatSunX + distSatSunY + distSatSunZ);
-                // var semiDiamSun = Math.asin(RADIUS_OF_SUN/distSatSun) * RAD2DEG;
-                let semiDiamSun =
-                    Math.asin(
-                        RADIUS_OF_SUN /
-                            Math.sqrt(
-                                Math.pow(-satData[i].position.x + sunECI.x, 2) +
-                                    Math.pow(
-                                        -satData[i].position.y + sunECI.y,
-                                        2
-                                    ) +
-                                    Math.pow(
-                                        -satData[i].position.z + sunECI.z,
-                                        2
-                                    )
-                            )
-                    ) * RAD2DEG;
-
-                // Angle between earth and sun
-                let theta =
-                    Math.acos(
-                        numeric.dot(
-                            [
-                                -satData[i].position.x,
-                                -satData[i].position.y,
-                                -satData[i].position.z,
-                            ],
-                            [
-                                -satData[i].position.x + sunECI.x,
-                                -satData[i].position.y + sunECI.y,
-                                -satData[i].position.z + sunECI.z,
-                            ]
-                        ) /
-                            (Math.sqrt(
-                                Math.pow(-satData[i].position.x, 2) +
-                                    Math.pow(-satData[i].position.y, 2) +
-                                    Math.pow(-satData[i].position.z, 2)
-                            ) *
-                                Math.sqrt(
-                                    Math.pow(
-                                        -satData[i].position.x + sunECI.x,
-                                        2
-                                    ) +
-                                        Math.pow(
-                                            -satData[i].position.y + sunECI.y,
-                                            2
-                                        ) +
-                                        Math.pow(
-                                            -satData[i].position.z + sunECI.z,
-                                            2
-                                        )
-                                ))
-                    ) * RAD2DEG;
-
-                // var isSun = false;
-
-                // var isUmbral = false;
-                if (
-                    semiDiamEarth > semiDiamSun &&
-                    theta < semiDiamEarth - semiDiamSun
-                ) {
-                    // isUmbral = true;
-                    return 0;
-                }
-
-                // var isPenumbral = false;
-                if (
-                    Math.abs(semiDiamEarth - semiDiamSun) < theta &&
-                    theta < semiDiamEarth + semiDiamSun
-                ) {
-                    // isPenumbral = true;
-                    return 1;
-                }
-
-                if (semiDiamSun > semiDiamEarth) {
-                    // isPenumbral = true;
-                    return 1;
-                }
-
-                if (theta < semiDiamSun - semiDiamEarth) {
-                    // isPenumbral = true;
-                    return 1;
-                }
-
-                // if (!isUmbral && !isPenumbral) isSun = true;
-                return 2;
-            };
-        }
-        if (typeof satData[i].getAltitude == 'undefined') {
-            satData[i].getAltitude = () => {
-                return satellite.altitudeCheck(
-                    satData[i].TLE1,
-                    satData[i].TLE2,
-                    timeManager.getPropOffset()
-                );
-            };
-        }
+          if (satData[i].name === sensorName) {
+            return i
+          }
+        }
+      }
+    }
+    try {
+      var now = timeManager.propTime()
+
+      var j = timeManager.jday(
+        now.getUTCFullYear(),
+        now.getUTCMonth() + 1, // Note, this function requires months in range 1-12.
+        now.getUTCDate(),
+        now.getUTCHours(),
+        now.getUTCMinutes(),
+        now.getUTCSeconds(),
+      )
+      j += now.getUTCMilliseconds() * 1.15741e-8 // days per millisecond
+
+      var gmst = satellite.gstime(j)
+      cosLat = Math.cos(sensorManager.currentSensor.lat * DEG2RAD)
+      sinLat = Math.sin(sensorManager.currentSensor.lat * DEG2RAD)
+      cosLon = Math.cos(sensorManager.currentSensor.long * DEG2RAD + gmst)
+      sinLon = Math.sin(sensorManager.currentSensor.long * DEG2RAD + gmst)
+      var sensor = {}
+      sensor.position = {}
+      sensor.name = 'Custom Sensor'
+      sensor.position.x =
+        (6371 + 0.25 + sensorManager.currentSensor.obshei) * cosLat * cosLon // 6371 is radius of earth
+      sensor.position.y =
+        (6371 + 0.25 + sensorManager.currentSensor.obshei) * cosLat * sinLon
+      sensor.position.z =
+        (6371 + 0.25 + sensorManager.currentSensor.obshei) * sinLat
+      // console.log('No Sensor Found. Using Current Sensor');
+      // console.log(sensor);
+      return sensor
+    } catch (e) {
+      console.log(e)
+      return null
+    }
+  }
+
+  var posVec4
+  satSet.getScreenCoords = (i, pMatrix, camMatrix, pos) => {
+    satScreenPositionArray.error = false
+    if (!pos) pos = satSet.getSatPosOnly(i).position
+    posVec4 = vec4.fromValues(pos.x, pos.y, pos.z, 1)
+    // var transform = mat4.create();
+
+    vec4.transformMat4(posVec4, posVec4, camMatrix)
+    vec4.transformMat4(posVec4, posVec4, pMatrix)
+
+    satScreenPositionArray.x = posVec4[0] / posVec4[3]
+    satScreenPositionArray.y = posVec4[1] / posVec4[3]
+    satScreenPositionArray.z = posVec4[2] / posVec4[3]
+
+    satScreenPositionArray.x =
+      (satScreenPositionArray.x + 1) * 0.5 * window.innerWidth
+    satScreenPositionArray.y =
+      (-satScreenPositionArray.y + 1) * 0.5 * window.innerHeight
+
+    if (
+      satScreenPositionArray.x >= 0 &&
+      satScreenPositionArray.y >= 0 &&
+      satScreenPositionArray.z >= 0 &&
+      satScreenPositionArray.z <= 1
+    ) {
+      // Passed Test
+    } else {
+      satScreenPositionArray.error = true
+    }
+  }
+
+  satSet.searchYear = (year) => {
+    var res = []
+    for (var i = 0; i < satData.length; i++) {
+      if (typeof satData[i].TLE1 == 'undefined') continue
+      if (satData[i].TLE1.substring(9, 11) == year) {
+        res.push(i)
+      }
+    }
+    return res
+  }
+
+  satSet.searchYearOrLess = (year) => {
+    var res = []
+    for (var i = 0; i < satData.length; i++) {
+      if (typeof satData[i].TLE1 == 'undefined') continue
+      if (year >= 59 && year < 100) {
         if (
-            objectManager.isSensorManagerLoaded &&
-            typeof satData[i].getTEARR == 'undefined'
+          satData[i].TLE1.substring(9, 11) <= year &&
+          satData[i].TLE1.substring(9, 11) >= 59
         ) {
-            satData[i].getTEARR = (propTime, sensor) => {
-                let currentTEARR = {}; // Most current TEARR data that is set in satellite object and returned.
-
-                if (typeof sensor == 'undefined') {
-                    sensor = sensorManager.currentSensor;
-                }
-                // If sensor's observerGd is not set try to set it using it parameters
-                if (typeof sensor.observerGd == 'undefined') {
-                    try {
-                        sensor.observerGd = {
-                            height: sensor.obshei,
-                            latitude: sensor.lat,
-                            longitude: sensor.long,
-                        };
-                    } catch (e) {
-                        throw 'observerGd is not set and could not be guessed.';
-                    }
-                    // If it didn't work, try again
-                    if (typeof sensor.observerGd.longitude == 'undefined') {
-                        try {
-                            sensor.observerGd = {
-                                height: sensor.alt,
-                                latitude: sensor.lat * DEG2RAD,
-                                longitude: sensor.lon * DEG2RAD,
-                            };
-                        } catch (e) {
-                            throw 'observerGd is not set and could not be guessed.';
-                        }
-                    }
-                }
-
-                // Set default timing settings. These will be changed to find look angles at different times in future.
-                let satrec = satellite.twoline2satrec(
-                    satData[i].TLE1,
-                    satData[i].TLE2
-                ); // perform and store sat init calcs
-                let now;
-                if (typeof propTime != 'undefined') {
-                    now = propTime;
-                } else {
-                    now = timeManager.propTime();
-                }
-                let j = timeManager.jday(
-                    now.getUTCFullYear(),
-                    now.getUTCMonth() + 1, // NOTE:, satData[i] function requires months in range 1-12.
-                    now.getUTCDate(),
-                    now.getUTCHours(),
-                    now.getUTCMinutes(),
-                    now.getUTCSeconds()
-                ); // Converts time to jday (TLEs use epoch year/day)
-                j += now.getUTCMilliseconds() * MILLISECONDS_PER_DAY;
-                let gmst = satellite.gstime(j);
-
-                let m = (j - satrec.jdsatepoch) * MINUTES_PER_DAY;
-                let positionEci = satellite.sgp4(satrec, m);
-
-                try {
-                    let gpos = satellite.eciToGeodetic(
-                        positionEci.position,
-                        gmst
-                    );
-                    currentTEARR.alt = gpos.height;
-                    currentTEARR.lon = gpos.longitude;
-                    currentTEARR.lat = gpos.latitude;
-                    let positionEcf = satellite.eciToEcf(
-                        positionEci.position,
-                        gmst
-                    );
-                    let lookAngles = satellite.ecfToLookAngles(
-                        sensor.observerGd,
-                        positionEcf
-                    );
-                    currentTEARR.azimuth = lookAngles.azimuth * RAD2DEG;
-                    currentTEARR.elevation = lookAngles.elevation * RAD2DEG;
-                    currentTEARR.range = lookAngles.rangeSat;
-                } catch (e) {
-                    currentTEARR.alt = 0;
-                    currentTEARR.lon = 0;
-                    currentTEARR.lat = 0;
-                    currentTEARR.azimuth = 0;
-                    currentTEARR.elevation = 0;
-                    currentTEARR.range = 0;
-                }
-
-                currentTEARR.inview = satellite.checkIsInFOV(sensor, {
-                    az: currentTEARR.azimuth,
-                    el: currentTEARR.elevation,
-                    range: currentTEARR.range,
-                });
-
-                uiManager.currentTEARR = currentTEARR;
-                return currentTEARR;
-            };
-        }
-        if (typeof satData[i].getDirection == 'undefined') {
-            satData[i].getDirection = () => {
-                let nowLat = satData[i].getTEARR().lat * RAD2DEG;
-                let futureTime = timeManager.propTimeCheck(
-                    5000,
-                    timeManager.propTime()
-                );
-                let futLat = satData[i].getTEARR(futureTime).lat * RAD2DEG;
-
-                // TODO: Remove getTEARR References
-                // let nowLat = satellite.eci2ll(satData[i].position.x,satData[i].position.y,satData[i].position.z).latitude;
-                // let futureTime = timeManager.propTimeCheck(5000, timeManager.propTime());
-                // let futureEci = satellite.getEci(satData[i], futureTime);
-                // let futLat = satellite.eci2ll(futureEci.x,futureEci.y,futureEci.z).latitude;
-
-                if (nowLat < futLat) return 'N';
-                if (nowLat > futLat) return 'S';
-                if (nowLat === futLat) {
-                    futureTime = timeManager.propTimeCheck(
-                        20000,
-                        timeManager.propTime()
-                    );
-                    futureTEARR = satData[i].getTEARR(futureTime);
-                    if (nowLat < futLat) return 'N';
-                    if (nowLat > futLat) return 'S';
-                }
-                console.warn('Sat Direction Calculation Error - By Pole?');
-                return 'Error';
-            };
-        }
-
-        return satData[i];
-    };
-    satSet.getSatInViewOnly = (i) => {
-        if (!satData) return null;
-        if (!satData[i]) return null;
-
-        satData[i].inview = satInView[i];
-        return satData[i];
-    };
-    satSet.getSatPosOnly = (i) => {
-        if (!satData) return null;
-        if (!satData[i]) return null;
-
-        if (gotExtraData) {
-            satData[i].position = {
-                x: satPos[i * 3],
-                y: satPos[i * 3 + 1],
-                z: satPos[i * 3 + 2],
-            };
-        }
-
-        let sat = satData[i];
-        return sat;
-    };
-    satSet.getSatExtraOnly = (i) => {
-        if (!satData) return null;
-        if (!satData[i]) return null;
-        return satData[i];
-    };
-    satSet.getSatFromObjNum = (objNum) => {
-        let satIndex = satSet.getIdFromObjNum(objNum);
-        return satSet.getSat(satIndex);
-    };
-
-    satSet.getIdFromObjNum = (objNum) => {
-        var scc;
-        for (var i = 0; i < satData.length; i++) {
-            if (satData[i].static || satData[i].missile) {
-                continue;
-            } else {
-                scc = parseInt(satData[i].SCC_NUM);
-                // scc = pad0(satData[i].TLE1.substr(2, 5).trim(), 5);
-            }
-
-            if (parseInt(objNum) === scc) {
-                return i;
-            }
-        }
-        return null;
-    };
-    satSet.getIdFromIntlDes = (intlDes) => {
-        for (var i = 0; i < satData.length; i++) {
-            if (satData[i].intlDes === intlDes) {
-                return i;
-            }
-        }
-        return null;
-    };
-    satSet.getIdFromStarName = (starName) => {
-        for (var i = 0; i < satData.length; i++) {
-            if (satData[i].type === 'Star') {
-                if (satData[i].name === starName) {
-                    return i;
-                }
-            }
-        }
-        return null;
-    };
-    satSet.getIdFromSensorName = (sensorName) => {
-        if (typeof sensorName != 'undefined') {
-            for (var i = 0; i < satData.length; i++) {
-                if (
-                    satData[i].static === true &&
-                    satData[i].missile !== true &&
-                    satData[i].type !== 'Star'
-                ) {
-                    if (satData[i].name === sensorName) {
-                        return i;
-                    }
-                }
-            }
-        }
-        try {
-            var now = timeManager.propTime();
-
-            var j = timeManager.jday(
-                now.getUTCFullYear(),
-                now.getUTCMonth() + 1, // Note, this function requires months in range 1-12.
-                now.getUTCDate(),
-                now.getUTCHours(),
-                now.getUTCMinutes(),
-                now.getUTCSeconds()
-            );
-            j += now.getUTCMilliseconds() * 1.15741e-8; // days per millisecond
-
-            var gmst = satellite.gstime(j);
-            cosLat = Math.cos(sensorManager.currentSensor.lat * DEG2RAD);
-            sinLat = Math.sin(sensorManager.currentSensor.lat * DEG2RAD);
-            cosLon = Math.cos(
-                sensorManager.currentSensor.long * DEG2RAD + gmst
-            );
-            sinLon = Math.sin(
-                sensorManager.currentSensor.long * DEG2RAD + gmst
-            );
-            var sensor = {};
-            sensor.position = {};
-            sensor.name = 'Custom Sensor';
-            sensor.position.x =
-                (6371 + 0.25 + sensorManager.currentSensor.obshei) *
-                cosLat *
-                cosLon; // 6371 is radius of earth
-            sensor.position.y =
-                (6371 + 0.25 + sensorManager.currentSensor.obshei) *
-                cosLat *
-                sinLon;
-            sensor.position.z =
-                (6371 + 0.25 + sensorManager.currentSensor.obshei) * sinLat;
-            // console.log('No Sensor Found. Using Current Sensor');
-            // console.log(sensor);
-            return sensor;
-        } catch (e) {
-            console.log(e);
-            return null;
-        }
-    };
-
-    var posVec4;
-    satSet.getScreenCoords = (i, pMatrix, camMatrix, pos) => {
-        satScreenPositionArray.error = false;
-        if (!pos) pos = satSet.getSatPosOnly(i).position;
-        posVec4 = vec4.fromValues(pos.x, pos.y, pos.z, 1);
-        // var transform = mat4.create();
-
-        vec4.transformMat4(posVec4, posVec4, camMatrix);
-        vec4.transformMat4(posVec4, posVec4, pMatrix);
-
-        satScreenPositionArray.x = posVec4[0] / posVec4[3];
-        satScreenPositionArray.y = posVec4[1] / posVec4[3];
-        satScreenPositionArray.z = posVec4[2] / posVec4[3];
-
-        satScreenPositionArray.x =
-            (satScreenPositionArray.x + 1) * 0.5 * window.innerWidth;
-        satScreenPositionArray.y =
-            (-satScreenPositionArray.y + 1) * 0.5 * window.innerHeight;
-
+          res.push(i)
+        }
+      } else {
         if (
-            satScreenPositionArray.x >= 0 &&
-            satScreenPositionArray.y >= 0 &&
-            satScreenPositionArray.z >= 0 &&
-            satScreenPositionArray.z <= 1
+          satData[i].TLE1.substring(9, 11) <= year ||
+          satData[i].TLE1.substring(9, 11) >= 59
         ) {
-            // Passed Test
-        } else {
-            satScreenPositionArray.error = true;
-        }
-    };
-
-    satSet.searchYear = (year) => {
-        var res = [];
-        for (var i = 0; i < satData.length; i++) {
-            if (typeof satData[i].TLE1 == 'undefined') continue;
-            if (satData[i].TLE1.substring(9, 11) == year) {
-                res.push(i);
-            }
-        }
-        return res;
-    };
-
-    satSet.searchYearOrLess = (year) => {
-        var res = [];
-        for (var i = 0; i < satData.length; i++) {
-            if (typeof satData[i].TLE1 == 'undefined') continue;
-            if (year >= 59 && year < 100) {
-                if (
-                    satData[i].TLE1.substring(9, 11) <= year &&
-                    satData[i].TLE1.substring(9, 11) >= 59
-                ) {
-                    res.push(i);
-                }
-            } else {
-                if (
-                    satData[i].TLE1.substring(9, 11) <= year ||
-                    satData[i].TLE1.substring(9, 11) >= 59
-                ) {
-                    res.push(i);
-                }
-            }
-        }
-        return res;
-    };
-
-    satSet.searchNameRegex = (regex) => {
-        var res = [];
-        for (var i = 0; i < satData.length; i++) {
-            if (regex.test(satData[i].ON)) {
-                res.push(i);
-            }
-        }
-        return res;
-    };
-    satSet.searchCountryRegex = (regex) => {
-        var res = [];
-        for (var i = 0; i < satData.length; i++) {
-            if (regex.test(satData[i].C)) {
-                res.push(i);
-            }
-        }
-        return res;
-    };
-    satSet.searchAzElRange = (
-        azimuth,
-        elevation,
-        range,
-        inclination,
-        azMarg,
-        elMarg,
-        rangeMarg,
-        incMarg,
-        period,
-        periodMarg,
-        objtype
-    ) => {
-        var isCheckAz = !isNaN(parseFloat(azimuth)) && isFinite(azimuth);
-        var isCheckEl = !isNaN(parseFloat(elevation)) && isFinite(elevation);
-        var isCheckRange = !isNaN(parseFloat(range)) && isFinite(range);
-        var isCheckInclination =
-            !isNaN(parseFloat(inclination)) && isFinite(inclination);
-        var isCheckPeriod = !isNaN(parseFloat(period)) && isFinite(period);
-        var isCheckAzMarg = !isNaN(parseFloat(azMarg)) && isFinite(azMarg);
-        var isCheckElMarg = !isNaN(parseFloat(elMarg)) && isFinite(elMarg);
-        var isCheckRangeMarg =
-            !isNaN(parseFloat(rangeMarg)) && isFinite(rangeMarg);
-        var isCheckIncMarg = !isNaN(parseFloat(incMarg)) && isFinite(incMarg);
-        var isCheckPeriodMarg =
-            !isNaN(parseFloat(periodMarg)) && isFinite(periodMarg);
-        objtype *= 1; // String to Number
-
+          res.push(i)
+        }
+      }
+    }
+    return res
+  }
+
+  satSet.searchNameRegex = (regex) => {
+    var res = []
+    for (var i = 0; i < satData.length; i++) {
+      if (regex.test(satData[i].ON)) {
+        res.push(i)
+      }
+    }
+    return res
+  }
+  satSet.searchCountryRegex = (regex) => {
+    var res = []
+    for (var i = 0; i < satData.length; i++) {
+      if (regex.test(satData[i].C)) {
+        res.push(i)
+      }
+    }
+    return res;
+  };
+  satSet.searchAzElRange = (azimuth, elevation, range, inclination, azMarg, elMarg, rangeMarg, incMarg, period, periodMarg, rcs, rcsMarg, objtype) => {
+    var isCheckAz = !isNaN(parseFloat(azimuth)) && isFinite(azimuth);
+    var isCheckEl = !isNaN(parseFloat(elevation)) && isFinite(elevation);
+    var isCheckRange = !isNaN(parseFloat(range)) && isFinite(range);
+    var isCheckInclination = !isNaN(parseFloat(inclination)) && isFinite(inclination);
+    var isCheckPeriod = !isNaN(parseFloat(period)) && isFinite(period);
+    var isCheckRcs = !isNaN(parseFloat(rcs)) && isFinite(rcs);
+    var isCheckAzMarg = !isNaN(parseFloat(azMarg)) && isFinite(azMarg);
+    var isCheckElMarg = !isNaN(parseFloat(elMarg)) && isFinite(elMarg);
+    var isCheckRangeMarg = !isNaN(parseFloat(rangeMarg)) && isFinite(rangeMarg);
+    var isCheckIncMarg = !isNaN(parseFloat(incMarg)) && isFinite(incMarg);
+    var isCheckPeriodMarg = !isNaN(parseFloat(periodMarg)) && isFinite(periodMarg);
+    var isCheckRcsMarg = !isNaN(parseFloat(rcsMarg)) && isFinite(rcsMarg);
+    objtype *= 1; // String to Number
+
+    if (!isCheckEl && !isCheckRange && !isCheckAz && !isCheckInclination && !isCheckPeriod && !isCheckRcs) return; // Ensure there is a number typed.
+
+    if (!isCheckAzMarg) { azMarg = 5; }
+    if (!isCheckElMarg) { elMarg = 5; }
+    if (!isCheckRangeMarg) { rangeMarg = 200; }
+    if (!isCheckIncMarg) { incMarg = 1; }
+    if (!isCheckPeriodMarg) { periodMarg = 0.5; }
+    if (!isCheckRcsMarg) { rcsMarg = rcs/10; }
+    var res = [];
+
+    var s = 0;
+    for (var i = 0; i < satData.length; i++) {
+      if (satData[i].static || satData[i].missile || !satData[i].active) {
+        continue
+      }
+      res.push(satData[i])
+      satellite.getTEARR(res[s])
+      res[s].azimuth = uiManager.currentTEARR.azimuth
+      res[s].elevation = uiManager.currentTEARR.elevation
+      res[s].range = uiManager.currentTEARR.range
+      res[s].inview = uiManager.currentTEARR.inview
+      s++
+    }
+
+    if (!isCheckInclination && !isCheckPeriod) {
+      res = checkInview(res)
+    }
+
+    if (objtype !== 0) {
+      res = checkObjtype(res)
+    }
+
+    if (isCheckAz) {
+      azimuth = azimuth * 1 // Convert azimuth to int
+      azMarg = azMarg * 1
+      var minaz = azimuth - azMarg
+      var maxaz = azimuth + azMarg
+      res = checkAz(res, minaz, maxaz)
+    }
+
+    if (isCheckEl) {
+      elevation = elevation * 1 // Convert elevation to int
+      elMarg = elMarg * 1
+      var minel = elevation - elMarg
+      var maxel = elevation + elMarg
+      res = checkEl(res, minel, maxel)
+    }
+
+    if (isCheckRange) {
+      range = range * 1 // Convert range to int
+      rangeMarg = rangeMarg * 1
+      var minrange = range - rangeMarg
+      var maxrange = range + rangeMarg
+      res = checkRange(res, minrange, maxrange)
+    }
+
+    if (isCheckInclination) {
+      inclination = inclination * 1 // Convert inclination to int
+      incMarg = incMarg * 1
+      var minInc = inclination - incMarg
+      var maxInc = inclination + incMarg
+      res = checkInc(res, minInc, maxInc)
+    }
+
+    if (isCheckPeriod) {
+      period = period * 1 // Convert period to int
+      periodMarg = periodMarg * 1
+      var minPeriod = period - periodMarg
+      var maxPeriod = period + periodMarg
+      res = checkPeriod(res, minPeriod, maxPeriod)
+    }
+
+    if (isCheckRcs) {
+      rcs = rcs * 1; // Convert period to int
+      rcsMarg = rcsMarg * 1;
+      var minRcs = rcs - rcsMarg;
+      var maxRcs = rcs + rcsMarg;
+      res = checkRcs(res, minRcs, maxRcs);
+    }
+
+    function checkInview (possibles) {
+      var inviewRes = [];
+      for (var i = 0; i < possibles.length; i++) {
+        if (possibles[i].inview) {
+          inviewRes.push(possibles[i])
+        }
+      }
+      return inviewRes
+    }
+
+    function checkObjtype(possibles) {
+      var objtypeRes = []
+      for (var i = 0; i < possibles.length; i++) {
+        if (possibles[i].OT === objtype) {
+          objtypeRes.push(possibles[i])
+        }
+      }
+      return objtypeRes
+    }
+
+    function checkAz(possibles, minaz, maxaz) {
+      var azRes = []
+      for (var i = 0; i < possibles.length; i++) {
+        if (possibles[i].azimuth < maxaz && possibles[i].azimuth > minaz) {
+          azRes.push(possibles[i])
+        }
+      }
+      return azRes
+    }
+    function checkEl(possibles, minel, maxel) {
+      var elRes = []
+      for (var i = 0; i < possibles.length; i++) {
+        if (possibles[i].elevation < maxel && possibles[i].elevation > minel) {
+          elRes.push(possibles[i])
+        }
+      }
+      return elRes
+    }
+    function checkRange(possibles, minrange, maxrange) {
+      var rangeRes = []
+      for (var i = 0; i < possibles.length; i++) {
+        if (possibles[i].range < maxrange && possibles[i].range > minrange) {
+          rangeRes.push(possibles[i])
+        }
+      }
+      return rangeRes
+    }
+    function checkInc(possibles, minInc, maxInc) {
+      var incRes = []
+      for (var i = 0; i < possibles.length; i++) {
         if (
-            !isCheckEl &&
-            !isCheckRange &&
-            !isCheckAz &&
-            !isCheckInclination &&
-            !isCheckPeriod
+          (possibles[i].inclination * RAD2DEG).toFixed(2) < maxInc &&
+          (possibles[i].inclination * RAD2DEG).toFixed(2) > minInc
+        ) {
+          incRes.push(possibles[i])
+        }
+      }
+      return incRes
+    }
+    function checkPeriod(possibles, minPeriod, maxPeriod) {
+      var periodRes = []
+      for (var i = 0; i < possibles.length; i++) {
+        if (
+          possibles[i].period < maxPeriod &&
+          possibles[i].period > minPeriod &&
+          periodRes.length <= 200
+        ) {
+          // Don't display more than 200 results - this is because LEO and GEO belt have a lot of satellites
+          periodRes.push(possibles[i])
+        }
+      }
+      if (periodRes.length >= 200) {
+        $('#findByLooks-results').text('Limited to 200 Results!')
+      }
+      return periodRes
+    }
+    function checkRcs (possibles, minRcs, maxRcs) {
+      console.log(minRcs);
+      console.log(maxRcs);
+      var rcsRes = [];
+      for (var i = 0; i < possibles.length; i++) {
+        if (parseFloat(possibles[i].R) < maxRcs && parseFloat(possibles[i].R) > minRcs && rcsRes.length <= 200) { // Don't display more than 200 results - this is because LEO and GEO belt have a lot of satellites
+          console.log(possibles[i]);
+          rcsRes.push(possibles[i]);
+        }
+      }
+      if (rcsRes.length >= 200) {
+        $('#findByLooks-results').text('Limited to 200 Results!');
+      }
+      return rcsRes;
+    }
+    // $('#findByLooks-results').text('');
+    // IDEA: Intentionally doesn't clear previous searches. Could be an option later.
+    var sccList = []
+    for (i = 0; i < res.length; i++) {
+      // $('#findByLooks-results').append(res[i].SCC_NUM + '<br />');
+      if (i < res.length - 1) {
+        $('#search').val($('#search').val() + res[i].SCC_NUM + ',')
+      } else {
+        $('#search').val($('#search').val() + res[i].SCC_NUM)
+      }
+      sccList.push(res[i].SCC_NUM)
+    }
+    searchBox.doSearch($('#search').val())
+    // console.log(sccList);
+    return res
+  }
+
+  satSet.exportTle2Csv = () => {
+    let catalogTLE2 = []
+    let satCat = satSet.getSatData()
+    satCat.sort((a, b) => parseInt(a.SCC_NUM) - parseInt(b.SCC_NUM))
+    for (let s = 0; s < satCat.length; s++) {
+      let sat = satCat[s]
+      if (typeof sat.TLE1 == 'undefined' || typeof sat.TLE2 == 'undefined') {
+        continue
+      }
+      if (sat.C == 'ANALSAT') continue
+      catalogTLE2.push({
+        satId: sat.SCC_NUM,
+        TLE1: sat.TLE1,
+        TLE2: sat.TLE2,
+        inclination: sat.inclination * RAD2DEG,
+        eccentricity: sat.eccentricity,
+        period: sat.period,
+        raan: sat.raan * RAD2DEG,
+        apogee: sat.apogee,
+        perigee: sat.perigee,
+        site: sat.LS,
+        country: sat.C,
+        name: sat.ON,
+        mission: sat.M,
+        purpose: sat.P,
+        user: sat.U,
+        rocket: sat.LV,
+        contractor: sat.Con,
+        dryMass: sat.DM,
+        liftMass: sat.LM,
+        lifeExpected: sat.Li,
+        power: sat.Pw,
+        visualMagnitude: sat.vmag,
+        source1: sat.S1,
+        source2: sat.S2,
+        source3: sat.S3,
+        source4: sat.S4,
+        source5: sat.S5,
+        source6: sat.S6,
+        source7: sat.S7,
+        source8: sat.URL,
+      })
+    }
+    saveCsv(catalogTLE2, 'catalogInfo')
+  }
+  satSet.exportTle2Txt = () => {
+    let catalogTLE2 = []
+    let satCat = satSet.getSatData()
+    satCat.sort((a, b) => parseInt(a.SCC_NUM) - parseInt(b.SCC_NUM))
+    for (let s = 0; s < satCat.length; s++) {
+      let sat = satCat[s]
+      if (typeof sat.TLE1 == 'undefined' || typeof sat.TLE2 == 'undefined') {
+        continue
+      }
+      if (sat.C == 'ANALSAT') continue
+      catalogTLE2.push(sat.TLE1)
+      catalogTLE2.push(sat.TLE2)
+    }
+    catalogTLE2 = catalogTLE2.join('\n')
+    var blob = new Blob([catalogTLE2], { type: 'text/plain;charset=utf-8' })
+    saveAs(blob, 'TLE.txt')
+  }
+
+  satSet.setHover = (i) => {
+    if (i === objectManager.hoveringSat) return
+    gl.bindBuffer(gl.ARRAY_BUFFER, satColorBuf)
+    // If Old Select Sat Picked Color it Correct Color
+    if (
+      objectManager.hoveringSat !== -1 &&
+      objectManager.hoveringSat !== objectManager.selectedSat
+    ) {
+      try {
+        gl.bufferSubData(
+          gl.ARRAY_BUFFER,
+          objectManager.hoveringSat * 4 * 4,
+          new Float32Array(
+            settingsManager.currentColorScheme.colorizer(
+              satSet.getSat(objectManager.hoveringSat),
+            ).color,
+          ),
         )
-            return; // Ensure there is a number typed.
-
-        if (!isCheckAzMarg) {
-            azMarg = 5;
-        }
-        if (!isCheckElMarg) {
-            elMarg = 5;
-        }
-        if (!isCheckRangeMarg) {
-            rangeMarg = 200;
-        }
-        if (!isCheckIncMarg) {
-            incMarg = 1;
-        }
-        if (!isCheckPeriodMarg) {
-            periodMarg = 0.5;
-        }
-        var res = [];
-
-        var s = 0;
-        for (var i = 0; i < satData.length; i++) {
-            if (satData[i].static || satData[i].missile || !satData[i].active) {
-                continue;
-            }
-            res.push(satData[i]);
-            satellite.getTEARR(res[s]);
-            res[s].azimuth = uiManager.currentTEARR.azimuth;
-            res[s].elevation = uiManager.currentTEARR.elevation;
-            res[s].range = uiManager.currentTEARR.range;
-            res[s].inview = uiManager.currentTEARR.inview;
-            s++;
-        }
-
-        if (!isCheckInclination && !isCheckPeriod) {
-            res = checkInview(res);
-        }
-
-        if (objtype !== 0) {
-            res = checkObjtype(res);
-        }
-
-        if (isCheckAz) {
-            azimuth = azimuth * 1; // Convert azimuth to int
-            azMarg = azMarg * 1;
-            var minaz = azimuth - azMarg;
-            var maxaz = azimuth + azMarg;
-            res = checkAz(res, minaz, maxaz);
-        }
-
-        if (isCheckEl) {
-            elevation = elevation * 1; // Convert elevation to int
-            elMarg = elMarg * 1;
-            var minel = elevation - elMarg;
-            var maxel = elevation + elMarg;
-            res = checkEl(res, minel, maxel);
-        }
-
-        if (isCheckRange) {
-            range = range * 1; // Convert range to int
-            rangeMarg = rangeMarg * 1;
-            var minrange = range - rangeMarg;
-            var maxrange = range + rangeMarg;
-            res = checkRange(res, minrange, maxrange);
-        }
-
-        if (isCheckInclination) {
-            inclination = inclination * 1; // Convert inclination to int
-            incMarg = incMarg * 1;
-            var minInc = inclination - incMarg;
-            var maxInc = inclination + incMarg;
-            res = checkInc(res, minInc, maxInc);
-        }
-
-        if (isCheckPeriod) {
-            period = period * 1; // Convert period to int
-            periodMarg = periodMarg * 1;
-            var minPeriod = period - periodMarg;
-            var maxPeriod = period + periodMarg;
-            res = checkPeriod(res, minPeriod, maxPeriod);
-        }
-
-        function checkInview(possibles) {
-            var inviewRes = [];
-            for (var i = 0; i < possibles.length; i++) {
-                if (possibles[i].inview) {
-                    inviewRes.push(possibles[i]);
-                }
-            }
-            return inviewRes;
-        }
-
-        function checkObjtype(possibles) {
-            var objtypeRes = [];
-            for (var i = 0; i < possibles.length; i++) {
-                if (possibles[i].OT === objtype) {
-                    objtypeRes.push(possibles[i]);
-                }
-            }
-            return objtypeRes;
-        }
-
-        function checkAz(possibles, minaz, maxaz) {
-            var azRes = [];
-            for (var i = 0; i < possibles.length; i++) {
-                if (
-                    possibles[i].azimuth < maxaz &&
-                    possibles[i].azimuth > minaz
-                ) {
-                    azRes.push(possibles[i]);
-                }
-            }
-            return azRes;
-        }
-        function checkEl(possibles, minel, maxel) {
-            var elRes = [];
-            for (var i = 0; i < possibles.length; i++) {
-                if (
-                    possibles[i].elevation < maxel &&
-                    possibles[i].elevation > minel
-                ) {
-                    elRes.push(possibles[i]);
-                }
-            }
-            return elRes;
-        }
-        function checkRange(possibles, minrange, maxrange) {
-            var rangeRes = [];
-            for (var i = 0; i < possibles.length; i++) {
-                if (
-                    possibles[i].range < maxrange &&
-                    possibles[i].range > minrange
-                ) {
-                    rangeRes.push(possibles[i]);
-                }
-            }
-            return rangeRes;
-        }
-        function checkInc(possibles, minInc, maxInc) {
-            var incRes = [];
-            for (var i = 0; i < possibles.length; i++) {
-                if (
-                    (possibles[i].inclination * RAD2DEG).toFixed(2) < maxInc &&
-                    (possibles[i].inclination * RAD2DEG).toFixed(2) > minInc
-                ) {
-                    incRes.push(possibles[i]);
-                }
-            }
-            return incRes;
-        }
-        function checkPeriod(possibles, minPeriod, maxPeriod) {
-            var periodRes = [];
-            for (var i = 0; i < possibles.length; i++) {
-                if (
-                    possibles[i].period < maxPeriod &&
-                    possibles[i].period > minPeriod &&
-                    periodRes.length <= 200
-                ) {
-                    // Don't display more than 200 results - this is because LEO and GEO belt have a lot of satellites
-                    periodRes.push(possibles[i]);
-                }
-            }
-            if (periodRes.length >= 200) {
-                $('#findByLooks-results').text('Limited to 200 Results!');
-            }
-            return periodRes;
-        }
-        // $('#findByLooks-results').text('');
-        // IDEA: Intentionally doesn't clear previous searches. Could be an option later.
-        var sccList = [];
-        for (i = 0; i < res.length; i++) {
-            // $('#findByLooks-results').append(res[i].SCC_NUM + '<br />');
-            if (i < res.length - 1) {
-                $('#search').val($('#search').val() + res[i].SCC_NUM + ',');
-            } else {
-                $('#search').val($('#search').val() + res[i].SCC_NUM);
-            }
-            sccList.push(res[i].SCC_NUM);
-        }
-        searchBox.doSearch($('#search').val());
-        // console.log(sccList);
-        return res;
-    };
-
-    satSet.exportTle2Csv = () => {
-        let catalogTLE2 = [];
-        let satCat = satSet.getSatData();
-        satCat.sort((a, b) => parseInt(a.SCC_NUM) - parseInt(b.SCC_NUM));
-        for (let s = 0; s < satCat.length; s++) {
-            let sat = satCat[s];
-            if (
-                typeof sat.TLE1 == 'undefined' ||
-                typeof sat.TLE2 == 'undefined'
-            ) {
-                continue;
-            }
-            if (sat.C == 'ANALSAT') continue;
-            catalogTLE2.push({
-                satId: sat.SCC_NUM,
-                TLE1: sat.TLE1,
-                TLE2: sat.TLE2,
-                inclination: sat.inclination * RAD2DEG,
-                eccentricity: sat.eccentricity,
-                period: sat.period,
-                raan: sat.raan * RAD2DEG,
-                apogee: sat.apogee,
-                perigee: sat.perigee,
-                site: sat.LS,
-                country: sat.C,
-                name: sat.ON,
-                mission: sat.M,
-                purpose: sat.P,
-                user: sat.U,
-                rocket: sat.LV,
-                contractor: sat.Con,
-                dryMass: sat.DM,
-                liftMass: sat.LM,
-                lifeExpected: sat.Li,
-                power: sat.Pw,
-                visualMagnitude: sat.vmag,
-                source1: sat.S1,
-                source2: sat.S2,
-                source3: sat.S3,
-                source4: sat.S4,
-                source5: sat.S5,
-                source6: sat.S6,
-                source7: sat.S7,
-                source8: sat.URL,
-            });
-        }
-        saveCsv(catalogTLE2, 'catalogInfo');
-    };
-    satSet.exportTle2Txt = () => {
-        let catalogTLE2 = [];
-        let satCat = satSet.getSatData();
-        satCat.sort((a, b) => parseInt(a.SCC_NUM) - parseInt(b.SCC_NUM));
-        for (let s = 0; s < satCat.length; s++) {
-            let sat = satCat[s];
-            if (
-                typeof sat.TLE1 == 'undefined' ||
-                typeof sat.TLE2 == 'undefined'
-            ) {
-                continue;
-            }
-            if (sat.C == 'ANALSAT') continue;
-            catalogTLE2.push(sat.TLE1);
-            catalogTLE2.push(sat.TLE2);
-        }
-        catalogTLE2 = catalogTLE2.join('\n');
-        var blob = new Blob([catalogTLE2], {
-            type: 'text/plain;charset=utf-8',
-        });
-        saveAs(blob, 'TLE.txt');
-    };
-
-    satSet.setHover = (i) => {
-        if (i === objectManager.hoveringSat) return;
-        gl.bindBuffer(gl.ARRAY_BUFFER, satColorBuf);
-        // If Old Select Sat Picked Color it Correct Color
-        if (
-            objectManager.hoveringSat !== -1 &&
-            objectManager.hoveringSat !== objectManager.selectedSat
-        ) {
-            try {
-                gl.bufferSubData(
-                    gl.ARRAY_BUFFER,
-                    objectManager.hoveringSat * 4 * 4,
-                    new Float32Array(
-                        settingsManager.currentColorScheme.colorizer(
-                            satSet.getSat(objectManager.hoveringSat)
-                        ).color
-                    )
-                );
-            } catch (e) {
-                console.log(objectManager.hoveringSat);
-                console.log(satSet.getSat(objectManager.hoveringSat));
-                console.log(
-                    settingsManager.currentColorScheme.colorizer(
-                        satSet.getSat(objectManager.hoveringSat)
-                    )
-                );
-            }
-        }
-        // If New Select Sat Picked Color it
-        if (i !== -1 && i !== objectManager.selectedSat) {
-            gl.bufferSubData(
-                gl.ARRAY_BUFFER,
-                i * 4 * 4,
-                new Float32Array(settingsManager.hoverColor)
-            );
-        }
-        objectManager.hoveringSat = i;
-    };
-
-    satSet.selectSat = (i) => {
-        if (i === objectManager.selectedSat) return;
-        if (isAnalysisMenuOpen && i != -1) {
-            $('#anal-sat').val(satSet.getSat(i).SCC_NUM);
-        }
-        adviceList.satelliteSelected();
-        satCruncher.postMessage({
-            satelliteSelected: [i],
-        });
-        if (settingsManager.isMobileModeEnabled) mobile.searchToggle(false);
-        gl.bindBuffer(gl.ARRAY_BUFFER, satColorBuf);
-        // If Old Select Sat Picked Color it Correct Color
-        if (objectManager.selectedSat !== -1) {
-            gl.bufferSubData(
-                gl.ARRAY_BUFFER,
-                objectManager.selectedSat * 4 * 4,
-                new Float32Array(
-                    settingsManager.currentColorScheme.colorizer(
-                        satSet.getSat(objectManager.selectedSat)
-                    ).color
-                )
-            );
-        }
-        // If New Select Sat Picked Color it
-        if (i !== -1) {
-            isSatView = true;
-            gl.bufferSubData(
-                gl.ARRAY_BUFFER,
-                i * 4 * 4,
-                new Float32Array(settingsManager.selectedColor)
-            );
-        }
-        objectManager.selectedSat = i;
-
-        if (
-            objectManager.isSensorManagerLoaded &&
-            sensorManager.checkSensorSelected()
-        ) {
-            $('#menu-lookangles').removeClass('bmenu-item-disabled');
-        }
-        $('#menu-lookanglesmultisite').removeClass('bmenu-item-disabled');
-        $('#menu-satview').removeClass('bmenu-item-disabled');
-        $('#menu-map').removeClass('bmenu-item-disabled');
-        $('#menu-editSat').removeClass('bmenu-item-disabled');
-        $('#menu-sat-fov').removeClass('bmenu-item-disabled');
-        $('#menu-newLaunch').removeClass('bmenu-item-disabled');
-        $('#menu-breakup').removeClass('bmenu-item-disabled');
-    };
-
-    satSet.onCruncherReady = () => {
-        db.log('satSet.onCruncherReady', true);
-        satSet.queryStr = window.location.search.substring(1);
-        // searchBox.init(satData);
-        satSet.satDataString = null; // Clears stringified json file and clears 7MB of memory.
-    };
-
-    function pad0(str, max) {
-        return str.length < max ? pad0('0' + str, max) : str;
-    }
-
-    window.satSet = satSet;
-    window.satCruncher = satCruncher;
-    window.satPos = satPos;
-})();+      } catch (e) {
+        console.log(objectManager.hoveringSat)
+        console.log(satSet.getSat(objectManager.hoveringSat))
+        console.log(
+          settingsManager.currentColorScheme.colorizer(
+            satSet.getSat(objectManager.hoveringSat),
+          ),
+        )
+      }
+    }
+    // If New Select Sat Picked Color it
+    if (i !== -1 && i !== objectManager.selectedSat) {
+      gl.bufferSubData(
+        gl.ARRAY_BUFFER,
+        i * 4 * 4,
+        new Float32Array(settingsManager.hoverColor),
+      )
+    }
+    objectManager.hoveringSat = i
+  }
+
+  satSet.selectSat = (i) => {
+    if (i === objectManager.selectedSat) return
+    if (isAnalysisMenuOpen && i != -1) {
+      $('#anal-sat').val(satSet.getSat(i).SCC_NUM)
+    }
+    adviceList.satelliteSelected()
+    satCruncher.postMessage({
+      satelliteSelected: [i],
+    })
+    if (settingsManager.isMobileModeEnabled) mobile.searchToggle(false)
+    gl.bindBuffer(gl.ARRAY_BUFFER, satColorBuf)
+    // If Old Select Sat Picked Color it Correct Color
+    if (objectManager.selectedSat !== -1) {
+      gl.bufferSubData(
+        gl.ARRAY_BUFFER,
+        objectManager.selectedSat * 4 * 4,
+        new Float32Array(
+          settingsManager.currentColorScheme.colorizer(
+            satSet.getSat(objectManager.selectedSat),
+          ).color,
+        ),
+      )
+    }
+    // If New Select Sat Picked Color it
+    if (i !== -1) {
+      isSatView = true
+      gl.bufferSubData(
+        gl.ARRAY_BUFFER,
+        i * 4 * 4,
+        new Float32Array(settingsManager.selectedColor),
+      )
+    }
+    objectManager.selectedSat = i
+
+    if (
+      objectManager.isSensorManagerLoaded &&
+      sensorManager.checkSensorSelected()
+    ) {
+      $('#menu-lookangles').removeClass('bmenu-item-disabled')
+    }
+    $('#menu-lookanglesmultisite').removeClass('bmenu-item-disabled')
+    $('#menu-satview').removeClass('bmenu-item-disabled')
+    $('#menu-map').removeClass('bmenu-item-disabled')
+    $('#menu-editSat').removeClass('bmenu-item-disabled')
+    $('#menu-sat-fov').removeClass('bmenu-item-disabled')
+    $('#menu-newLaunch').removeClass('bmenu-item-disabled')
+    $('#menu-breakup').removeClass('bmenu-item-disabled')
+  }
+
+  satSet.onCruncherReady = () => {
+    db.log('satSet.onCruncherReady', true)
+    satSet.queryStr = window.location.search.substring(1)
+    // searchBox.init(satData);
+    satSet.satDataString = null // Clears stringified json file and clears 7MB of memory.
+  }
+
+  function pad0(str, max) {
+    return str.length < max ? pad0('0' + str, max) : str
+  }
+
+  window.satSet = satSet
+  window.satCruncher = satCruncher
+  window.satPos = satPos
+})()
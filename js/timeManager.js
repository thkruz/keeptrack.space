/* global
  $
*/

;(function () {
  var timeManager = {}

  var propFrozen = Date.now() // for when propRate 0
  var realElapsedMsec
  var scaledMsec

  // Variables pulled from timeManager.jday function to reduce garbage collection
  var jDayStart
  var jDayDiff

  timeManager.dateObject = new Date()
  timeManager.nowTemp = timeManager.dateObject

  timeManager.now = propFrozen // (initialized as Date.now)
  timeManager.propRealTime = propFrozen // actual time we're running it (initialized as Date.now)
  timeManager.propOffset = 0.0 // offset we're propagating to, msec
  timeManager.propRate = 1.0 // time rate multiplier for propagation

  // Date Format
  ;(function () {
    /* Date Format 1.2.3
     * (c) 2007-2009 Steven Levithan <stevenlevithan.com>
     * MIT license
     *
     * Includes ENHANCEMENT by Scott Trenda <scott.trenda.net>
     * and Kris Kowal <cixar.com/~kris.kowal/>
     *
     * Accepts a date, a mask, or a date and a mask.
     * Returns a formatted version of the given date.
     * The date defaults to the current date/time.
     * The mask defaults to dateFormat.masks.default.
     */
    var token = /d{1,4}|m{1,4}|yy(?:yy)?|([HhMsTt])\1?|[LloSZ]|"[^"]*"|'[^']*'/g
    var timezone = /\b(?:[PMCEA][SDP]T|(?:Pacific|Mountain|Central|Eastern|Atlantic) (?:Standard|Daylight|Prevailing) Time|(?:GMT|UTC)(?:[-+]\d{4})?)\b/g
    var timezoneClip = /[^-+\dA-Z]/g
    timeManager.dateFormat = function (date, mask, utc) {
      var dF = timeManager.dateFormat

      // You can't provide utc if you skip other args (use the "UTC:" mask prefix)
      if (
        arguments.length === 1 &&
        Object.prototype.toString.call(date) === '[object String]' &&
        !/\d/.test(date)
      ) {
        mask = date
        date = undefined
      }

      // Passing date through Date applies Date.parse, if necessary
      date = date ? new Date(date) : new Date()
      if (isNaN(date)) throw SyntaxError('invalid date')

      mask = String(dF.masks[mask] || mask || dF.masks['default'])

      // Allow setting the utc argument via the mask
      if (mask.slice(0, 4) === 'UTC:') {
        mask = mask.slice(4)
        utc = true
      }

      var _ = utc ? 'getUTC' : 'get'
      var d = date[_ + 'Date']()
      var D = date[_ + 'Day']()
      var m = date[_ + 'Month']()
      var y = date[_ + 'FullYear']()
      var H = date[_ + 'Hours']()
      var M = date[_ + 'Minutes']()
      var s = date[_ + 'Seconds']()
      var L = date[_ + 'Milliseconds']()
      var o = utc ? 0 : date.getTimezoneOffset()
      var flags = {
        d: d,
        dd: _pad(d),
        ddd: dF.i18n.dayNames[D],
        dddd: dF.i18n.dayNames[D + 7],
        m: m + 1,
        mm: _pad(m + 1),
        mmm: dF.i18n.monthNames[m],
        mmmm: dF.i18n.monthNames[m + 12],
        yy: String(y).slice(2),
        yyyy: y,
        h: H % 12 || 12,
        hh: _pad(H % 12 || 12),
        H: H,
        HH: _pad(H),
        M: M,
        MM: _pad(M),
        s: s,
        ss: _pad(s),
        l: _pad(L, 3),
        L: _pad(L > 99 ? Math.round(L / 10) : L),
        t: H < 12 ? 'a' : 'p',
        tt: H < 12 ? 'am' : 'pm',
        T: H < 12 ? 'A' : 'P',
        TT: H < 12 ? 'AM' : 'PM',
        Z: utc
          ? 'UTC'
          : (String(date).match(timezone) || [''])
              .pop()
              .replace(timezoneClip, ''),
        o:
          (o > 0 ? '-' : '+') +
          _pad(Math.floor(Math.abs(o) / 60) * 100 + (Math.abs(o) % 60), 4),
        S: ['th', 'st', 'nd', 'rd'][
          d % 10 > 3 ? 0 : (((d % 100) - (d % 10) !== 10) * d) % 10
        ],
      }

      return mask.replace(token, function ($0) {
        return $0 in flags ? flags[$0] : $0.slice(1, $0.length - 1)
      })
      function _pad(val, len) {
        val = String(val)
        len = len || 2
        while (val.length < len) val = '0' + val
        return val
      }
    }
    timeManager.dateFormat.masks = {
      // Common Formats
      default: 'ddd mmm dd yyyy HH:MM:ss',
      shortDate: 'm/d/yy',
      mediumDate: 'mmm d, yyyy',
      longDate: 'mmmm d, yyyy',
      fullDate: 'dddd, mmmm d, yyyy',
      shortTime: 'h:MM TT',
      mediumTime: 'h:MM:ss TT',
      longTime: 'h:MM:ss TT Z',
      isoDate: 'yyyy-mm-dd',
      isoTime: 'HH:MM:ss',
      isoDateTime: "yyyy-mm-dd' 'HH:MM:ss",
      isoUtcDateTime: "UTC:yyyy-mm-dd'T'HH:MM:ss'Z'",
    }
    timeManager.dateFormat.i18n = {
      // Internationalization strings
      dayNames: [
        'Sun',
        'Mon',
        'Tue',
        'Wed',
        'Thu',
        'Fri',
        'Sat',
        'Sunday',
        'Monday',
        'Tuesday',
        'Wednesday',
        'Thursday',
        'Friday',
        'Saturday',
      ],
      monthNames: [
        'Jan',
        'Feb',
        'Mar',
        'Apr',
        'May',
        'Jun',
        'Jul',
        'Aug',
        'Sep',
        'Oct',
        'Nov',
        'Dec',
        'January',
        'February',
        'March',
        'April',
        'May',
        'June',
        'July',
        'August',
        'September',
        'October',
        'November',
        'December',
      ],
    }
  })()

  // Propagation Time Functions
  timeManager.propTime = function () {
    if (timeManager.propRate === 0) {
      timeManager.nowTemp.setTime(Number(propFrozen) + timeManager.propOffset)
    } else {
      timeManager.nowTemp.setTime(
        Number(timeManager.propRealTime) +
          timeManager.propOffset +
          (Number(timeManager.now) - Number(timeManager.propRealTime)) *
            timeManager.propRate,
      )
    }
    return timeManager.nowTemp
  }

  timeManager.propTimeCheck = function (propTempOffset, propRealTime) {
    'use strict'
    var now = new Date() // Make a time variable
    now.setTime(Number(propRealTime) + propTempOffset) // Set the time variable to the time in the future
    return now
  }

  timeManager.setPropRateZero = function () {
    timeManager.propRate = 0
    propFrozen = Date.now()
  }
  timeManager.getPropOffset = function () {
    // timeManager.selectedDate = $('#datetime-text').text().substr(0, 19);
<<<<<<< HEAD
    if (!timeManager.selectedDate) return
    // selectedDate = selectedDate.split(' ');
    // selectedDate = new Date(selectedDate[0] + 'T' + selectedDate[1] + 'Z');
    var today = new Date()
    // Not using local scope caused time to drift backwards!
    let propOffset = timeManager.selectedDate - today
    return timeManager.propOffset
  }

  timeManager.dateToISOLikeButLocal = function (date) {
    var offsetMs = date.getTimezoneOffset() * 60 * 1000
    var msLocal = date.getTime() - offsetMs
    var dateLocal = new Date(msLocal)
    var iso = dateLocal.toISOString()
    iso = iso.replace('T', ' ')
    var isoLocal = iso.slice(0, 19) + ' ' + dateLocal.toString().slice(25, 31)
    return isoLocal
  }
=======
    if (!timeManager.selectedDate) return;
    // selectedDate = selectedDate.split(' ');
    // selectedDate = new Date(selectedDate[0] + 'T' + selectedDate[1] + 'Z');
    var today = new Date();
    // Not using local scope caused time to drift backwards!
    let propOffset = timeManager.selectedDate - today;
    return timeManager.propOffset;
  };

  timeManager.dateToISOLikeButLocal = function(date) {
    var offsetMs = date.getTimezoneOffset() * 60 * 1000;
    var msLocal =  date.getTime() - offsetMs;
    var dateLocal = new Date(msLocal);
    var iso = dateLocal.toISOString();
    iso = iso.replace('T', ' ');
    var isoLocal = iso.slice(0, 19) + " " + dateLocal.toString().slice(25,31);
    return isoLocal;
  };
>>>>>>> c5770b81

  timeManager.localToZulu = function (date) {
    date = timeManager.dateFormat(date, 'isoDateTime', true)
    date = date.split(' ')
    date = new Date(date[0] + 'T' + date[1] + 'Z')
    return date
  }

  // Get Day of Year
  timeManager.getDayOfYear = function (date) {
    date = date || new Date()

    var dayCount = [0, 31, 59, 90, 120, 151, 181, 212, 243, 273, 304, 334]
    var mn = date.getMonth()
    var dn = date.getUTCDate()
    var dayOfYear = dayCount[mn] + dn
    if (mn > 1 && _isLeapYear(date)) dayOfYear++
    return dayOfYear
    function _isLeapYear(date) {
      var year = date.getFullYear()
      if ((year & 3) !== 0) return false
      return year % 100 !== 0 || year % 400 === 0
    }
  }

  timeManager.dateFromDay = function (year, day) {
    var date = new Date(year, 0) // initialize a date in `year-01-01`
    return new Date(date.setDate(day)) // add the number of days
  }

  timeManager.jday = function (year, mon, day, hr, minute, sec) {
    // from satellite.js
    if (!year) {
      // console.error('timeManager.jday should always have a date passed to it!');
      let now = new Date()
      jDayStart = new Date(now.getFullYear(), 0, 0)
      jDayDiff = now - jDayStart
      return Math.floor(jDayDiff / MILLISECONDS_PER_DAY)
    } else {
      return (
        367.0 * year -
        Math.floor(7 * (year + Math.floor((mon + 9) / 12.0)) * 0.25) +
        Math.floor((275 * mon) / 9.0) +
        day +
        1721013.5 +
        ((sec / 60.0 + minute) / 60.0 + hr) / 24.0 //  ut in days
      )
    }
  }

  window.timeManager = timeManager
})()<|MERGE_RESOLUTION|>--- conflicted
+++ resolved
@@ -211,26 +211,6 @@
   }
   timeManager.getPropOffset = function () {
     // timeManager.selectedDate = $('#datetime-text').text().substr(0, 19);
-<<<<<<< HEAD
-    if (!timeManager.selectedDate) return
-    // selectedDate = selectedDate.split(' ');
-    // selectedDate = new Date(selectedDate[0] + 'T' + selectedDate[1] + 'Z');
-    var today = new Date()
-    // Not using local scope caused time to drift backwards!
-    let propOffset = timeManager.selectedDate - today
-    return timeManager.propOffset
-  }
-
-  timeManager.dateToISOLikeButLocal = function (date) {
-    var offsetMs = date.getTimezoneOffset() * 60 * 1000
-    var msLocal = date.getTime() - offsetMs
-    var dateLocal = new Date(msLocal)
-    var iso = dateLocal.toISOString()
-    iso = iso.replace('T', ' ')
-    var isoLocal = iso.slice(0, 19) + ' ' + dateLocal.toString().slice(25, 31)
-    return isoLocal
-  }
-=======
     if (!timeManager.selectedDate) return;
     // selectedDate = selectedDate.split(' ');
     // selectedDate = new Date(selectedDate[0] + 'T' + selectedDate[1] + 'Z');
@@ -246,10 +226,9 @@
     var dateLocal = new Date(msLocal);
     var iso = dateLocal.toISOString();
     iso = iso.replace('T', ' ');
-    var isoLocal = iso.slice(0, 19) + " " + dateLocal.toString().slice(25,31);
+    var isoLocal = iso.slice(0, 19) + ' ' + dateLocal.toString().slice(25,31);
     return isoLocal;
   };
->>>>>>> c5770b81
 
   timeManager.localToZulu = function (date) {
     date = timeManager.dateFormat(date, 'isoDateTime', true)

--- conflicted
+++ resolved
@@ -188,15 +188,9 @@
     ;(function _menuInit() {
       db.log('_menuInit')
       // Load the current JDAY
-<<<<<<< HEAD
-      var jday = timeManager.getDayOfYear(timeManager.propTime())
-      $('#jday').html(jday)
-      jday = null // Garbage collect
-=======
       var jday = timeManager.getDayOfYear(timeManager.propTime());
       $('#jday').html(jday);
       jday = null; // Garbage collect
->>>>>>> c5770b81
 
       // Load the Stylesheets
       $('head').append(
@@ -1166,29 +1160,9 @@
       })
 
       // Chinese Radars
-<<<<<<< HEAD
-      $('#chinese-xuanhua').on('click', function () {
-        sensorManager.setSensor(sensorManager.sensorList.XUA)
-      })
-
-      $('#reset-sensor-button').on('click', function () {
-        settingsManager.isForceColorScheme = false
-        $('#menu-sensor-info').addClass('bmenu-item-disabled')
-        $('#menu-fov-bubble').addClass('bmenu-item-disabled')
-        $('#menu-surveillance').addClass('bmenu-item-disabled')
-        $('#menu-planetarium').addClass('bmenu-item-disabled')
-        $('#menu-astronomy').addClass('bmenu-item-disabled')
-        _resetSensorSelected()
-      })
-
-      $('#datetime-input-form').on('change', function (e) {
-        var selectedDate = $('#datetime-input-tb').datepicker('getDate')
-        var today = new Date()
-        var jday = timeManager.getDayOfYear(timeManager.propTime())
-        $('#jday').html(jday)
-        timeManager.propOffset = selectedDate - today
-=======
-      $('#chinese-xuanhua').on("click", function () { sensorManager.setSensor(sensorManager.sensorList.XUA); });
+      $('#chinese-xuanhua').on("click", function () {
+        sensorManager.setSensor(sensorManager.sensorList.XUA);
+      });
 
       $('#reset-sensor-button').on("click", function () {
         settingsManager.isForceColorScheme = false;
@@ -1206,7 +1180,6 @@
         var jday = timeManager.getDayOfYear(timeManager.propTime());
         $('#jday').html(jday);
         timeManager.propOffset = selectedDate - today;
->>>>>>> c5770b81
         satCruncher.postMessage({
           typ: 'offset',
           dat: timeManager.propOffset.toString() + ' ' + (1.0).toString(),
@@ -1214,39 +1187,6 @@
         timeManager.propRealTime = Date.now()
         timeManager.propTime()
         // Reset last update times when going backwards in time
-<<<<<<< HEAD
-        lastOverlayUpdateTime = timeManager.now * 1 - 7000
-        lastBoxUpdateTime = timeManager.now
-        _updateNextPassOverlay(true)
-        e.preventDefault()
-      })
-      $('#findByLooks').on('submit', function (e) {
-        var fblAzimuth = $('#fbl-azimuth').val()
-        var fblElevation = $('#fbl-elevation').val()
-        var fblRange = $('#fbl-range').val()
-        var fblInc = $('#fbl-inc').val()
-        var fblPeriod = $('#fbl-period').val()
-        var fblAzimuthM = $('#fbl-azimuth-margin').val()
-        var fblElevationM = $('#fbl-elevation-margin').val()
-        var fblRangeM = $('#fbl-range-margin').val()
-        var fblIncM = $('#fbl-inc-margin').val()
-        var fblPeriodM = $('#fbl-period-margin').val()
-        var fblType = $('#fbl-type').val()
-        $('#search').val('') // Reset the search first
-        var res = satSet.searchAzElRange(
-          fblAzimuth,
-          fblElevation,
-          fblRange,
-          fblInc,
-          fblAzimuthM,
-          fblElevationM,
-          fblRangeM,
-          fblIncM,
-          fblPeriod,
-          fblPeriodM,
-          fblType,
-        )
-=======
         lastOverlayUpdateTime = timeManager.now * 1 - 7000;
         lastBoxUpdateTime = timeManager.now;
         _updateNextPassOverlay(true);
@@ -1267,8 +1207,21 @@
         var fblRcsM = $('#fbl-rcs-margin').val();
         var fblType = $('#fbl-type').val();
         $('#search').val(''); // Reset the search first
-        var res = satSet.searchAzElRange(fblAzimuth, fblElevation, fblRange, fblInc, fblAzimuthM, fblElevationM, fblRangeM, fblIncM, fblPeriod, fblPeriodM, fblRcs, fblRcsM, fblType);
->>>>>>> c5770b81
+        var res = satSet.searchAzElRange(
+          fblAzimuth,
+          fblElevation,
+          fblRange,
+          fblInc,
+          fblAzimuthM,
+          fblElevationM,
+          fblRangeM,
+          fblIncM,
+          fblPeriod,
+          fblPeriodM,
+          fblRcs,
+          fblRcsM,
+          fblType
+        );
         if (typeof res === 'undefined') {
           $('#fbl-error').html('No Search Criteria')
         } else if (res.length === 0) {
@@ -2118,17 +2071,11 @@
           var tgtLon = $('#ms-lon').val() * 1
           // var result = false;
 
-<<<<<<< HEAD
-          var launchTime = timeManager.selectedDate
-          launchTime = launchTime.split(' ')
-          launchTime = new Date(
-            launchTime[0] + 'T' + launchTime[1] + 'Z',
-          ).getTime()
-=======
           var launchTime = timeManager.selectedDate;
           launchTime = launchTime.split(' ');
-          launchTime = new Date(launchTime[0] + 'T' + launchTime[1] + 'Z').getTime();
->>>>>>> c5770b81
+          launchTime = new Date(
+            launchTime[0] + 'T' + launchTime[1] + 'Z'
+          ).getTime();
 
           if (type > 0) {
             if (type === 1)
@@ -2966,7 +2913,6 @@
             uiManager.hideSideMenus()
             break
           } else {
-<<<<<<< HEAD
             if (settingsManager.isMobileModeEnabled) mobile.searchToggle(false)
             uiManager.hideSideMenus()
             $('#watchlist-menu').effect(
@@ -2979,16 +2925,6 @@
             isWatchlistMenuOpen = true
             $('#menu-watchlist').addClass('bmenu-item-selected')
             break
-=======
-            if (settingsManager.isMobileModeEnabled) mobile.searchToggle(false);
-            uiManager.hideSideMenus();
-            $('#watchlist-menu').effect('slide', { direction: 'left', mode: 'show' }, 1000);
-            // mobile.searchToggle(true);
-            uiManager.updateWatchlist();
-            isWatchlistMenuOpen = true;
-            $('#menu-watchlist').addClass('bmenu-item-selected');
-            break;
->>>>>>> c5770b81
           }
           break
         case 'menu-analysis':
@@ -4626,7 +4562,6 @@
             '°S',
         )
       }
-<<<<<<< HEAD
       var jday = timeManager.getDayOfYear(timeManager.propTime())
       $('#jday').html(jday)
 
@@ -4636,14 +4571,6 @@
       ) {
         uiManager.updateMap()
         settingsManager.lastMapUpdateTime = timeManager.now
-=======
-      var jday = timeManager.getDayOfYear(timeManager.propTime());
-      $('#jday').html(jday);
-
-      if (settingsManager.isMapMenuOpen && timeManager.now > settingsManager.lastMapUpdateTime + 30000) {
-        uiManager.updateMap();
-        settingsManager.lastMapUpdateTime = timeManager.now;
->>>>>>> c5770b81
       }
 
       $('#sat-altitude').html(sat.getAltitude().toFixed(2) + ' km')
@@ -5258,26 +5185,14 @@
 
   uiManager.colorSchemeChangeAlert = (scheme) => {
     // Don't Make an alert the first time!
-<<<<<<< HEAD
     if (typeof uiManager.lastColorScheme == 'undefined' && scheme.default) {
-      uiManager.lastColorScheme = scheme
+      uiManager.lastColorScheme = scheme;
       return
     }
 
     // Don't make an alert unless something has really changed
     if (uiManager.lastColorScheme == scheme) return
-    uiManager.lastColorScheme = scheme
-=======
-    if (typeof uiManager.lastColorScheme == 'undefined' &&
-        scheme.default) {
-          uiManager.lastColorScheme = scheme;
-          return;
-        }
-
-    // Don't make an alert unless something has really changed
-    if (uiManager.lastColorScheme == scheme) return;
     uiManager.lastColorScheme = scheme;
->>>>>>> c5770b81
     for (var i = 0; i < Object.keys(ColorScheme).length; i++) {
       if (scheme == ColorScheme[Object.keys(ColorScheme)[i]]) {
         M.toast({

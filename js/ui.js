--- conflicted
+++ resolved
@@ -2146,12 +2146,7 @@
     function _bottomIconPress(evt) {
       db.log('_bottomIconPress');
       db.log(evt.currentTarget.id);
-<<<<<<< HEAD
-      // This line is undefined and causes error on opening menu items...Don't know if needed? (Le-Roi)
-      // ga('send', 'event', 'Bottom Icon', evt.currentTarget.id, 'Selected');
-=======
       if (settingsManager.isOfficialWebsite) ga('send', 'event', 'Bottom Icon', evt.currentTarget.id, 'Selected');
->>>>>>> 89cad39e
       switch (evt.currentTarget.id) {
         case 'menu-sensor-list': // No Keyboard Commands
           if (isSensorListMenuOpen) {
@@ -2774,10 +2769,6 @@
           }
           break;
         case 'menu-time-machine':
-<<<<<<< HEAD
-          if (orbitManager.isTimeMachineRunning == true) break;
-          orbitManager.historyOfSatellitesPlay();
-=======
           if (orbitManager.isTimeMachineRunning) {
             // Merge to one variable?
             orbitManager.isTimeMachineRunning = false;
@@ -2797,7 +2788,6 @@
             orbitManager.historyOfSatellitesPlay();
             break;
           }
->>>>>>> 89cad39e
           break;
         case 'menu-photo':
           uiManager.saveHiResPhoto('4k');
@@ -3705,7 +3695,6 @@
         if (settingsManager.isOfficialWebsite) ga('send', 'event', 'ColorScheme Menu', 'Velocity', 'Selected');
         break;
       case 'sunlight':
-<<<<<<< HEAD
         uiManager.legendMenuChange('sunlight');
         satSet.setColorScheme(ColorScheme.sunlight, true);
         uiManager.colorSchemeChangeAlert(settingsManager.currentColorScheme);
@@ -3713,19 +3702,8 @@
         satCruncher.postMessage({
           isSunlightView: true,
         });
-        ga('send', 'event', 'ColorScheme Menu', 'Sunlight', 'Selected');
+        if (settingsManager.isOfficialWebsite) ga('send', 'event', 'ColorScheme Menu', 'Sunlight', 'Selected');
         break;
-=======
-          uiManager.legendMenuChange('sunlight');
-          satSet.setColorScheme(ColorScheme.sunlight, true);
-          uiManager.colorSchemeChangeAlert(settingsManager.currentColorScheme);
-          settingsManager.isForceColorScheme = true;
-          satCruncher.postMessage({
-            isSunlightView: true,
-          });
-          if (settingsManager.isOfficialWebsite) ga('send', 'event', 'ColorScheme Menu', 'Sunlight', 'Selected');
-          break;
->>>>>>> 89cad39e
       case 'near-earth':
         uiManager.legendMenuChange('near');
         satSet.setColorScheme(ColorScheme.leo);
@@ -3739,16 +3717,6 @@
         if (settingsManager.isOfficialWebsite) ga('send', 'event', 'ColorScheme Menu', 'Deep-Space', 'Selected');
         break;
       case 'elset-age':
-<<<<<<< HEAD
-        $('#loading-screen').fadeIn('slow', function () {
-          uiManager.legendMenuChange('ageOfElset');
-          satSet.setColorScheme(ColorScheme.ageOfElset);
-          uiManager.colorSchemeChangeAlert(settingsManager.currentColorScheme);
-          ga('send', 'event', 'ColorScheme Menu', 'Age of Elset', 'Selected');
-          $('#loading-screen').fadeOut();
-        });
-        break;
-=======
       $('#loading-screen').fadeIn('slow', function () {
         uiManager.legendMenuChange('ageOfElset');
         satSet.setColorScheme(ColorScheme.ageOfElset);
@@ -3757,7 +3725,6 @@
         $('#loading-screen').fadeOut();
       });
       break;
->>>>>>> 89cad39e
       case 'lost-objects':
         $('#search').val('');
         $('#loading-screen').fadeIn('slow', function () {

(function () {
    meshManager = {};
    let mvMatrix;
    let mvMatrixEmpty = mat4.create();
    let nMatrix;
    let nMatrixEmpty = mat3.create();

    meshManager.fileList = [
        {
            obj: `${settingsManager.installDirectory}meshes/Satellite.obj`,
            mtl: `${settingsManager.installDirectory}meshes/Satellite.mtl`,
        },
        {
            obj: `${settingsManager.installDirectory}meshes/sat.obj`,
            mtl: `${settingsManager.installDirectory}meshes/sat.mtl`,
        },
        {
            obj: `${settingsManager.installDirectory}meshes/iss.obj`,
            mtl: `${settingsManager.installDirectory}meshes/iss.mtl`,
        },
        {
            obj: `${settingsManager.installDirectory}meshes/rocketdebris.obj`,
            mtl: `${settingsManager.installDirectory}meshes/rocketdebris.mtl`,
        },
        {
            obj: `${settingsManager.installDirectory}meshes/rocketbody.obj`,
            mtl: `${settingsManager.installDirectory}meshes/rocketbody.mtl`,
        },
    ];

    meshManager.sizeInfo = {
        Satellite: {
            x: 80.0,
            y: 80.0,
            z: 80.0,
        },
        sat: {
            x: 5.0,
            y: 5.0,
            z: 5.0,
        },
        iss: {
            x: 150.0,
            y: 150.0,
            z: 150.0,
        },
        rocketdebris: {
            x: 0.1,
            y: 0.1,
            z: 0.1,
        },
        rocketbody: {
            x: 0.2,
            y: 0.2,
            z: 2.5,
        },
    };

    // main shader program
    meshManager.fragShaderCode = `
    precision mediump float;

    varying vec3 vLightDirection;
    varying float vInSun;
    varying vec3 vTransformedNormal;
    varying vec2 vTextureCoord;
    varying vec4 vPosition;
    varying vec3 vAmbient;
    varying vec3 vDiffuse;
    varying vec3 vSpecular;
    varying float vSpecularExponent;

    void main(void) {
      float lightAmt = max(dot(vTransformedNormal, vLightDirection), 0.0);

      vec3 ambientColor = vDiffuse * 0.1;
      vec3 dirColor = vDiffuse * vAmbient * lightAmt * min(vInSun,1.0);
      vec3 specColor = vSpecular * lightAmt * min(vInSun,1.0);

      vec3 color = ambientColor + dirColor + specColor;

      gl_FragColor = vec4(color, 1.0);
    }
  `;
    meshManager.vertShaderCode = `
    attribute vec3 aVertexPosition;
    attribute vec3 aVertexNormal;
    attribute vec3 aSpecular;
    attribute float aSpecularExponent;
    attribute vec3 aAmbient;
    attribute vec3 aDiffuse;
    attribute vec2 aTextureCoord;

    uniform mat4 uPMatrix;
    uniform mat4 uCamMatrix;
    uniform mat4 uMvMatrix;
    uniform mat3 uNormalMatrix;
    uniform vec3 uLightDirection;
    uniform float uInSun;

    varying vec2 vTextureCoord;
    varying vec3 vTransformedNormal;
    varying vec4 vPosition;
    varying vec3 vLightDirection;
    varying float vInSun;

    varying vec3 vAmbient;
    varying vec3 vDiffuse;
    varying vec3 vSpecular;
    varying float vSpecularExponent;

    void main(void) {
      vLightDirection = uLightDirection;
      vAmbient = aAmbient;
      vDiffuse = aDiffuse;
      vSpecular = aSpecular;
      vSpecularExponent = aSpecularExponent;
      vInSun = uInSun;

      vPosition = uCamMatrix * uMvMatrix * vec4(aVertexPosition, 1.0);
      gl_Position = uPMatrix * vPosition;
      vTextureCoord = aTextureCoord;
      vTransformedNormal  = uNormalMatrix * aVertexNormal;
    }
  `;
<<<<<<< HEAD
    meshManager.isReady = false;
    meshManager.init = () => {
        let p = OBJ.downloadModels(meshManager.fileList);

        p.then((models) => {
            for ([name, mesh] of Object.entries(models)) {
                // console.log("Name:", name);
                // console.log("Mesh:", mesh);
            }
            meshManager.meshes = models;
            initShaders();
            initBuffers();
        });
    };
    // main app object
    meshManager.meshes = {};
    meshManager.models = {};
    meshManager.mvMatrix = mat4.create();
    meshManager.mvMatrixStack = [];
    meshManager.pMatrix = mat4.create();
    meshManager.drawObject = (model, pMatrix, camMatrix) => {
        if (typeof model == 'undefined') return;

        // Meshes aren't finished loading
        if (!meshManager.loaded) return;

        // gl.bindVertexArray(meshManager.vao);

        // Assigned an origin at 0,0,0
        mvMatrix = mvMatrixEmpty;
        mat4.identity(mvMatrix);

        // Move the mesh to its location in world space
        mat4.translate(
            mvMatrix,
            mvMatrix,
            vec3.fromValues(
                model.position.x,
                model.position.y,
                model.position.z
            )
        );

        mat4.scale(
            mvMatrix,
            mvMatrix,
            vec3.fromValues(model.size.x, model.size.y, model.size.z)
        );

        // Assign the normal matrix the opposite of the mvMatrix
        nMatrix = nMatrixEmpty;
        mat3.normalFromMat4(nMatrix, mvMatrix);

        gl.enable(gl.BLEND);

        // Use the mesh shader program
        gl.useProgram(meshManager.shaderProgram);

        // Not sure what this does?!
        gl.bindFramebuffer(gl.FRAMEBUFFER, null);

        // Assign uniforms
        gl.uniform3fv(
            meshManager.shaderProgram.uLightDirection,
            earth.lightDirection
        );
        gl.uniformMatrix3fv(
            meshManager.shaderProgram.uNormalMatrix,
            false,
            nMatrix
        );
        gl.uniformMatrix4fv(
            meshManager.shaderProgram.uMvMatrix,
            false,
            mvMatrix
        );
        gl.uniformMatrix4fv(meshManager.shaderProgram.uPMatrix, false, pMatrix);
        gl.uniformMatrix4fv(
            meshManager.shaderProgram.uCamMatrix,
            false,
            camMatrix
        );

        // Assign vertex buffer
        gl.bindBuffer(gl.ARRAY_BUFFER, model.mesh.vertexBuffer);

        // Update Buffers
        meshManager.shaderProgram.applyAttributePointers(model);

        // Enable attributes
        meshManager.shaderProgram.enableVertexAttribArrays(model);

        gl.bindBuffer(gl.ELEMENT_ARRAY_BUFFER, model.mesh.indexBuffer);
        gl.drawElements(
            gl.TRIANGLES,
            model.mesh.indexBuffer.numItems,
            gl.UNSIGNED_SHORT,
            0
        );

        // Enable attributes
        meshManager.shaderProgram.disableVertexAttribArrays(model);

        gl.disable(gl.BLEND);
    };
=======
  meshManager.isReady = false;
  meshManager.init = () => {
    let p = OBJ.downloadModels(meshManager.fileList);

    p.then(models => {
        for (var [name, mesh] of Object.entries(models)) {
            // console.log("Name:", name);
            // console.log("Mesh:", mesh);
        }
        meshManager.meshes = models;
        initShaders();
        initBuffers();
    });
  };
  // main app object
  meshManager.meshes = {};
  meshManager.models = {};
  meshManager.mvMatrix = mat4.create();
  meshManager.mvMatrixStack = [];
  meshManager.pMatrix = mat4.create();
  meshManager.drawObject = (model, pMatrix, camMatrix, inSun) => {
      if (typeof model == 'undefined') return;

      // Meshes aren't finished loading
      if (!meshManager.loaded) return;

      console.log();

      // gl.bindVertexArray(meshManager.vao);

      // Assigned an origin at 0,0,0
      mvMatrix = mvMatrixEmpty;
      mat4.identity(mvMatrix);

      // Move the mesh to its location in world space
      mat4.translate(mvMatrix, mvMatrix, vec3.fromValues(model.position.x,model.position.y,model.position.z));

      mat4.scale(mvMatrix, mvMatrix, vec3.fromValues(model.size.x,model.size.y,model.size.z));

      // Assign the normal matrix the opposite of the mvMatrix
      nMatrix = nMatrixEmpty;
      mat3.normalFromMat4(nMatrix, mvMatrix);

      gl.enable(gl.BLEND);

      // Use the mesh shader program
      gl.useProgram(meshManager.shaderProgram);

       // Not sure what this does?!
      gl.bindFramebuffer(gl.FRAMEBUFFER, null);

      // Assign uniforms
      gl.uniform3fv(meshManager.shaderProgram.uLightDirection, earth.lightDirection);
      gl.uniformMatrix3fv(meshManager.shaderProgram.uNormalMatrix, false, nMatrix);
      gl.uniformMatrix4fv(meshManager.shaderProgram.uMvMatrix, false, mvMatrix);
      gl.uniformMatrix4fv(meshManager.shaderProgram.uPMatrix, false, pMatrix);
      gl.uniformMatrix4fv(meshManager.shaderProgram.uCamMatrix, false, camMatrix);
      gl.uniform1f(meshManager.shaderProgram.uInSun, inSun);

      // Assign vertex buffer
      gl.bindBuffer(gl.ARRAY_BUFFER, model.mesh.vertexBuffer);

      // Update Buffers
      meshManager.shaderProgram.applyAttributePointers(model);

      // Enable attributes
      meshManager.shaderProgram.enableVertexAttribArrays(model);

      gl.bindBuffer(gl.ELEMENT_ARRAY_BUFFER, model.mesh.indexBuffer);
      gl.drawElements(gl.TRIANGLES, model.mesh.indexBuffer.numItems, gl.UNSIGNED_SHORT, 0);

      // Enable attributes
      meshManager.shaderProgram.disableVertexAttribArrays(model);
>>>>>>> 10f95bbd

    function initShaders() {
        // meshManager.vao = gl.createVertexArray();
        // gl.bindVertexArray(meshManager.vao);

        let fragShader = gl.createShader(gl.FRAGMENT_SHADER);
        let fragCode = meshManager.fragShaderCode;
        gl.shaderSource(fragShader, fragCode);
        gl.compileShader(fragShader);

        let vertShader = gl.createShader(gl.VERTEX_SHADER);
        let vertCode = meshManager.vertShaderCode;
        gl.shaderSource(vertShader, vertCode);
        gl.compileShader(vertShader);

        meshManager.shaderProgram = gl.createProgram();
        gl.attachShader(meshManager.shaderProgram, vertShader);
        gl.attachShader(meshManager.shaderProgram, fragShader);
        gl.linkProgram(meshManager.shaderProgram);

        if (
            !gl.getProgramParameter(meshManager.shaderProgram, gl.LINK_STATUS)
        ) {
            console.log('Could not initialise shaders');
        }
        gl.useProgram(meshManager.shaderProgram);

        const attrs = {
            aVertexPosition: OBJ.Layout.POSITION.key,
            aVertexNormal: OBJ.Layout.NORMAL.key,
            aTextureCoord: OBJ.Layout.UV.key,
            aDiffuse: OBJ.Layout.DIFFUSE.key,
            aSpecular: OBJ.Layout.SPECULAR.key,
            aSpecularExponent: OBJ.Layout.SPECULAR_EXPONENT.key,
        };

        meshManager.shaderProgram.attrIndices = {};

        meshManager.shaderProgram.uPMatrix = gl.getUniformLocation(
            meshManager.shaderProgram,
            'uPMatrix'
        );
        meshManager.shaderProgram.uCamMatrix = gl.getUniformLocation(
            meshManager.shaderProgram,
            'uCamMatrix'
        );
        meshManager.shaderProgram.uMvMatrix = gl.getUniformLocation(
            meshManager.shaderProgram,
            'uMvMatrix'
        );
        meshManager.shaderProgram.uNormalMatrix = gl.getUniformLocation(
            meshManager.shaderProgram,
            'uNormalMatrix'
        );
        meshManager.shaderProgram.uLightDirection = gl.getUniformLocation(
            meshManager.shaderProgram,
            'uLightDirection'
        );

        meshManager.shaderProgram.applyAttributePointers = function (model) {
            const layout = model.mesh.vertexBuffer.layout;
            for (const attrName in attrs) {
                if (
                    !attrs.hasOwnProperty(attrName) ||
                    meshManager.shaderProgram.attrIndices[attrName] == -1
                ) {
                    continue;
                }
                const layoutKey = attrs[attrName];
                if (meshManager.shaderProgram.attrIndices[attrName] != -1) {
                    const attr = layout.attributeMap[layoutKey];
                    gl.vertexAttribPointer(
                        meshManager.shaderProgram.attrIndices[attrName],
                        attr.size,
                        gl[attr.type],
                        attr.normalized,
                        attr.stride,
                        attr.offset
                    );
                }
            }
        };
        meshManager.shaderProgram.enableVertexAttribArrays = function (model) {
            for (const attrName in attrs) {
                if (!attrs.hasOwnProperty(attrName)) {
                    continue;
                }
                meshManager.shaderProgram.attrIndices[
                    attrName
                ] = gl.getAttribLocation(meshManager.shaderProgram, attrName);
                if (meshManager.shaderProgram.attrIndices[attrName] != -1) {
                    gl.enableVertexAttribArray(
                        meshManager.shaderProgram.attrIndices[attrName]
                    );
                } else {
                    console.warn(
                        'Shader attribute "' +
                            attrName +
                            '" not found in shader. Is it undeclared or unused in the shader code?'
                    );
                }
            }
        };
        meshManager.shaderProgram.disableVertexAttribArrays = function (model) {
            for (const attrName in attrs) {
                if (!attrs.hasOwnProperty(attrName)) {
                    continue;
                }
                meshManager.shaderProgram.attrIndices[
                    attrName
                ] = gl.getAttribLocation(meshManager.shaderProgram, attrName);
                if (meshManager.shaderProgram.attrIndices[attrName] != -1) {
                    gl.disableVertexAttribArray(
                        meshManager.shaderProgram.attrIndices[attrName]
                    );
                } else {
                    console.warn(
                        'Shader attribute "' +
                            attrName +
                            '" not found in shader. Is it undeclared or unused in the shader code?'
                    );
                }
            }
        };
    }
    function initBuffers() {
        var layout = new OBJ.Layout(
            OBJ.Layout.POSITION,
            OBJ.Layout.NORMAL,
            OBJ.Layout.DIFFUSE,
            OBJ.Layout.UV,
            OBJ.Layout.SPECULAR,
            OBJ.Layout.SPECULAR_EXPONENT
        );

        // initialize the mesh's buffers
        for (var mesh in meshManager.meshes) {
            // Create the vertex buffer for this mesh
            var vertexBuffer = gl.createBuffer();
            gl.bindBuffer(gl.ARRAY_BUFFER, vertexBuffer);
            var vertexData = meshManager.meshes[mesh].makeBufferData(layout);
            gl.bufferData(gl.ARRAY_BUFFER, vertexData, gl.STATIC_DRAW);
            vertexBuffer.numItems = vertexData.numItems;
            vertexBuffer.layout = layout;
            meshManager.meshes[mesh].vertexBuffer = vertexBuffer;

            // Create the index buffer for this mesh
            var indexBuffer = gl.createBuffer();
            gl.bindBuffer(gl.ELEMENT_ARRAY_BUFFER, indexBuffer);
            var indexData = meshManager.meshes[
                mesh
            ].makeIndexBufferDataForMaterials(
                ...Object.values(meshManager.meshes[mesh].materialIndices)
            );
            gl.bufferData(gl.ELEMENT_ARRAY_BUFFER, indexData, gl.STATIC_DRAW);
            indexBuffer.numItems = indexData.numItems;
            meshManager.meshes[mesh].indexBuffer = indexBuffer;

            // this loops through the mesh names and creates new
            // model objects and setting their mesh to the current mesh
            meshManager.models[mesh] = {};
            meshManager.models[mesh].mesh = meshManager.meshes[mesh];
            meshManager.models[mesh].size = meshManager.sizeInfo[mesh];
        }
        meshManager.loaded = true;
    }
    function getShader(gl, id) {
        var shaderScript = document.getElementById(id);
        if (!shaderScript) {
            return null;
        }

        var str = '';
        var k = shaderScript.firstChild;
        while (k) {
            if (k.nodeType == 3) {
                str += k.textContent;
            }
            k = k.nextSibling;
        }

        var shader;
        if (shaderScript.type == 'x-shader/x-fragment') {
            shader = gl.createShader(gl.FRAGMENT_SHADER);
        } else if (shaderScript.type == 'x-shader/x-vertex') {
            shader = gl.createShader(gl.VERTEX_SHADER);
        } else {
            return null;
        }

        gl.shaderSource(shader, str);
        gl.compileShader(shader);

        if (!gl.getShaderParameter(shader, gl.COMPILE_STATUS)) {
            alert(gl.getShaderInfoLog(shader));
            return null;
        }

        return shader;
    }

    window.meshManager = meshManager;
})();<|MERGE_RESOLUTION|>--- conflicted
+++ resolved
@@ -1,63 +1,127 @@
-(function () {
-    meshManager = {};
-    let mvMatrix;
-    let mvMatrixEmpty = mat4.create();
-    let nMatrix;
-    let nMatrixEmpty = mat3.create();
-
-    meshManager.fileList = [
-        {
-            obj: `${settingsManager.installDirectory}meshes/Satellite.obj`,
-            mtl: `${settingsManager.installDirectory}meshes/Satellite.mtl`,
-        },
-        {
-            obj: `${settingsManager.installDirectory}meshes/sat.obj`,
-            mtl: `${settingsManager.installDirectory}meshes/sat.mtl`,
-        },
-        {
-            obj: `${settingsManager.installDirectory}meshes/iss.obj`,
-            mtl: `${settingsManager.installDirectory}meshes/iss.mtl`,
-        },
-        {
-            obj: `${settingsManager.installDirectory}meshes/rocketdebris.obj`,
-            mtl: `${settingsManager.installDirectory}meshes/rocketdebris.mtl`,
-        },
-        {
-            obj: `${settingsManager.installDirectory}meshes/rocketbody.obj`,
-            mtl: `${settingsManager.installDirectory}meshes/rocketbody.mtl`,
-        },
-    ];
-
-    meshManager.sizeInfo = {
-        Satellite: {
-            x: 80.0,
-            y: 80.0,
-            z: 80.0,
-        },
-        sat: {
-            x: 5.0,
-            y: 5.0,
-            z: 5.0,
-        },
-        iss: {
-            x: 150.0,
-            y: 150.0,
-            z: 150.0,
-        },
-        rocketdebris: {
-            x: 0.1,
-            y: 0.1,
-            z: 0.1,
-        },
-        rocketbody: {
-            x: 0.2,
-            y: 0.2,
-            z: 2.5,
-        },
-    };
-
-    // main shader program
-    meshManager.fragShaderCode = `
+(function() {
+  meshManager = {};
+  meshManager.selectedSatPosition = {x: 0, y: 0, z: 0};
+  let mvMatrix;
+  let mvMatrixEmpty = mat4.create();
+  let nMatrix;
+  let nMatrixEmpty = mat3.create();
+
+  meshManager.fileList = [
+      {
+          obj: `${settingsManager.installDirectory}meshes/sat2.obj`,
+          mtl: `${settingsManager.installDirectory}meshes/sat2.mtl`
+      },
+      {
+          obj: `${settingsManager.installDirectory}meshes/sat.obj`,
+          mtl: `${settingsManager.installDirectory}meshes/sat.mtl`
+      },
+      {
+          obj: `${settingsManager.installDirectory}meshes/s1u.obj`,
+          mtl: `${settingsManager.installDirectory}meshes/s1u.mtl`
+      },
+      {
+          obj: `${settingsManager.installDirectory}meshes/s2u.obj`,
+          mtl: `${settingsManager.installDirectory}meshes/s2u.mtl`
+      },
+      {
+          obj: `${settingsManager.installDirectory}meshes/s3u.obj`,
+          mtl: `${settingsManager.installDirectory}meshes/s3u.mtl`
+      },
+      {
+          obj: `${settingsManager.installDirectory}meshes/starlink.obj`,
+          mtl: `${settingsManager.installDirectory}meshes/starlink.mtl`
+      },
+      {
+          obj: `${settingsManager.installDirectory}meshes/iss.obj`,
+          mtl: `${settingsManager.installDirectory}meshes/iss.mtl`
+      },
+      {
+          obj: `${settingsManager.installDirectory}meshes/gps.obj`,
+          mtl: `${settingsManager.installDirectory}meshes/gps.mtl`
+      },
+      {
+          obj: `${settingsManager.installDirectory}meshes/dsp.obj`,
+          mtl: `${settingsManager.installDirectory}meshes/dsp.mtl`
+      },
+      {
+          obj: `${settingsManager.installDirectory}meshes/iridium.obj`,
+          mtl: `${settingsManager.installDirectory}meshes/iridium.mtl`
+      },
+      {
+          obj: `${settingsManager.installDirectory}meshes/rocketdebris.obj`,
+          mtl: `${settingsManager.installDirectory}meshes/rocketdebris.mtl`
+      },
+      {
+          obj: `${settingsManager.installDirectory}meshes/rocketbody.obj`,
+          mtl: `${settingsManager.installDirectory}meshes/rocketbody.mtl`
+      }
+  ];
+
+  meshManager.sizeInfo = {
+    sat2: {
+      x: 80.0,
+      y: 80.0,
+      z: 80.0
+    },
+    sat: {
+      x: 5.0,
+      y: 5.0,
+      z: 5.0
+    },
+    iss: {
+      x: 1.0,
+      y: 1.0,
+      z: 1.0
+    },
+    s1u: { // Model 10:1 Scale
+      x: 1.0,
+      y: 1.0,
+      z: 1.0
+    },
+    s2u: { // Model 10:1 Scale
+      x: 1.0,
+      y: 1.0,
+      z: 1.0
+    },
+    s3u: { // Model 10:1 Scale
+      x: 1.0,
+      y: 1.0,
+      z: 1.0
+    },
+    starlink: { // Model 10:1 Scale
+      x: 1.0,
+      y: 1.0,
+      z: 1.0
+    },
+    dsp: {
+      x: 1.0,
+      y: 1.0,
+      z: 1.0
+    },
+    gps: {
+      x: 1.0,
+      y: 1.0,
+      z: 1.0
+    },
+    iridium: { // Model 10:1 Scale
+      x: 1.0,
+      y: 1.0,
+      z: 1.0
+    },
+    rocketdebris: {
+      x: 0.1,
+      y: 0.1,
+      z: 0.1
+    },
+    rocketbody: {
+      x: 1.0,
+      y: 1.0,
+      z: 1.0
+    }
+  };
+
+  // main shader program
+  meshManager.fragShaderCode = `
     precision mediump float;
 
     varying vec3 vLightDirection;
@@ -82,7 +146,7 @@
       gl_FragColor = vec4(color, 1.0);
     }
   `;
-    meshManager.vertShaderCode = `
+  meshManager.vertShaderCode = `
     attribute vec3 aVertexPosition;
     attribute vec3 aVertexNormal;
     attribute vec3 aSpecular;
@@ -123,113 +187,6 @@
       vTransformedNormal  = uNormalMatrix * aVertexNormal;
     }
   `;
-<<<<<<< HEAD
-    meshManager.isReady = false;
-    meshManager.init = () => {
-        let p = OBJ.downloadModels(meshManager.fileList);
-
-        p.then((models) => {
-            for ([name, mesh] of Object.entries(models)) {
-                // console.log("Name:", name);
-                // console.log("Mesh:", mesh);
-            }
-            meshManager.meshes = models;
-            initShaders();
-            initBuffers();
-        });
-    };
-    // main app object
-    meshManager.meshes = {};
-    meshManager.models = {};
-    meshManager.mvMatrix = mat4.create();
-    meshManager.mvMatrixStack = [];
-    meshManager.pMatrix = mat4.create();
-    meshManager.drawObject = (model, pMatrix, camMatrix) => {
-        if (typeof model == 'undefined') return;
-
-        // Meshes aren't finished loading
-        if (!meshManager.loaded) return;
-
-        // gl.bindVertexArray(meshManager.vao);
-
-        // Assigned an origin at 0,0,0
-        mvMatrix = mvMatrixEmpty;
-        mat4.identity(mvMatrix);
-
-        // Move the mesh to its location in world space
-        mat4.translate(
-            mvMatrix,
-            mvMatrix,
-            vec3.fromValues(
-                model.position.x,
-                model.position.y,
-                model.position.z
-            )
-        );
-
-        mat4.scale(
-            mvMatrix,
-            mvMatrix,
-            vec3.fromValues(model.size.x, model.size.y, model.size.z)
-        );
-
-        // Assign the normal matrix the opposite of the mvMatrix
-        nMatrix = nMatrixEmpty;
-        mat3.normalFromMat4(nMatrix, mvMatrix);
-
-        gl.enable(gl.BLEND);
-
-        // Use the mesh shader program
-        gl.useProgram(meshManager.shaderProgram);
-
-        // Not sure what this does?!
-        gl.bindFramebuffer(gl.FRAMEBUFFER, null);
-
-        // Assign uniforms
-        gl.uniform3fv(
-            meshManager.shaderProgram.uLightDirection,
-            earth.lightDirection
-        );
-        gl.uniformMatrix3fv(
-            meshManager.shaderProgram.uNormalMatrix,
-            false,
-            nMatrix
-        );
-        gl.uniformMatrix4fv(
-            meshManager.shaderProgram.uMvMatrix,
-            false,
-            mvMatrix
-        );
-        gl.uniformMatrix4fv(meshManager.shaderProgram.uPMatrix, false, pMatrix);
-        gl.uniformMatrix4fv(
-            meshManager.shaderProgram.uCamMatrix,
-            false,
-            camMatrix
-        );
-
-        // Assign vertex buffer
-        gl.bindBuffer(gl.ARRAY_BUFFER, model.mesh.vertexBuffer);
-
-        // Update Buffers
-        meshManager.shaderProgram.applyAttributePointers(model);
-
-        // Enable attributes
-        meshManager.shaderProgram.enableVertexAttribArrays(model);
-
-        gl.bindBuffer(gl.ELEMENT_ARRAY_BUFFER, model.mesh.indexBuffer);
-        gl.drawElements(
-            gl.TRIANGLES,
-            model.mesh.indexBuffer.numItems,
-            gl.UNSIGNED_SHORT,
-            0
-        );
-
-        // Enable attributes
-        meshManager.shaderProgram.disableVertexAttribArrays(model);
-
-        gl.disable(gl.BLEND);
-    };
-=======
   meshManager.isReady = false;
   meshManager.init = () => {
     let p = OBJ.downloadModels(meshManager.fileList);
@@ -303,207 +260,180 @@
 
       // Enable attributes
       meshManager.shaderProgram.disableVertexAttribArrays(model);
->>>>>>> 10f95bbd
-
-    function initShaders() {
-        // meshManager.vao = gl.createVertexArray();
-        // gl.bindVertexArray(meshManager.vao);
-
-        let fragShader = gl.createShader(gl.FRAGMENT_SHADER);
-        let fragCode = meshManager.fragShaderCode;
-        gl.shaderSource(fragShader, fragCode);
-        gl.compileShader(fragShader);
-
-        let vertShader = gl.createShader(gl.VERTEX_SHADER);
-        let vertCode = meshManager.vertShaderCode;
-        gl.shaderSource(vertShader, vertCode);
-        gl.compileShader(vertShader);
-
-        meshManager.shaderProgram = gl.createProgram();
-        gl.attachShader(meshManager.shaderProgram, vertShader);
-        gl.attachShader(meshManager.shaderProgram, fragShader);
-        gl.linkProgram(meshManager.shaderProgram);
-
-        if (
-            !gl.getProgramParameter(meshManager.shaderProgram, gl.LINK_STATUS)
-        ) {
-            console.log('Could not initialise shaders');
+
+      gl.disable(gl.BLEND);
+  };
+
+  function initShaders() {
+    // meshManager.vao = gl.createVertexArray();
+    // gl.bindVertexArray(meshManager.vao);
+
+    let fragShader = gl.createShader(gl.FRAGMENT_SHADER);
+    let fragCode = meshManager.fragShaderCode;
+    gl.shaderSource(fragShader, fragCode);
+    gl.compileShader(fragShader);
+
+    let vertShader = gl.createShader(gl.VERTEX_SHADER);
+    let vertCode = meshManager.vertShaderCode;
+    gl.shaderSource(vertShader, vertCode);
+    gl.compileShader(vertShader);
+
+    meshManager.shaderProgram = gl.createProgram();
+    gl.attachShader(meshManager.shaderProgram, vertShader);
+    gl.attachShader(meshManager.shaderProgram, fragShader);
+    gl.linkProgram(meshManager.shaderProgram);
+
+    if (!gl.getProgramParameter(meshManager.shaderProgram, gl.LINK_STATUS)) {
+        console.log("Could not initialise shaders");
+    }
+    gl.useProgram(meshManager.shaderProgram);
+
+    const attrs = {
+        aVertexPosition: OBJ.Layout.POSITION.key,
+        aVertexNormal: OBJ.Layout.NORMAL.key,
+        aTextureCoord: OBJ.Layout.UV.key,
+        aAmbient: OBJ.Layout.AMBIENT.key,
+        aDiffuse: OBJ.Layout.DIFFUSE.key,
+        aSpecular: OBJ.Layout.SPECULAR.key,
+        aSpecularExponent: OBJ.Layout.SPECULAR_EXPONENT.key
+    };
+
+    meshManager.shaderProgram.attrIndices = {};
+
+    meshManager.shaderProgram.uPMatrix = gl.getUniformLocation(meshManager.shaderProgram, 'uPMatrix');
+    meshManager.shaderProgram.uCamMatrix = gl.getUniformLocation(meshManager.shaderProgram, 'uCamMatrix');
+    meshManager.shaderProgram.uMvMatrix = gl.getUniformLocation(meshManager.shaderProgram, 'uMvMatrix');
+    meshManager.shaderProgram.uNormalMatrix = gl.getUniformLocation(meshManager.shaderProgram, 'uNormalMatrix');
+    meshManager.shaderProgram.uLightDirection = gl.getUniformLocation(meshManager.shaderProgram, 'uLightDirection');
+    meshManager.shaderProgram.uInSun = gl.getUniformLocation(meshManager.shaderProgram, 'uInSun');
+
+    meshManager.shaderProgram.applyAttributePointers = function(model) {
+      const layout = model.mesh.vertexBuffer.layout;
+      for (const attrName in attrs) {
+        if (!attrs.hasOwnProperty(attrName) || meshManager.shaderProgram.attrIndices[attrName] == -1) {
+            continue;
         }
-        gl.useProgram(meshManager.shaderProgram);
-
-        const attrs = {
-            aVertexPosition: OBJ.Layout.POSITION.key,
-            aVertexNormal: OBJ.Layout.NORMAL.key,
-            aTextureCoord: OBJ.Layout.UV.key,
-            aDiffuse: OBJ.Layout.DIFFUSE.key,
-            aSpecular: OBJ.Layout.SPECULAR.key,
-            aSpecularExponent: OBJ.Layout.SPECULAR_EXPONENT.key,
-        };
-
-        meshManager.shaderProgram.attrIndices = {};
-
-        meshManager.shaderProgram.uPMatrix = gl.getUniformLocation(
-            meshManager.shaderProgram,
-            'uPMatrix'
-        );
-        meshManager.shaderProgram.uCamMatrix = gl.getUniformLocation(
-            meshManager.shaderProgram,
-            'uCamMatrix'
-        );
-        meshManager.shaderProgram.uMvMatrix = gl.getUniformLocation(
-            meshManager.shaderProgram,
-            'uMvMatrix'
-        );
-        meshManager.shaderProgram.uNormalMatrix = gl.getUniformLocation(
-            meshManager.shaderProgram,
-            'uNormalMatrix'
-        );
-        meshManager.shaderProgram.uLightDirection = gl.getUniformLocation(
-            meshManager.shaderProgram,
-            'uLightDirection'
-        );
-
-        meshManager.shaderProgram.applyAttributePointers = function (model) {
-            const layout = model.mesh.vertexBuffer.layout;
-            for (const attrName in attrs) {
-                if (
-                    !attrs.hasOwnProperty(attrName) ||
-                    meshManager.shaderProgram.attrIndices[attrName] == -1
-                ) {
-                    continue;
-                }
-                const layoutKey = attrs[attrName];
-                if (meshManager.shaderProgram.attrIndices[attrName] != -1) {
-                    const attr = layout.attributeMap[layoutKey];
-                    gl.vertexAttribPointer(
-                        meshManager.shaderProgram.attrIndices[attrName],
-                        attr.size,
-                        gl[attr.type],
-                        attr.normalized,
-                        attr.stride,
-                        attr.offset
-                    );
-                }
-            }
-        };
-        meshManager.shaderProgram.enableVertexAttribArrays = function (model) {
-            for (const attrName in attrs) {
-                if (!attrs.hasOwnProperty(attrName)) {
-                    continue;
-                }
-                meshManager.shaderProgram.attrIndices[
-                    attrName
-                ] = gl.getAttribLocation(meshManager.shaderProgram, attrName);
-                if (meshManager.shaderProgram.attrIndices[attrName] != -1) {
-                    gl.enableVertexAttribArray(
-                        meshManager.shaderProgram.attrIndices[attrName]
-                    );
-                } else {
-                    console.warn(
-                        'Shader attribute "' +
-                            attrName +
-                            '" not found in shader. Is it undeclared or unused in the shader code?'
-                    );
-                }
-            }
-        };
-        meshManager.shaderProgram.disableVertexAttribArrays = function (model) {
-            for (const attrName in attrs) {
-                if (!attrs.hasOwnProperty(attrName)) {
-                    continue;
-                }
-                meshManager.shaderProgram.attrIndices[
-                    attrName
-                ] = gl.getAttribLocation(meshManager.shaderProgram, attrName);
-                if (meshManager.shaderProgram.attrIndices[attrName] != -1) {
-                    gl.disableVertexAttribArray(
-                        meshManager.shaderProgram.attrIndices[attrName]
-                    );
-                } else {
-                    console.warn(
-                        'Shader attribute "' +
-                            attrName +
-                            '" not found in shader. Is it undeclared or unused in the shader code?'
-                    );
-                }
-            }
-        };
-    }
-    function initBuffers() {
-        var layout = new OBJ.Layout(
-            OBJ.Layout.POSITION,
-            OBJ.Layout.NORMAL,
-            OBJ.Layout.DIFFUSE,
-            OBJ.Layout.UV,
-            OBJ.Layout.SPECULAR,
-            OBJ.Layout.SPECULAR_EXPONENT
-        );
-
-        // initialize the mesh's buffers
-        for (var mesh in meshManager.meshes) {
-            // Create the vertex buffer for this mesh
-            var vertexBuffer = gl.createBuffer();
-            gl.bindBuffer(gl.ARRAY_BUFFER, vertexBuffer);
-            var vertexData = meshManager.meshes[mesh].makeBufferData(layout);
-            gl.bufferData(gl.ARRAY_BUFFER, vertexData, gl.STATIC_DRAW);
-            vertexBuffer.numItems = vertexData.numItems;
-            vertexBuffer.layout = layout;
-            meshManager.meshes[mesh].vertexBuffer = vertexBuffer;
-
-            // Create the index buffer for this mesh
-            var indexBuffer = gl.createBuffer();
-            gl.bindBuffer(gl.ELEMENT_ARRAY_BUFFER, indexBuffer);
-            var indexData = meshManager.meshes[
-                mesh
-            ].makeIndexBufferDataForMaterials(
-                ...Object.values(meshManager.meshes[mesh].materialIndices)
-            );
-            gl.bufferData(gl.ELEMENT_ARRAY_BUFFER, indexData, gl.STATIC_DRAW);
-            indexBuffer.numItems = indexData.numItems;
-            meshManager.meshes[mesh].indexBuffer = indexBuffer;
-
-            // this loops through the mesh names and creates new
-            // model objects and setting their mesh to the current mesh
-            meshManager.models[mesh] = {};
-            meshManager.models[mesh].mesh = meshManager.meshes[mesh];
-            meshManager.models[mesh].size = meshManager.sizeInfo[mesh];
+        const layoutKey = attrs[attrName];
+        if (meshManager.shaderProgram.attrIndices[attrName] != -1) {
+          const attr = layout.attributeMap[layoutKey];
+          gl.vertexAttribPointer(
+              meshManager.shaderProgram.attrIndices[attrName],
+              attr.size,
+              gl[attr.type],
+              attr.normalized,
+              attr.stride,
+              attr.offset
+          );
         }
-        meshManager.loaded = true;
-    }
-    function getShader(gl, id) {
-        var shaderScript = document.getElementById(id);
-        if (!shaderScript) {
-            return null;
-        }
-
-        var str = '';
-        var k = shaderScript.firstChild;
-        while (k) {
-            if (k.nodeType == 3) {
-                str += k.textContent;
-            }
-            k = k.nextSibling;
-        }
-
-        var shader;
-        if (shaderScript.type == 'x-shader/x-fragment') {
-            shader = gl.createShader(gl.FRAGMENT_SHADER);
-        } else if (shaderScript.type == 'x-shader/x-vertex') {
-            shader = gl.createShader(gl.VERTEX_SHADER);
-        } else {
-            return null;
-        }
-
-        gl.shaderSource(shader, str);
-        gl.compileShader(shader);
-
-        if (!gl.getShaderParameter(shader, gl.COMPILE_STATUS)) {
-            alert(gl.getShaderInfoLog(shader));
-            return null;
-        }
-
-        return shader;
-    }
-
-    window.meshManager = meshManager;
+      }
+    };
+    meshManager.shaderProgram.enableVertexAttribArrays = function(model) {
+      for (const attrName in attrs) {
+          if (!attrs.hasOwnProperty(attrName)) {
+              continue;
+          }
+          meshManager.shaderProgram.attrIndices[attrName] = gl.getAttribLocation(meshManager.shaderProgram, attrName);
+          if (meshManager.shaderProgram.attrIndices[attrName] != -1) {
+              gl.enableVertexAttribArray(meshManager.shaderProgram.attrIndices[attrName]);
+          } else {
+              console.warn(
+                  'Shader attribute "' +
+                      attrName +
+                      '" not found in shader. Is it undeclared or unused in the shader code?'
+              );
+          }
+      }
+    };
+    meshManager.shaderProgram.disableVertexAttribArrays = function(model) {
+      for (const attrName in attrs) {
+          if (!attrs.hasOwnProperty(attrName)) {
+              continue;
+          }
+          meshManager.shaderProgram.attrIndices[attrName] = gl.getAttribLocation(meshManager.shaderProgram, attrName);
+          if (meshManager.shaderProgram.attrIndices[attrName] != -1) {
+              gl.disableVertexAttribArray(meshManager.shaderProgram.attrIndices[attrName]);
+          } else {
+              console.warn(
+                  'Shader attribute "' +
+                      attrName +
+                      '" not found in shader. Is it undeclared or unused in the shader code?'
+              );
+          }
+      }
+    };
+  }
+  function initBuffers() {
+      var layout = new OBJ.Layout(
+          OBJ.Layout.POSITION,
+          OBJ.Layout.NORMAL,
+          OBJ.Layout.AMBIENT,
+          OBJ.Layout.DIFFUSE,
+          OBJ.Layout.UV,
+          OBJ.Layout.SPECULAR,
+          OBJ.Layout.SPECULAR_EXPONENT
+      );
+
+      // initialize the mesh's buffers
+      for (var mesh in meshManager.meshes) {
+          // Create the vertex buffer for this mesh
+          var vertexBuffer = gl.createBuffer();
+          gl.bindBuffer(gl.ARRAY_BUFFER, vertexBuffer);
+          var vertexData = meshManager.meshes[mesh].makeBufferData(layout);
+          gl.bufferData(gl.ARRAY_BUFFER, vertexData, gl.STATIC_DRAW);
+          vertexBuffer.numItems = vertexData.numItems;
+          vertexBuffer.layout = layout;
+          meshManager.meshes[mesh].vertexBuffer = vertexBuffer;
+
+          // Create the index buffer for this mesh
+          var indexBuffer = gl.createBuffer();
+          gl.bindBuffer(gl.ELEMENT_ARRAY_BUFFER, indexBuffer);
+          var indexData = meshManager.meshes[mesh].makeIndexBufferDataForMaterials(...Object.values(meshManager.meshes[mesh].materialIndices));
+          gl.bufferData(gl.ELEMENT_ARRAY_BUFFER, indexData, gl.STATIC_DRAW);
+          indexBuffer.numItems = indexData.numItems;
+          meshManager.meshes[mesh].indexBuffer = indexBuffer;
+
+          // this loops through the mesh names and creates new
+          // model objects and setting their mesh to the current mesh
+          meshManager.models[mesh] = {};
+          meshManager.models[mesh].mesh = meshManager.meshes[mesh];
+          meshManager.models[mesh].size = meshManager.sizeInfo[mesh];
+      }
+      meshManager.loaded = true;
+  }
+  function getShader(gl, id) {
+      var shaderScript = document.getElementById(id);
+      if (!shaderScript) {
+          return null;
+      }
+
+      var str = "";
+      var k = shaderScript.firstChild;
+      while (k) {
+          if (k.nodeType == 3) {
+              str += k.textContent;
+          }
+          k = k.nextSibling;
+      }
+
+      var shader;
+      if (shaderScript.type == "x-shader/x-fragment") {
+          shader = gl.createShader(gl.FRAGMENT_SHADER);
+      } else if (shaderScript.type == "x-shader/x-vertex") {
+          shader = gl.createShader(gl.VERTEX_SHADER);
+      } else {
+          return null;
+      }
+
+      gl.shaderSource(shader, str);
+      gl.compileShader(shader);
+
+      if (!gl.getShaderParameter(shader, gl.COMPILE_STATUS)) {
+          alert(gl.getShaderInfoLog(shader));
+          return null;
+      }
+
+      return shader;
+  }
+
+  window.meshManager = meshManager;
 })();
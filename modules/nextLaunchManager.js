--- conflicted
+++ resolved
@@ -1,108 +1,80 @@
-(function nextLaunchInit() {
-    let nextLaunchManager = {};
-    nextLaunchManager.launchList = [];
-    $.get('https://launchlibrary.net/1.4/launch/next/20').done(function (resp) {
-        for (let i = 0; i < resp.launches.length; i++) {
-            let launchInfo = {};
-            launchInfo.name = resp.launches[i].name;
-            launchInfo.updated = new Date(resp.launches[i].changed);
-            launchInfo.windowStart = new Date(resp.launches[i].wsstamp * 1000); // sec to ms
-            launchInfo.windowEnd = new Date(resp.launches[i].westamp * 1000); //sec to ms
-            launchInfo.location = resp.launches[i].location.name.split(',', 1);
-            launchInfo.location = launchInfo.location[0];
-            launchInfo.locationURL = resp.launches[i].location.pads[0].wikiURL;
-            launchInfo.agency = resp.launches[i].lsp.name;
-            launchInfo.country = resp.launches[i].lsp.countryCode;
-            launchInfo.agencyURL = resp.launches[i].lsp.wikiURL;
-            if (typeof resp.launches[i].missions[0] != 'undefined') {
-                launchInfo.mission = resp.launches[i].missions[0].description;
-                launchInfo.missionName = resp.launches[i].missions[0].name;
-                launchInfo.missionType = resp.launches[i].missions[0].typeName;
-                launchInfo.missionURL = resp.launches[i].missions[0].wikiURL;
-            }
-            launchInfo.rocket = resp.launches[i].rocket.name;
-            launchInfo.rocketConfig = resp.launches[i].rocket.configuration;
-            launchInfo.rocketFamily = resp.launches[i].rocket.familyname;
-            launchInfo.rocketURL = resp.launches[i].rocket.wikiURL;
-            nextLaunchManager.launchList[i] = launchInfo;
+;(function nextLaunchInit() {
+  let nextLaunchManager = {}
+  nextLaunchManager.launchList = []
+  $.get('https://launchlibrary.net/1.4/launch/next/20').done(function (resp) {
+    for (let i = 0; i < resp.launches.length; i++) {
+      let launchInfo = {}
+      launchInfo.name = resp.launches[i].name
+      launchInfo.updated = new Date(resp.launches[i].changed)
+      launchInfo.windowStart = new Date(resp.launches[i].wsstamp * 1000) // sec to ms
+      launchInfo.windowEnd = new Date(resp.launches[i].westamp * 1000) //sec to ms
+      launchInfo.location = resp.launches[i].location.name.split(',', 1)
+      launchInfo.location = launchInfo.location[0]
+      launchInfo.locationURL = resp.launches[i].location.pads[0].wikiURL
+      launchInfo.agency = resp.launches[i].lsp.name
+      launchInfo.country = resp.launches[i].lsp.countryCode
+      launchInfo.agencyURL = resp.launches[i].lsp.wikiURL
+      if (typeof resp.launches[i].missions[0] != 'undefined') {
+        launchInfo.mission = resp.launches[i].missions[0].description
+        launchInfo.missionName = resp.launches[i].missions[0].name
+        launchInfo.missionType = resp.launches[i].missions[0].typeName
+        launchInfo.missionURL = resp.launches[i].missions[0].wikiURL
+      }
+      launchInfo.rocket = resp.launches[i].rocket.name
+      launchInfo.rocketConfig = resp.launches[i].rocket.configuration
+      launchInfo.rocketFamily = resp.launches[i].rocket.familyname
+      launchInfo.rocketURL = resp.launches[i].rocket.wikiURL
+      nextLaunchManager.launchList[i] = launchInfo
+    }
+  })
+  nextLaunchManager.showTable = function () {
+    let tbl = document.getElementById('nextLaunch-table') // Identify the table to update
+
+    // Only needs populated once
+    if (tbl.innerHTML == '') _initTable()
+
+    function _initTable() {
+      let launchList = nextLaunchManager.launchList
+
+      let tr = tbl.insertRow()
+      let tdT = tr.insertCell()
+      tdT.appendChild(document.createTextNode('Launch Window'))
+      tdT.setAttribute('style', 'text-decoration: underline; width: 120px;')
+      let tdN = tr.insertCell()
+      tdN.appendChild(document.createTextNode('Mission'))
+      tdN.setAttribute('style', 'text-decoration: underline; width: 140px;')
+      let tdL = tr.insertCell()
+      tdL.appendChild(document.createTextNode('Location'))
+      tdL.setAttribute('style', 'text-decoration: underline')
+      let tdA = tr.insertCell()
+      tdA.appendChild(document.createTextNode('Agency'))
+      tdA.setAttribute('style', 'text-decoration: underline')
+      let tdC = tr.insertCell()
+      tdC.appendChild(document.createTextNode('Country'))
+      tdC.setAttribute('style', 'text-decoration: underline')
+
+      for (let i = 0; i < launchList.length; i++) {
+        let tr = tbl.insertRow()
+
+        // Time Cells
+        let tdT = tr.insertCell()
+        let timeText
+        if (launchList[i].windowStart <= Date.now() - 1000 * 60 * 60 * 24) {
+          timeText = 'TBD'
+        } else {
+          timeText =
+            timeManager.dateFormat(
+              launchList[i].windowStart,
+              'isoDateTime',
+              true,
+            ) + ' UTC'
         }
-    });
-    nextLaunchManager.showTable = function () {
-        let tbl = document.getElementById('nextLaunch-table'); // Identify the table to update
+        tdT.appendChild(document.createTextNode(timeText))
 
-        // Only needs populated once
-        if (tbl.innerHTML == '') _initTable();
+        // Name Cells
+        let tdN = tr.insertCell()
+        let br = document.createElement('br')
 
-        function _initTable() {
-            let launchList = nextLaunchManager.launchList;
-
-            let tr = tbl.insertRow();
-            let tdT = tr.insertCell();
-            tdT.appendChild(document.createTextNode('Launch Window'));
-            tdT.setAttribute(
-                'style',
-                'text-decoration: underline; width: 120px;'
-            );
-            let tdN = tr.insertCell();
-            tdN.appendChild(document.createTextNode('Mission'));
-            tdN.setAttribute(
-                'style',
-                'text-decoration: underline; width: 140px;'
-            );
-            let tdL = tr.insertCell();
-            tdL.appendChild(document.createTextNode('Location'));
-            tdL.setAttribute('style', 'text-decoration: underline');
-            let tdA = tr.insertCell();
-            tdA.appendChild(document.createTextNode('Agency'));
-            tdA.setAttribute('style', 'text-decoration: underline');
-            let tdC = tr.insertCell();
-            tdC.appendChild(document.createTextNode('Country'));
-            tdC.setAttribute('style', 'text-decoration: underline');
-
-            for (let i = 0; i < launchList.length; i++) {
-                let tr = tbl.insertRow();
-
-                // Time Cells
-                let tdT = tr.insertCell();
-                let timeText;
-                if (
-                    launchList[i].windowStart <=
-                    Date.now() - 1000 * 60 * 60 * 24
-                ) {
-                    timeText = 'TBD';
-                } else {
-                    timeText =
-                        timeManager.dateFormat(
-                            launchList[i].windowStart,
-                            'isoDateTime',
-                            true
-                        ) + ' UTC';
-                }
-                tdT.appendChild(document.createTextNode(timeText));
-
-                // Name Cells
-                let tdN = tr.insertCell();
-                let br = document.createElement('br');
-
-<<<<<<< HEAD
-                // Mission Name Text
-                let nameText =
-                    typeof launchList[i].missionName != 'undefined'
-                        ? launchList[i].missionName
-                        : 'Unknown';
-                // Mission Name HTML Setup
-                let locationHTMLnameHTML;
-                if (
-                    typeof launchList[i].missionURL == 'undefined' ||
-                    launchList[i].missionURL == ''
-                ) {
-                    nameHTML = `${_truncateString(nameText, 15)}`;
-                } else {
-                    nameHTML = `<a class='iframe' href="${
-                        launchList[i].missionURL
-                    }">${_truncateString(nameText, 15)}</a>`;
-                }
-=======
         // Mission Name Text
         let nameText =
           typeof launchList[i].missionName != 'undefined' ?
@@ -120,85 +92,81 @@
             launchList[i].missionURL
           }">${_truncateString(nameText, 15)}</a>`
         }
->>>>>>> 10f95bbd
 
-                // Rocket Name HTML Setup
-                let rocketHTML;
-                if (typeof launchList[i].rocketURL == 'undefined') {
-                    rocketHTML = `${launchList[i].rocket}`;
-                } else {
-                    rocketHTML = `<a class='iframe' href="${launchList[i].rocketURL}">${launchList[i].rocket}</a>`;
-                }
+        // Rocket Name HTML Setup
+        let rocketHTML
+        if (typeof launchList[i].rocketURL == 'undefined') {
+          rocketHTML = `${launchList[i].rocket}`
+        } else {
+          rocketHTML = `<a class='iframe' href="${launchList[i].rocketURL}">${launchList[i].rocket}</a>`
+        }
 
-                // Set Name and Rocket HTML
-                tdN.innerHTML = `${nameHTML}<br />${rocketHTML}`;
+        // Set Name and Rocket HTML
+        tdN.innerHTML = `${nameHTML}<br />${rocketHTML}`
 
-                // Location Name HTML Setup
-                let locationHTML;
-                if (
-                    typeof launchList[i].locationURL == 'undefined' ||
-                    launchList[i].locationURL == ''
-                ) {
-                    locationHTML = `${_truncateString(
-                        launchList[i].location,
-                        25
-                    )}`;
-                } else {
-                    if (window.location.protocol === 'http:') {
-                        locationHTML = `<a class='iframe' href="http://${
-                            launchList[i].locationURL
-                        }">${_truncateString(launchList[i].location, 25)}</a>`;
-                    } else {
-                        locationHTML = `<a class='iframe' href="https://${
-                            launchList[i].locationURL
-                        }">${_truncateString(launchList[i].location, 25)}</a>`;
-                    }
-                }
+        // Location Name HTML Setup
+        let locationHTML
+        if (
+          typeof launchList[i].locationURL == 'undefined' ||
+          launchList[i].locationURL == ''
+        ) {
+          locationHTML = `${_truncateString(launchList[i].location, 25)}`
+        } else {
+          if (window.location.protocol === 'http:') {
+            locationHTML = `<a class='iframe' href="http://${
+              launchList[i].locationURL
+            }">${_truncateString(launchList[i].location, 25)}</a>`
+          } else {
+            locationHTML = `<a class='iframe' href="https://${
+              launchList[i].locationURL
+            }">${_truncateString(launchList[i].location, 25)}</a>`
+          }
+        }
 
-                let tdL = tr.insertCell();
-                tdL.innerHTML = locationHTML;
+        let tdL = tr.insertCell()
+        tdL.innerHTML = locationHTML
 
-                // Agency Name HTML Setup
-                let agencyHTML;
-                if (typeof launchList[i].agencyURL == 'undefined') {
-                    agencyHTML = `${_truncateString(launchList[i].agency, 30)}`;
-                } else {
-                    if (window.location.protocol === 'http:') {
-                        agencyHTML = `<a class='iframe' href="http://${
-                            launchList[i].agencyURL
-                        }">${_truncateString(launchList[i].agency, 30)}</a>`;
-                    } else {
-                        agencyHTML = `<a class='iframe' href="https://${
-                            launchList[i].agencyURL
-                        }">${_truncateString(launchList[i].agency, 30)}</a>`;
-                    }
-                }
+        // Agency Name HTML Setup
+        let agencyHTML
+        if (typeof launchList[i].agencyURL == 'undefined') {
+          agencyHTML = `${_truncateString(launchList[i].agency, 30)}`
+        } else {
+          if (window.location.protocol === 'http:') {
+            agencyHTML = `<a class='iframe' href="http://${
+              launchList[i].agencyURL
+            }">${_truncateString(launchList[i].agency, 30)}</a>`
+          } else {
+            agencyHTML = `<a class='iframe' href="https://${
+              launchList[i].agencyURL
+            }">${_truncateString(launchList[i].agency, 30)}</a>`
+          }
+        }
 
-                let tdA = tr.insertCell();
-                tdA.innerHTML = agencyHTML;
+        let tdA = tr.insertCell()
+        tdA.innerHTML = agencyHTML
 
-                // Country Cell
-                let tdC = tr.insertCell();
-                tdC.innerHTML = `<span class="badge dark-blue-badge" data-badge-caption="${launchList[i].country}"></span>`;
-            }
-            $('a.iframe').colorbox({
-                iframe: true,
-                width: '80%',
-                height: '80%',
-                fastIframe: false,
-                closeButton: false,
-            });
-        }
-        function _truncateString(str, num) {
-            // If the length of str is less than or equal to num
-            // just return str--don't truncate it.
-            if (str.length <= num) {
-                return str;
-            }
-            // Return str truncated with '...' concatenated to the end of str.
-            return str.slice(0, num) + '...';
-        }
-    };
+        // Country Cell
+        let tdC = tr.insertCell()
+        tdC.innerHTML = `<span class="badge dark-blue-badge" data-badge-caption="${launchList[i].country}"></span>`
+      }
+      $('a.iframe').colorbox({
+        iframe: true,
+        width: '80%',
+        height: '80%',
+        fastIframe: false,
+        closeButton: false,
+      })
+    }
+    function _truncateString(str, num) {
+      // If the length of str is less than or equal to num
+      // just return str--don't truncate it.
+      if (str.length <= num) {
+        return str
+      }
+      // Return str truncated with '...' concatenated to the end of str.
+      return str.slice(0, num) + '...'
+    }
+  }
 
-    window.nextLaunchManager = nextLaunchManager;
-})();+  window.nextLaunchManager = nextLaunchManager
+})()
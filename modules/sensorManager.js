--- conflicted
+++ resolved
@@ -15,389 +15,29 @@
 ///////////////////////////////////////////////////////////////////////////// */
 
 // Sensor Manager (sensorManager)
-(function () {
-    var sensorManager = {};
-    sensorManager.tempSensor = {};
-    sensorManager.checkSensorSelected = () => {
-        if (sensorManager.currentSensor.lat != null) {
-            return true;
-        } else {
-            return false;
-        }
-    };
-
-    sensorManager.defaultSensor = {};
-    sensorManager.currentSensor = {};
-    sensorManager.defaultSensor.observerGd = {
-        lat: null,
-        longitude: 0,
-        latitude: 0,
-        height: 0,
-    };
-    sensorManager.currentSensor = sensorManager.defaultSensor;
-
-    var sensorList = {};
-
-<<<<<<< HEAD
-    sensorList.COD = {
-        name: 'Cape Cod AFS, Massachusetts',
-        shortName: 'COD',
-        type: 'Phased Array Radar',
-        lat: 41.754785,
-        long: -70.539151,
-        obshei: 0.060966,
-        obsminaz: 347,
-        obsmaxaz: 227,
-        obsminel: 3,
-        obsmaxel: 85,
-        obsminrange: 200,
-        obsmaxrange: 5556,
-        changeObjectInterval: 1000,
-        staticNum: 1,
-        linkAEHF: true,
-        linkWGS: true,
-        zoom: 'leo',
-        url: 'http://www.radartutorial.eu/19.kartei/01.oth/karte004.en.html',
-        country: 'United States',
-        sun: 'No Impact',
-        volume: false,
-    };
-    sensorList.BLE = {
-        name: 'Beale AFB, California',
-        shortName: 'BLE',
-        type: 'Phased Array Radar',
-        lat: 39.136064,
-        long: -121.351237,
-        obshei: 0.112, // Open Street Maps
-        obsminaz: 126,
-        obsmaxaz: 6,
-        obsminel: 3,
-        obsmaxel: 85,
-        obsminrange: 200,
-        obsmaxrange: 5556,
-        changeObjectInterval: 1000,
-        staticNum: 0,
-        linkAEHF: true,
-        linkWGS: true,
-        zoom: 'leo',
-        country: 'United States',
-        sun: 'No Impact',
-        volume: false,
-    };
-    sensorList.CLR = {
-        name: 'Clear AFS, Alaska',
-        shortName: 'CLR',
-        type: 'Phased Array Radar',
-        lat: 64.290556,
-        long: -149.186944,
-        obshei: 0.175, // Open Street Maps
-        obsminaz: 184,
-        obsmaxaz: 64,
-        obsminel: 3,
-        obsmaxel: 85,
-        obsminrange: 200,
-        obsmaxrange: 5556,
-        changeObjectInterval: 1000,
-        staticNum: 2,
-        linkAEHF: true,
-        linkWGS: true,
-        zoom: 'leo',
-        country: 'United States',
-        sun: 'No Impact',
-        volume: false,
-    };
-    sensorList.EGL = {
-        name: 'Eglin AFB, Florida',
-        shortName: 'EGL',
-        type: 'Phased Array Radar',
-        lat: 30.572411,
-        long: -86.214836,
-        obshei: 0.039, // Open Street Maps
-        obsminaz: 120,
-        obsmaxaz: 240,
-        obsminel: 3,
-        obsmaxel: 105,
-        obsminrange: 200,
-        obsmaxrange: 200000,
-        changeObjectInterval: 1000,
-        staticNum: 3,
-        zoom: 'geo',
-        url: 'http://www.radartutorial.eu/19.kartei/01.oth/karte002.en.html',
-        country: 'United States',
-        sun: 'No Impact',
-        volume: false,
-    };
-    sensorList.FYL = {
-        name: 'RAF Fylingdales, United Kingdom',
-        shortName: 'FYL',
-        type: 'Phased Array Radar',
-        lat: 54.361758,
-        long: -0.670051,
-        obshei: 0.26, // Open Street Maps
-        obsminaz: 0,
-        obsmaxaz: 360,
-        obsminel: 3,
-        obsmaxel: 85,
-        obsminrange: 200,
-        obsmaxrange: 5556,
-        changeObjectInterval: 1000,
-        staticNum: 4,
-        linkAEHF: true,
-        linkWGS: true,
-        zoom: 'leo',
-        country: 'United Kingdom',
-        sun: 'No Impact',
-        volume: false,
-    };
-    sensorList.CAV = {
-        name: 'Cavalier AFS, North Dakota',
-        shortName: 'CAV',
-        type: 'Phased Array Radar',
-        lat: 48.724567,
-        long: -97.899755,
-        obshei: 0.352, // Open Street Maps
-        obsminaz: 298,
-        obsmaxaz: 78,
-        obsminel: 1.9,
-        obsmaxel: 95,
-        obsminrange: 200,
-        obsmaxrange: 3300, // 1,780 Nm http://www.fortwiki.com/Cavalier_Air_Force_Station
-        changeObjectInterval: 1000,
-        staticNum: 5,
-        linkAEHF: true,
-        zoom: 'leo',
-        url:
-            'https://mostlymissiledefense.com/2012/04/12/parcs-cavalier-radar-april-12-2012/',
-        country: 'United States',
-        sun: 'No Impact',
-        volume: true,
-    };
-    sensorList.THL = {
-        name: 'Thule AFB, Greenland',
-        shortName: 'THL',
-        type: 'Phased Array Radar',
-        lat: 76.570322,
-        long: -68.299211,
-        obshei: 0.392, // Open Street Maps
-        obsminaz: 297,
-        obsmaxaz: 177,
-        obsminel: 3,
-        obsmaxel: 85,
-        obsminrange: 200,
-        obsmaxrange: 5556,
-        changeObjectInterval: 1000,
-        staticNum: 6,
-        linkAEHF: true,
-        linkWGS: true,
-        zoom: 'leo',
-        url: 'http://www.radartutorial.eu/19.kartei/01.oth/karte004.en.html',
-        country: 'United States',
-        sun: 'No Impact',
-        volume: false,
-    };
-    sensorList.CDN = {
-        name: 'Cobra Dane, Alaska',
-        shortName: 'CDN',
-        type: 'Phased Array Radar',
-        lat: 52.737,
-        long: 174.092,
-        obshei: 0.066, // Open Street Maps
-        obsminaz: 259,
-        obsmaxaz: 19,
-        obsminel: 2,
-        obsmaxel: 30,
-        obsminrange: 200,
-        obsmaxrange: 4200,
-        obsminaz2: 251,
-        obsmaxaz2: 27,
-        obsminel2: 30,
-        obsmaxel2: 80,
-        obsminrange2: 200,
-        obsmaxrange2: 4200,
-        changeObjectInterval: 1000,
-        staticNum: 7,
-        linkWGS: true,
-        zoom: 'leo',
-        url: 'http://www.radartutorial.eu/19.kartei/01.oth/karte004.en.html',
-        country: 'United States',
-        sun: 'No Impact',
-        volume: true,
-    };
-    sensorList.ALT = {
-        name: 'ALTAIR, Kwajalein Atoll',
-        shortName: 'ALT',
-        type: 'Mechanical',
-        lat: 8.716667,
-        long: 167.733333,
-        obshei: 0,
-        obsminaz: 0,
-        obsmaxaz: 360,
-        obsminel: 1,
-        obsmaxel: 90,
-        obsminrange: 200,
-        obsmaxrange: 200000,
-        changeObjectInterval: 20000,
-        staticNum: 8,
-        linkAEHF: true,
-        linkWGS: true,
-        zoom: 'geo',
-        url: 'http://www.radartutorial.eu/19.kartei/01.oth/karte005.en.html',
-        country: 'United States',
-        sun: 'No Impact',
-        volume: false,
-    };
-    sensorList.MIL = {
-        name: 'Millstone, Massachusetts',
-        shortName: 'MIL',
-        type: 'Mechanical',
-        lat: 42.6233,
-        long: -71.4882,
-        obshei: 0.131,
-        obsminaz: 0,
-        obsmaxaz: 360,
-        obsminel: 1,
-        obsmaxel: 90,
-        obsminrange: 200,
-        obsmaxrange: 200000,
-        changeObjectInterval: 20000,
-        staticNum: 9,
-        zoom: 'geo',
-        url:
-            'https://mostlymissiledefense.com/2012/05/05/space-surveillance-sensors-millstone-hill-radar/',
-        country: 'United States',
-        sun: 'No Impact',
-        volume: false,
-    };
-    sensorList.DGC = {
-        name: 'Diego Garcia',
-        shortName: 'DGC',
-        type: 'Optical',
-        lat: -7.29648,
-        long: 72.390153,
-        obshei: 0.0,
-        obsminaz: 0,
-        obsmaxaz: 360,
-        obsminel: 20,
-        obsmaxel: 90,
-        obsminrange: 0,
-        obsmaxrange: 200000,
-        changeObjectInterval: 20000,
-        staticNum: 10,
-        zoom: 'geo',
-        url:
-            'https://mostlymissiledefense.com/2012/08/20/space-surveillance-sensors-geodss-ground-based-electro-optical-deep-space-surveillance-system-august-20-2012/',
-        country: 'United States',
-        sun: 'No Impact',
-        volume: false,
-    };
-    sensorList.MAU = {
-        name: 'Maui, Hawaii',
-        shortName: 'MAU',
-        type: 'Optical',
-        lat: 20.70835,
-        long: -156.257595,
-        obshei: 3.0,
-        obsminaz: 0,
-        obsmaxaz: 360,
-        obsminel: 20,
-        obsmaxel: 90,
-        obsminrange: 0,
-        obsmaxrange: 200000,
-        changeObjectInterval: 20000,
-        staticNum: 11,
-        zoom: 'geo',
-        url:
-            'https://mostlymissiledefense.com/2012/08/20/space-surveillance-sensors-geodss-ground-based-electro-optical-deep-space-surveillance-system-august-20-2012/',
-        country: 'United States',
-        sun: 'No Impact',
-        volume: false,
-    };
-    sensorList.SOC = {
-        name: 'Socorro, New Mexico',
-        shortName: 'SOC',
-        type: 'Optical',
-        lat: 33.817233,
-        long: -106.659961,
-        obshei: 1.24,
-        obsminaz: 0,
-        obsmaxaz: 360,
-        obsminel: 20,
-        obsmaxel: 90,
-        obsminrange: 0,
-        obsmaxrange: 200000,
-        changeObjectInterval: 20000,
-        staticNum: 12,
-        zoom: 'geo',
-        url:
-            'https://mostlymissiledefense.com/2012/08/20/space-surveillance-sensors-geodss-ground-based-electro-optical-deep-space-surveillance-system-august-20-2012/',
-        country: 'United States',
-        sun: 'No Impact',
-        volume: false,
-    };
-    sensorList.ASC = {
-        name: 'Ascension Island, United Kingdom',
-        shortName: 'ASC',
-        type: 'Mechanical',
-        lat: -7.969444,
-        long: -14.393889,
-        obshei: 0.0,
-        obsminaz: 0,
-        obsmaxaz: 360,
-        obsminel: 1,
-        obsmaxel: 90,
-        obsminrange: 200,
-        obsmaxrange: 200000,
-        changeObjectInterval: 20000,
-        staticNum: 22,
-        zoom: 'geo',
-        url: '',
-        country: 'United States',
-        sun: 'No Impact',
-        volume: false,
-    };
-    sensorList.GLB = {
-        name: 'Globus II, NOR',
-        shortName: 'GLB',
-        type: 'Mechanical',
-        lat: 70.3671,
-        long: 31.1271,
-        obshei: 0.0,
-        obsminaz: 0,
-        obsmaxaz: 360,
-        obsminel: 1,
-        obsmaxel: 90,
-        obsminrange: 200,
-        obsmaxrange: 200000,
-        changeObjectInterval: 20000,
-        staticNum: 23,
-        zoom: 'geo',
-        url: '',
-        country: 'Norway',
-        sun: 'No Impact',
-        volume: false,
-    };
-    sensorList.HOL = {
-        name: 'C-Band (Holt) Radar, Australia',
-        shortName: 'HOL',
-        type: 'Mechanical',
-        lat: -21.816195,
-        long: 114.165637,
-        obshei: 0.0,
-        obsminaz: 0,
-        obsmaxaz: 360,
-        obsminel: 1,
-        obsmaxel: 90,
-        obsminrange: 200,
-        obsmaxrange: 200000,
-        changeObjectInterval: 20000,
-        staticNum: 32,
-        zoom: 'geo',
-        url: '',
-        country: 'Australia',
-        sun: 'No Impact',
-        volume: false,
-    };
-=======
+;(function () {
+  var sensorManager = {}
+  sensorManager.tempSensor = {}
+  sensorManager.checkSensorSelected = () => {
+    if (sensorManager.currentSensor.lat != null) {
+      return true
+    } else {
+      return false
+    }
+  }
+
+  sensorManager.defaultSensor = {}
+  sensorManager.currentSensor = {}
+  sensorManager.defaultSensor.observerGd = {
+    lat: null,
+    longitude: 0,
+    latitude: 0,
+    height: 0,
+  }
+  sensorManager.currentSensor = sensorManager.defaultSensor
+
+  var sensorList = {}
+
   sensorList.COD = {
     name: 'Cape Cod AFS, Massachusetts',
     shortName: 'COD',
@@ -825,856 +465,849 @@
     sun: 'No Impact',
     volume: false,
   }
->>>>>>> 10f95bbd
-
-    // //////////////
-    // TPY-2 RADARS
-    // //////////////
-
-    sensorList.HAR = {
-        name: 'Har Keren TPY-2, Israel',
-        shortName: 'HAR',
-        type: 'Phased Array Radar',
-        lat: 30.995807,
-        long: 34.496062,
-        obshei: 0.173,
-        obsminaz: 5,
-        obsmaxaz: 125,
-        obsminel: 5,
-        obsmaxel: 95,
-        obsminrange: 0,
-        obsmaxrange: 2000,
-        changeObjectInterval: 1000,
-        staticNum: 51,
-        zoom: 'leo',
-        url: '',
-        country: 'Israel',
-        sun: 'No Impact',
-        volume: false,
-    };
-    sensorList.QTR = {
-        name: 'Centcom TPY-2, Qatar',
-        shortName: 'QTR',
-        type: 'Phased Array Radar',
-        lat: 25.31598,
-        long: 51.146515,
-        obshei: 0.01,
-        obsminaz: 335,
-        obsmaxaz: 95,
-        obsminel: 0,
-        obsmaxel: 90,
-        obsminrange: 0,
-        obsmaxrange: 2000,
-        changeObjectInterval: 1000,
-        staticNum: 50,
-        zoom: 'leo',
-        url: '',
-        country: 'United States',
-        sun: 'No Impact',
-        volume: false,
-    };
-    sensorList.KUR = {
-        name: 'Kürecik Radar Station, Turkey',
-        shortName: 'KUR',
-        type: 'Phased Array Radar',
-        lat: 38.349444,
-        long: 37.793611,
-        obshei: 1.969,
-        obsminaz: 40,
-        obsmaxaz: 160,
-        obsminel: 0,
-        obsmaxel: 90,
-        obsminrange: 0,
-        obsmaxrange: 2000,
-        changeObjectInterval: 1000,
-        staticNum: 52,
-        zoom: 'leo',
-        url: '',
-        country: 'United States',
-        sun: 'No Impact',
-        volume: false,
-    };
-
-    sensorList.SHA = {
-        name: 'Shariki Communication Site, Japan',
-        shortName: 'SHA',
-        type: 'Phased Array Radar',
-        lat: 40.88809,
-        long: 140.337698,
-        obshei: 0.01,
-        obsminaz: 230,
-        obsmaxaz: 350,
-        obsminel: 0,
-        obsmaxel: 90,
-        obsminrange: 0,
-        obsmaxrange: 2000,
-        changeObjectInterval: 1000,
-        staticNum: 53,
-        zoom: 'leo',
-        url: '',
-        country: 'United States',
-        sun: 'No Impact',
-        volume: false,
-    };
-
-    sensorList.KCS = {
-        name: 'Kyogamisaki Communication Site, Japan',
-        shortName: 'KCS',
-        type: 'Phased Array Radar',
-        lat: 35.766667,
-        long: 135.195278,
-        obshei: 0.01,
-        obsminaz: 210,
-        obsmaxaz: 330,
-        obsminel: 0,
-        obsmaxel: 90,
-        obsminrange: 0,
-        obsmaxrange: 2000,
-        changeObjectInterval: 1000,
-        staticNum: 54,
-        zoom: 'leo',
-        url: '',
-        country: 'United States',
-        sun: 'No Impact',
-        volume: false,
-    };
-
-    sensorList.SBX = {
-        name: 'Sea-Based X-Band Radar, Pacific Ocean',
-        shortName: 'SBX',
-        type: 'Phased Array Radar',
-        lat: 36.5012,
-        long: 169.6941,
-        obshei: 0.0,
-        obsminaz: 275,
-        obsmaxaz: 300,
-        obsminel: 0,
-        obsmaxel: 90,
-        obsminrange: 0,
-        obsmaxrange: 4025,
-        changeObjectInterval: 1000,
-        staticNum: 55,
-        zoom: 'leo',
-        url: '',
-        country: 'United States',
-        sun: 'No Impact',
-        volume: false,
-    };
-
-    // //////////////////////
-    // LEO LABS
-    // //////////////////////
-
-    sensorList.MSR = {
-        name: 'Midland Space Radar, Texas',
-        shortName: 'MSR',
-        type: 'Phased Array Radar',
-        lat: 31.9643,
-        long: -103.233245,
-        obshei: 0.855,
-        obsminaz: 70,
-        obsmaxaz: 72,
-        obsminel: 30,
-        obsmaxel: 91, // 91 to ensure visual overlap
-        obsminrange: 100,
-        obsmaxrange: 1800,
-        obsminaz2: 250,
-        obsmaxaz2: 252,
-        obsminel2: 30,
-        obsmaxel2: 91, // 91 to ensure visual overlap
-        obsminrange2: 100,
-        obsmaxrange2: 1800,
-        changeObjectInterval: 1000,
-        staticNum: 38,
-        zoom: 'leo',
-        url: 'https://platform.leolabs.space/sites/msr',
-        country: 'United States',
-        sun: 'No Impact',
-        volume: false,
-    };
-
-    sensorList.PFISR = {
-        name: 'Poker Flat Incoherent Scatter Radar, Alaska',
-        shortName: 'PFISR',
-        type: 'Phased Array Radar',
-        lat: 65.130029,
-        long: -147.470992,
-        obshei: 0.23,
-        obsminaz: 0,
-        obsmaxaz: 360,
-        obsminel: 45,
-        obsmaxel: 90, // 91 to ensure visual overlap
-        obsminrange: 100,
-        obsmaxrange: 1800,
-        changeObjectInterval: 1000,
-        staticNum: 39,
-        zoom: 'leo',
-        url: 'https://platform.leolabs.space/sites/pfisr',
-        country: 'United States',
-        sun: 'No Impact',
-        volume: false,
-    };
-
-    sensorList.KSR = {
-        name: 'Kiwi Space Radar, New Zealand',
-        shortName: 'KSR',
-        type: 'Phased Array Radar',
-        lat: -45.038725,
-        long: 170.095673,
-        obshei: 0.0,
-        obsminaz: 269,
-        obsmaxaz: 271,
-        obsminel: 20,
-        obsmaxel: 91,
-        obsminrange: 100,
-        obsmaxrange: 1800,
-        obsminaz2: 89,
-        obsmaxaz2: 91,
-        obsminel2: 20,
-        obsmaxel2: 91,
-        obsminrange2: 100,
-        obsmaxrange2: 1800,
-        changeObjectInterval: 1000,
-        staticNum: 40,
-        zoom: 'leo',
-        url: 'https://platform.leolabs.space/sites/ksr',
-        country: 'United States',
-        sun: 'No Impact',
-        volume: false,
-    };
-
-    // //////////////////////
-    // ESOC RADARS
-    // //////////////////////
-    sensorList.GRV = {
-        name: 'Grand Réseau Adapté à la Veille Spatiale, France',
-        shortName: 'GRV',
-        type: 'Phased Array',
-        lat: 47.347778,
-        long: 5.51638,
-        obshei: 0.0,
-        obsminaz: 90,
-        obsmaxaz: 270,
-        obsminel: 20,
-        obsmaxel: 40,
-        obsminrange: 0,
-        obsmaxrange: 1700, // http://emits.sso.esa.int/emits-doc/AO5059RD1.pdf
-        changeObjectInterval: 20000,
-        staticNum: 24,
-        zoom: 'leo',
-        url: '',
-        country: 'France',
-        sun: 'No Impact',
-        volume: true,
-    };
-    sensorList.TIR = {
-        name: 'Tracking and Imaging Radar, Germany',
-        shortName: 'TIR',
-        type: 'Mechanical',
-        lat: 50.6166,
-        long: 7.1296,
-        obshei: 0.0,
-        obsminaz: 0,
-        obsmaxaz: 360,
-        obsminel: 1.5, // http://www.issfd.org/ISSFD_2012/ISSFD23_CRSD2_3.pdf
-        obsmaxel: 90,
-        obsminrange: 0,
-        obsmaxrange: 200000, // http://emits.sso.esa.int/emits-doc/AO5059RD1.pdf
-        changeObjectInterval: 20000,
-        staticNum: 25,
-        zoom: 'geo',
-        url: '',
-        country: 'Germany',
-        sun: 'No Impact',
-        volume: false,
-    };
-    sensorList.NRC = {
-        name: 'Croce del Nord, Italy',
-        shortName: 'NRC',
-        type: 'Bistatic Radio Telescope',
-        lat: 44.5208,
-        long: 11.6469,
-        obshei: 0.025,
-        obsminaz: 89.1,
-        obsmaxaz: 90.9,
-        obsminel: 45,
-        obsmaxel: 90,
-        obsminrange: 0,
-        obsmaxrange: 1700,
-        obsminaz2: 179.1,
-        obsmaxaz2: 180.9,
-        obsminel2: 45,
-        obsmaxel2: 90,
-        obsminrange2: 0,
-        obsmaxrange2: 1700,
-        changeObjectInterval: 20000,
-        staticNum: 26,
-        zoom: 'leo',
-        url: '',
-        country: 'Italy',
-        sun: 'No Impact',
-        volume: false,
-    };
-    sensorList.TRO = {
-        name: 'RAF Troodos, United Kingdom',
-        shortName: 'TRO',
-        type: 'Optical',
-        lat: 34.912778,
-        long: 32.883889,
-        obshei: 0,
-        obsminaz: 0,
-        obsmaxaz: 360,
-        obsminel: 10,
-        obsmaxel: 90,
-        obsminrange: 0,
-        obsmaxrange: 200000,
-        changeObjectInterval: 20000,
-        staticNum: 27,
-        zoom: 'geo',
-        url: '',
-        country: 'United Kingdom',
-        sun: 'No Impact',
-        volume: false,
-    };
-    sensorList.SDT = {
-        name: 'ESA Space Debris Telescope, Spain',
-        shortName: 'SDT',
-        type: 'Optical',
-        lat: 28.3,
-        long: -16.5097,
-        obshei: 0,
-        obsminaz: 0,
-        obsmaxaz: 360,
-        obsminel: 10,
-        obsmaxel: 90,
-        obsminrange: 0,
-        obsmaxrange: 200000,
-        changeObjectInterval: 20000,
-        staticNum: 28,
-        zoom: 'geo',
-        url: '',
-        country: 'Spain',
-        sun: 'No Impact',
-        volume: false,
-    };
-
-    // //////////////////////
-    // RUSSIAN RADARS
-    // //////////////////////
-    sensorList.ARM = {
-        name: 'Armavir, Russia',
-        shortName: 'ARM',
-        type: 'Phased Array Radar',
-        lat: 44.925106,
-        long: 40.983894,
-        obshei: 0.0,
-        obsminaz: 55, // All Information via russianforces.org
-        obsmaxaz: 295,
-        obsminel: 2,
-        obsmaxel: 60,
-        obsminrange: 100,
-        obsmaxrange: 4200,
-        changeObjectInterval: 1000,
-        staticNum: 13,
-        zoom: 'leo',
-        country: 'Russia',
-        sun: 'No Impact',
-        volume: false,
-    };
-    sensorList.BAL = {
-        name: 'Balkhash, Russia',
-        shortName: 'BAL',
-        type: 'Phased Array Radar',
-        lat: 46.603076,
-        long: 74.530985,
-        obshei: 0.0,
-        obsminaz: 91, // All Information via russianforces.org
-        obsmaxaz: 151,
-        obsminel: 5.5,
-        obsmaxel: 34.5,
-        obsminrange: 385,
-        obsmaxrange: 4600,
-        changeObjectInterval: 1000,
-        staticNum: 14,
-        zoom: 'leo',
-        country: 'Russia',
-        sun: 'No Impact',
-        volume: false,
-    };
-    sensorList.GAN = {
-        name: 'Gantsevichi, Russia',
-        shortName: 'GAN',
-        type: 'Phased Array Radar',
-        lat: 52.85,
-        long: 26.48,
-        obshei: 0.0,
-        obsminaz: 190, // All Information via russianforces.org
-        obsmaxaz: 310,
-        obsminel: 3,
-        obsmaxel: 80,
-        obsminrange: 300,
-        obsmaxrange: 6500,
-        changeObjectInterval: 1000,
-        staticNum: 15,
-        zoom: 'leo',
-        country: 'Russia',
-        sun: 'No Impact',
-        volume: false,
-    };
-    sensorList.LEK = {
-        name: 'Lekhtusi, Russia',
-        shortName: 'LEK',
-        type: 'Phased Array Radar',
-        lat: 60.275458,
-        long: 30.546017,
-        obshei: 0.0,
-        obsminaz: 245,
-        obsmaxaz: 355,
-        obsminel: 2,
-        obsmaxel: 70,
-        obsminrange: 100,
-        obsmaxrange: 4200,
-        changeObjectInterval: 1000,
-        staticNum: 16,
-        zoom: 'leo',
-        country: 'Russia',
-        sun: 'No Impact',
-        volume: false,
-    };
-    sensorList.MIS = {
-        name: 'Mishelevka-D, Russia',
-        shortName: 'MIS',
-        type: 'Phased Array Radar',
-        lat: 52.8555,
-        long: 103.2317,
-        obshei: 0.0,
-        obsminaz: 41, // All Information via russianforces.org
-        obsmaxaz: 219,
-        obsminel: 5.5,
-        obsmaxel: 34.5,
-        obsminrange: 250,
-        obsmaxrange: 4600,
-        changeObjectInterval: 1000,
-        staticNum: 17,
-        zoom: 'leo',
-        country: 'Russia',
-        sun: 'No Impact',
-        volume: false,
-    };
-    sensorList.OLE = {
-        name: 'Olenegorsk, Russia',
-        shortName: 'OLE',
-        type: 'Phased Array Radar',
-        lat: 68.1141,
-        long: 33.9102,
-        obshei: 0.0,
-        obsminaz: 280, // All Information via russianforces.org
-        obsmaxaz: 340,
-        obsminel: 5.5,
-        obsmaxel: 34.5,
-        obsminrange: 250,
-        obsmaxrange: 4600,
-        changeObjectInterval: 1000,
-        staticNum: 18,
-        zoom: 'leo',
-        country: 'Russia',
-        sun: 'No Impact',
-        volume: false,
-    };
-    sensorList.PEC = {
-        name: 'Pechora, Russia',
-        shortName: 'PEC',
-        type: 'Phased Array Radar',
-        lat: 65.21,
-        long: 57.295,
-        obshei: 0.0,
-        obsminaz: 305, // All Information via russianforces.org
-        obsmaxaz: 55,
-        obsminel: 2,
-        obsmaxel: 55,
-        obsminrange: 300,
-        obsmaxrange: 7200,
-        changeObjectInterval: 1000,
-        staticNum: 19,
-        zoom: 'leo',
-        country: 'Russia',
-        sun: 'No Impact',
-        volume: false,
-    };
-    sensorList.PIO = {
-        name: 'Pionersky, Russia',
-        shortName: 'PIO',
-        type: 'Phased Array Radar',
-        lat: 54.857294,
-        long: 20.18235,
-        obshei: 0.0,
-        obsminaz: 187.5, // All Information via russianforces.org
-        obsmaxaz: 292.5,
-        obsminel: 2,
-        obsmaxel: 60,
-        obsminrange: 100,
-        obsmaxrange: 4200,
-        changeObjectInterval: 1000,
-        staticNum: 20,
-        zoom: 'leo',
-        country: 'Russia',
-        sun: 'No Impact',
-        volume: false,
-    };
-    sensorList.XUA = {
-        name: 'Xuanhua, China',
-        shortName: 'XUA',
-        type: 'Phased Array Radar',
-        lat: 40.446944,
-        long: 115.116389,
-        obshei: 1.6,
-        obsminaz: 300, // Information via global ssa sensors amos 2010.pdf (sinodefence.com/special/airdefense/project640.asp)
-        obsmaxaz: 60, // Information via global ssa sensors amos 2010.pdf (sinodefence.com/special/airdefense/project640.asp)
-        obsminel: 2, // Information via globalsecurity.org
-        obsmaxel: 80, // Information via globalsecurity.org
-        obsminrange: 300,
-        obsmaxrange: 3000, // Information via global ssa sensors amos 2010.pdf (sinodefence.com/special/airdefense/project640.asp)
-        changeObjectInterval: 1000,
-        staticNum: 21,
-        zoom: 'leo',
-        country: 'China',
-        sun: 'No Impact',
-        volume: false,
-    };
-
-    // Telescopes
-    sensorList.MLS = {
-        name: 'Mount Lemmon Survey, Arizona',
-        shortName: 'MLS',
-        type: 'Optical',
-        lat: 32.442,
-        long: -110.789,
-        obshei: 2.791,
-        obsminaz: 0,
-        obsmaxaz: 360,
-        obsminel: 10,
-        obsmaxel: 90,
-        obsminrange: 0,
-        obsmaxrange: 200000,
-        changeObjectInterval: 20000,
-        staticNum: 30,
-        zoom: 'geo',
-        country: 'United States',
-        sun: 'No Impact',
-        volume: false,
-    };
-
-    sensorList.PMO = {
-        name: 'Purple Mountain Observatory, China',
-        shortName: 'PMO',
-        type: 'Optical',
-        lat: 32.064946,
-        long: 118.829677,
-        obshei: 0.267,
-        obsminaz: 0,
-        obsmaxaz: 360,
-        obsminel: 10,
-        obsmaxel: 90,
-        obsminrange: 0,
-        obsmaxrange: 200000,
-        changeObjectInterval: 20000,
-        staticNum: 33,
-        zoom: 'geo',
-        country: 'China',
-        sun: 'No Impact',
-        volume: false,
-    };
-
-    sensorList.PO = {
-        name: 'Palomar Observatory, California',
-        shortName: 'PO',
-        type: 'Optical',
-        lat: 33.3564,
-        long: -116.865,
-        obshei: 1.712,
-        obsminaz: 0,
-        obsmaxaz: 360,
-        obsminel: 10,
-        obsmaxel: 90,
-        obsminrange: 0,
-        obsmaxrange: 200000,
-        changeObjectInterval: 20000,
-        staticNum: 34,
-        zoom: 'geo',
-        country: 'United States',
-        sun: 'No Impact',
-        volume: false,
-    };
-
-    sensorList.LSO = {
-        name: 'La Sagra Observatory, Spain',
-        shortName: 'LSO',
-        type: 'Optical',
-        lat: 37.9839,
-        long: -2.5644,
-        obshei: 0,
-        obsminaz: 0,
-        obsmaxaz: 360,
-        obsminel: 10,
-        obsmaxel: 90,
-        obsminrange: 0,
-        obsmaxrange: 200000,
-        changeObjectInterval: 20000,
-        staticNum: 35,
-        zoom: 'geo',
-        country: 'Spain',
-        sun: 'No Impact',
-        volume: false,
-    };
-
-    // ISON Sensors
-    sensorList.MAY = {
-        name: 'Mayhill, New Mexico',
-        shortName: 'MAY',
-        type: 'Optical',
-        lat: 32.9039,
-        long: -105.5289,
-        obshei: 2.225,
-        obsminaz: 0,
-        obsmaxaz: 360,
-        obsminel: 10,
-        obsmaxel: 90,
-        obsminrange: 0,
-        obsmaxrange: 200000,
-        changeObjectInterval: 20000,
-        staticNum: 29,
-        zoom: 'geo',
-        country: 'USA',
-        sun: 'No Impact',
-        volume: false,
-    };
-
-    sensorManager.sensorListLength = function () {
-        var sensorListCount = 0;
-        for (var sensor in sensorList) {
-            if (sensorList.hasOwnProperty(sensor)) {
-                sensorListCount++;
-            }
+
+  // //////////////
+  // TPY-2 RADARS
+  // //////////////
+
+  sensorList.HAR = {
+    name: 'Har Keren TPY-2, Israel',
+    shortName: 'HAR',
+    type: 'Phased Array Radar',
+    lat: 30.995807,
+    long: 34.496062,
+    obshei: 0.173,
+    obsminaz: 5,
+    obsmaxaz: 125,
+    obsminel: 5,
+    obsmaxel: 95,
+    obsminrange: 0,
+    obsmaxrange: 2000,
+    changeObjectInterval: 1000,
+    staticNum: 51,
+    zoom: 'leo',
+    url: '',
+    country: 'Israel',
+    sun: 'No Impact',
+    volume: false,
+  }
+  sensorList.QTR = {
+    name: 'Centcom TPY-2, Qatar',
+    shortName: 'QTR',
+    type: 'Phased Array Radar',
+    lat: 25.31598,
+    long: 51.146515,
+    obshei: 0.01,
+    obsminaz: 335,
+    obsmaxaz: 95,
+    obsminel: 0,
+    obsmaxel: 90,
+    obsminrange: 0,
+    obsmaxrange: 2000,
+    changeObjectInterval: 1000,
+    staticNum: 50,
+    zoom: 'leo',
+    url: '',
+    country: 'United States',
+    sun: 'No Impact',
+    volume: false,
+  }
+  sensorList.KUR = {
+    name: 'Kürecik Radar Station, Turkey',
+    shortName: 'KUR',
+    type: 'Phased Array Radar',
+    lat: 38.349444,
+    long: 37.793611,
+    obshei: 1.969,
+    obsminaz: 40,
+    obsmaxaz: 160,
+    obsminel: 0,
+    obsmaxel: 90,
+    obsminrange: 0,
+    obsmaxrange: 2000,
+    changeObjectInterval: 1000,
+    staticNum: 52,
+    zoom: 'leo',
+    url: '',
+    country: 'United States',
+    sun: 'No Impact',
+    volume: false,
+  }
+
+  sensorList.SHA = {
+    name: 'Shariki Communication Site, Japan',
+    shortName: 'SHA',
+    type: 'Phased Array Radar',
+    lat: 40.88809,
+    long: 140.337698,
+    obshei: 0.01,
+    obsminaz: 230,
+    obsmaxaz: 350,
+    obsminel: 0,
+    obsmaxel: 90,
+    obsminrange: 0,
+    obsmaxrange: 2000,
+    changeObjectInterval: 1000,
+    staticNum: 53,
+    zoom: 'leo',
+    url: '',
+    country: 'United States',
+    sun: 'No Impact',
+    volume: false,
+  }
+
+  sensorList.KCS = {
+    name: 'Kyogamisaki Communication Site, Japan',
+    shortName: 'KCS',
+    type: 'Phased Array Radar',
+    lat: 35.766667,
+    long: 135.195278,
+    obshei: 0.01,
+    obsminaz: 210,
+    obsmaxaz: 330,
+    obsminel: 0,
+    obsmaxel: 90,
+    obsminrange: 0,
+    obsmaxrange: 2000,
+    changeObjectInterval: 1000,
+    staticNum: 54,
+    zoom: 'leo',
+    url: '',
+    country: 'United States',
+    sun: 'No Impact',
+    volume: false,
+  }
+
+  sensorList.SBX = {
+    name: 'Sea-Based X-Band Radar, Pacific Ocean',
+    shortName: 'SBX',
+    type: 'Phased Array Radar',
+    lat: 36.5012,
+    long: 169.6941,
+    obshei: 0.0,
+    obsminaz: 275,
+    obsmaxaz: 300,
+    obsminel: 0,
+    obsmaxel: 90,
+    obsminrange: 0,
+    obsmaxrange: 4025,
+    changeObjectInterval: 1000,
+    staticNum: 55,
+    zoom: 'leo',
+    url: '',
+    country: 'United States',
+    sun: 'No Impact',
+    volume: false,
+  }
+
+  // //////////////////////
+  // LEO LABS
+  // //////////////////////
+
+  sensorList.MSR = {
+    name: 'Midland Space Radar, Texas',
+    shortName: 'MSR',
+    type: 'Phased Array Radar',
+    lat: 31.9643,
+    long: -103.233245,
+    obshei: 0.855,
+    obsminaz: 70,
+    obsmaxaz: 72,
+    obsminel: 30,
+    obsmaxel: 91, // 91 to ensure visual overlap
+    obsminrange: 100,
+    obsmaxrange: 1800,
+    obsminaz2: 250,
+    obsmaxaz2: 252,
+    obsminel2: 30,
+    obsmaxel2: 91, // 91 to ensure visual overlap
+    obsminrange2: 100,
+    obsmaxrange2: 1800,
+    changeObjectInterval: 1000,
+    staticNum: 38,
+    zoom: 'leo',
+    url: 'https://platform.leolabs.space/sites/msr',
+    country: 'United States',
+    sun: 'No Impact',
+    volume: false,
+  }
+
+  sensorList.PFISR = {
+    name: 'Poker Flat Incoherent Scatter Radar, Alaska',
+    shortName: 'PFISR',
+    type: 'Phased Array Radar',
+    lat: 65.130029,
+    long: -147.470992,
+    obshei: 0.23,
+    obsminaz: 0,
+    obsmaxaz: 360,
+    obsminel: 45,
+    obsmaxel: 90, // 91 to ensure visual overlap
+    obsminrange: 100,
+    obsmaxrange: 1800,
+    changeObjectInterval: 1000,
+    staticNum: 39,
+    zoom: 'leo',
+    url: 'https://platform.leolabs.space/sites/pfisr',
+    country: 'United States',
+    sun: 'No Impact',
+    volume: false,
+  }
+
+  sensorList.KSR = {
+    name: 'Kiwi Space Radar, New Zealand',
+    shortName: 'KSR',
+    type: 'Phased Array Radar',
+    lat: -45.038725,
+    long: 170.095673,
+    obshei: 0.0,
+    obsminaz: 269,
+    obsmaxaz: 271,
+    obsminel: 20,
+    obsmaxel: 91,
+    obsminrange: 100,
+    obsmaxrange: 1800,
+    obsminaz2: 89,
+    obsmaxaz2: 91,
+    obsminel2: 20,
+    obsmaxel2: 91,
+    obsminrange2: 100,
+    obsmaxrange2: 1800,
+    changeObjectInterval: 1000,
+    staticNum: 40,
+    zoom: 'leo',
+    url: 'https://platform.leolabs.space/sites/ksr',
+    country: 'United States',
+    sun: 'No Impact',
+    volume: false,
+  }
+
+  // //////////////////////
+  // ESOC RADARS
+  // //////////////////////
+  sensorList.GRV = {
+    name: 'Grand Réseau Adapté à la Veille Spatiale, France',
+    shortName: 'GRV',
+    type: 'Phased Array',
+    lat: 47.347778,
+    long: 5.51638,
+    obshei: 0.0,
+    obsminaz: 90,
+    obsmaxaz: 270,
+    obsminel: 20,
+    obsmaxel: 40,
+    obsminrange: 0,
+    obsmaxrange: 1700, // http://emits.sso.esa.int/emits-doc/AO5059RD1.pdf
+    changeObjectInterval: 20000,
+    staticNum: 24,
+    zoom: 'leo',
+    url: '',
+    country: 'France',
+    sun: 'No Impact',
+    volume: true,
+  }
+  sensorList.TIR = {
+    name: 'Tracking and Imaging Radar, Germany',
+    shortName: 'TIR',
+    type: 'Mechanical',
+    lat: 50.6166,
+    long: 7.1296,
+    obshei: 0.0,
+    obsminaz: 0,
+    obsmaxaz: 360,
+    obsminel: 1.5, // http://www.issfd.org/ISSFD_2012/ISSFD23_CRSD2_3.pdf
+    obsmaxel: 90,
+    obsminrange: 0,
+    obsmaxrange: 200000, // http://emits.sso.esa.int/emits-doc/AO5059RD1.pdf
+    changeObjectInterval: 20000,
+    staticNum: 25,
+    zoom: 'geo',
+    url: '',
+    country: 'Germany',
+    sun: 'No Impact',
+    volume: false,
+  }
+  sensorList.NRC = {
+    name: 'Croce del Nord, Italy',
+    shortName: 'NRC',
+    type: 'Bistatic Radio Telescope',
+    lat: 44.5208,
+    long: 11.6469,
+    obshei: 0.025,
+    obsminaz: 89.1,
+    obsmaxaz: 90.9,
+    obsminel: 45,
+    obsmaxel: 90,
+    obsminrange: 0,
+    obsmaxrange: 1700,
+    obsminaz2: 179.1,
+    obsmaxaz2: 180.9,
+    obsminel2: 45,
+    obsmaxel2: 90,
+    obsminrange2: 0,
+    obsmaxrange2: 1700,
+    changeObjectInterval: 20000,
+    staticNum: 26,
+    zoom: 'leo',
+    url: '',
+    country: 'Italy',
+    sun: 'No Impact',
+    volume: false,
+  }
+  sensorList.TRO = {
+    name: 'RAF Troodos, United Kingdom',
+    shortName: 'TRO',
+    type: 'Optical',
+    lat: 34.912778,
+    long: 32.883889,
+    obshei: 0,
+    obsminaz: 0,
+    obsmaxaz: 360,
+    obsminel: 10,
+    obsmaxel: 90,
+    obsminrange: 0,
+    obsmaxrange: 200000,
+    changeObjectInterval: 20000,
+    staticNum: 27,
+    zoom: 'geo',
+    url: '',
+    country: 'United Kingdom',
+    sun: 'No Impact',
+    volume: false,
+  }
+  sensorList.SDT = {
+    name: 'ESA Space Debris Telescope, Spain',
+    shortName: 'SDT',
+    type: 'Optical',
+    lat: 28.3,
+    long: -16.5097,
+    obshei: 0,
+    obsminaz: 0,
+    obsmaxaz: 360,
+    obsminel: 10,
+    obsmaxel: 90,
+    obsminrange: 0,
+    obsmaxrange: 200000,
+    changeObjectInterval: 20000,
+    staticNum: 28,
+    zoom: 'geo',
+    url: '',
+    country: 'Spain',
+    sun: 'No Impact',
+    volume: false,
+  }
+
+  // //////////////////////
+  // RUSSIAN RADARS
+  // //////////////////////
+  sensorList.ARM = {
+    name: 'Armavir, Russia',
+    shortName: 'ARM',
+    type: 'Phased Array Radar',
+    lat: 44.925106,
+    long: 40.983894,
+    obshei: 0.0,
+    obsminaz: 55, // All Information via russianforces.org
+    obsmaxaz: 295,
+    obsminel: 2,
+    obsmaxel: 60,
+    obsminrange: 100,
+    obsmaxrange: 4200,
+    changeObjectInterval: 1000,
+    staticNum: 13,
+    zoom: 'leo',
+    country: 'Russia',
+    sun: 'No Impact',
+    volume: false,
+  }
+  sensorList.BAL = {
+    name: 'Balkhash, Russia',
+    shortName: 'BAL',
+    type: 'Phased Array Radar',
+    lat: 46.603076,
+    long: 74.530985,
+    obshei: 0.0,
+    obsminaz: 91, // All Information via russianforces.org
+    obsmaxaz: 151,
+    obsminel: 5.5,
+    obsmaxel: 34.5,
+    obsminrange: 385,
+    obsmaxrange: 4600,
+    changeObjectInterval: 1000,
+    staticNum: 14,
+    zoom: 'leo',
+    country: 'Russia',
+    sun: 'No Impact',
+    volume: false,
+  }
+  sensorList.GAN = {
+    name: 'Gantsevichi, Russia',
+    shortName: 'GAN',
+    type: 'Phased Array Radar',
+    lat: 52.85,
+    long: 26.48,
+    obshei: 0.0,
+    obsminaz: 190, // All Information via russianforces.org
+    obsmaxaz: 310,
+    obsminel: 3,
+    obsmaxel: 80,
+    obsminrange: 300,
+    obsmaxrange: 6500,
+    changeObjectInterval: 1000,
+    staticNum: 15,
+    zoom: 'leo',
+    country: 'Russia',
+    sun: 'No Impact',
+    volume: false,
+  }
+  sensorList.LEK = {
+    name: 'Lekhtusi, Russia',
+    shortName: 'LEK',
+    type: 'Phased Array Radar',
+    lat: 60.275458,
+    long: 30.546017,
+    obshei: 0.0,
+    obsminaz: 245,
+    obsmaxaz: 355,
+    obsminel: 2,
+    obsmaxel: 70,
+    obsminrange: 100,
+    obsmaxrange: 4200,
+    changeObjectInterval: 1000,
+    staticNum: 16,
+    zoom: 'leo',
+    country: 'Russia',
+    sun: 'No Impact',
+    volume: false,
+  }
+  sensorList.MIS = {
+    name: 'Mishelevka-D, Russia',
+    shortName: 'MIS',
+    type: 'Phased Array Radar',
+    lat: 52.8555,
+    long: 103.2317,
+    obshei: 0.0,
+    obsminaz: 41, // All Information via russianforces.org
+    obsmaxaz: 219,
+    obsminel: 5.5,
+    obsmaxel: 34.5,
+    obsminrange: 250,
+    obsmaxrange: 4600,
+    changeObjectInterval: 1000,
+    staticNum: 17,
+    zoom: 'leo',
+    country: 'Russia',
+    sun: 'No Impact',
+    volume: false,
+  }
+  sensorList.OLE = {
+    name: 'Olenegorsk, Russia',
+    shortName: 'OLE',
+    type: 'Phased Array Radar',
+    lat: 68.1141,
+    long: 33.9102,
+    obshei: 0.0,
+    obsminaz: 280, // All Information via russianforces.org
+    obsmaxaz: 340,
+    obsminel: 5.5,
+    obsmaxel: 34.5,
+    obsminrange: 250,
+    obsmaxrange: 4600,
+    changeObjectInterval: 1000,
+    staticNum: 18,
+    zoom: 'leo',
+    country: 'Russia',
+    sun: 'No Impact',
+    volume: false,
+  }
+  sensorList.PEC = {
+    name: 'Pechora, Russia',
+    shortName: 'PEC',
+    type: 'Phased Array Radar',
+    lat: 65.21,
+    long: 57.295,
+    obshei: 0.0,
+    obsminaz: 305, // All Information via russianforces.org
+    obsmaxaz: 55,
+    obsminel: 2,
+    obsmaxel: 55,
+    obsminrange: 300,
+    obsmaxrange: 7200,
+    changeObjectInterval: 1000,
+    staticNum: 19,
+    zoom: 'leo',
+    country: 'Russia',
+    sun: 'No Impact',
+    volume: false,
+  }
+  sensorList.PIO = {
+    name: 'Pionersky, Russia',
+    shortName: 'PIO',
+    type: 'Phased Array Radar',
+    lat: 54.857294,
+    long: 20.18235,
+    obshei: 0.0,
+    obsminaz: 187.5, // All Information via russianforces.org
+    obsmaxaz: 292.5,
+    obsminel: 2,
+    obsmaxel: 60,
+    obsminrange: 100,
+    obsmaxrange: 4200,
+    changeObjectInterval: 1000,
+    staticNum: 20,
+    zoom: 'leo',
+    country: 'Russia',
+    sun: 'No Impact',
+    volume: false,
+  }
+  sensorList.XUA = {
+    name: 'Xuanhua, China',
+    shortName: 'XUA',
+    type: 'Phased Array Radar',
+    lat: 40.446944,
+    long: 115.116389,
+    obshei: 1.6,
+    obsminaz: 300, // Information via global ssa sensors amos 2010.pdf (sinodefence.com/special/airdefense/project640.asp)
+    obsmaxaz: 60, // Information via global ssa sensors amos 2010.pdf (sinodefence.com/special/airdefense/project640.asp)
+    obsminel: 2, // Information via globalsecurity.org
+    obsmaxel: 80, // Information via globalsecurity.org
+    obsminrange: 300,
+    obsmaxrange: 3000, // Information via global ssa sensors amos 2010.pdf (sinodefence.com/special/airdefense/project640.asp)
+    changeObjectInterval: 1000,
+    staticNum: 21,
+    zoom: 'leo',
+    country: 'China',
+    sun: 'No Impact',
+    volume: false,
+  }
+
+  // Telescopes
+  sensorList.MLS = {
+    name: 'Mount Lemmon Survey, Arizona',
+    shortName: 'MLS',
+    type: 'Optical',
+    lat: 32.442,
+    long: -110.789,
+    obshei: 2.791,
+    obsminaz: 0,
+    obsmaxaz: 360,
+    obsminel: 10,
+    obsmaxel: 90,
+    obsminrange: 0,
+    obsmaxrange: 200000,
+    changeObjectInterval: 20000,
+    staticNum: 30,
+    zoom: 'geo',
+    country: 'United States',
+    sun: 'No Impact',
+    volume: false,
+  }
+
+  sensorList.PMO = {
+    name: 'Purple Mountain Observatory, China',
+    shortName: 'PMO',
+    type: 'Optical',
+    lat: 32.064946,
+    long: 118.829677,
+    obshei: 0.267,
+    obsminaz: 0,
+    obsmaxaz: 360,
+    obsminel: 10,
+    obsmaxel: 90,
+    obsminrange: 0,
+    obsmaxrange: 200000,
+    changeObjectInterval: 20000,
+    staticNum: 33,
+    zoom: 'geo',
+    country: 'China',
+    sun: 'No Impact',
+    volume: false,
+  }
+
+  sensorList.PO = {
+    name: 'Palomar Observatory, California',
+    shortName: 'PO',
+    type: 'Optical',
+    lat: 33.3564,
+    long: -116.865,
+    obshei: 1.712,
+    obsminaz: 0,
+    obsmaxaz: 360,
+    obsminel: 10,
+    obsmaxel: 90,
+    obsminrange: 0,
+    obsmaxrange: 200000,
+    changeObjectInterval: 20000,
+    staticNum: 34,
+    zoom: 'geo',
+    country: 'United States',
+    sun: 'No Impact',
+    volume: false,
+  }
+
+  sensorList.LSO = {
+    name: 'La Sagra Observatory, Spain',
+    shortName: 'LSO',
+    type: 'Optical',
+    lat: 37.9839,
+    long: -2.5644,
+    obshei: 0,
+    obsminaz: 0,
+    obsmaxaz: 360,
+    obsminel: 10,
+    obsmaxel: 90,
+    obsminrange: 0,
+    obsmaxrange: 200000,
+    changeObjectInterval: 20000,
+    staticNum: 35,
+    zoom: 'geo',
+    country: 'Spain',
+    sun: 'No Impact',
+    volume: false,
+  }
+
+  // ISON Sensors
+  sensorList.MAY = {
+    name: 'Mayhill, New Mexico',
+    shortName: 'MAY',
+    type: 'Optical',
+    lat: 32.9039,
+    long: -105.5289,
+    obshei: 2.225,
+    obsminaz: 0,
+    obsmaxaz: 360,
+    obsminel: 10,
+    obsmaxel: 90,
+    obsminrange: 0,
+    obsmaxrange: 200000,
+    changeObjectInterval: 20000,
+    staticNum: 29,
+    zoom: 'geo',
+    country: 'USA',
+    sun: 'No Impact',
+    volume: false,
+  }
+
+  sensorManager.sensorListLength = function () {
+    var sensorListCount = 0
+    for (var sensor in sensorList) {
+      if (sensorList.hasOwnProperty(sensor)) {
+        sensorListCount++
+      }
+    }
+    return sensorListCount
+  }
+  sensorManager.curSensorPositon = [0, 0, 0]
+  sensorManager.selectedSensor = {}
+  sensorManager.whichRadar = ''
+  sensorManager.setSensor = function (selectedSensor, staticNum) {
+    try {
+      localStorage.setItem(
+        'currentSensor',
+        JSON.stringify([selectedSensor, staticNum]),
+      )
+    } catch (e) {
+      console.log(`Couldn't clear the current sensor info!`)
+    }
+    if (selectedSensor == null && staticNum == null) return
+    var sensor
+    if (selectedSensor === 'SSN') {
+      var allSSNSensors = []
+      for (sensor in sensorList) {
+        if (
+          sensorList[sensor].country === 'United States' ||
+          sensorList[sensor].country === 'United Kingdom' ||
+          sensorList[sensor].country === 'Norway'
+        ) {
+          allSSNSensors.push(sensorList[sensor])
         }
-        return sensorListCount;
-    };
-    sensorManager.curSensorPositon = [0, 0, 0];
-    sensorManager.selectedSensor = {};
-    sensorManager.whichRadar = '';
-    sensorManager.setSensor = function (selectedSensor, staticNum) {
-        try {
-            localStorage.setItem(
-                'currentSensor',
-                JSON.stringify([selectedSensor, staticNum])
-            );
-        } catch (e) {
-            console.log(`Couldn't clear the current sensor info!`);
+      }
+      satCruncher.postMessage({
+        typ: 'offset',
+        dat:
+          timeManager.propOffset.toString() +
+          ' ' +
+          timeManager.propRate.toString(),
+        setlatlong: true,
+        sensor: allSSNSensors,
+        multiSensor: true,
+      })
+      satellite.setobs(sensorManager.sensorList.COD)
+      uiManager.getsensorinfo()
+      selectSat(-1)
+      satSet.setColorScheme(settingsManager.currentColorScheme, true)
+      // setTimeout(satSet.setColorScheme, 1500, settingsManager.currentColorScheme, true);
+    } else if (selectedSensor === 'NATO-MW') {
+      var natoMWSensors = []
+      natoMWSensors.push(sensorManager.sensorList.BLE)
+      natoMWSensors.push(sensorManager.sensorList.CAV)
+      natoMWSensors.push(sensorManager.sensorList.COD)
+      natoMWSensors.push(sensorManager.sensorList.CLR)
+      natoMWSensors.push(sensorManager.sensorList.FYL)
+      natoMWSensors.push(sensorManager.sensorList.THL)
+      satCruncher.postMessage({
+        typ: 'offset',
+        dat:
+          timeManager.propOffset.toString() +
+          ' ' +
+          timeManager.propRate.toString(),
+        setlatlong: true,
+        sensor: natoMWSensors,
+        multiSensor: true,
+      })
+      satellite.setobs(sensorManager.sensorList.COD)
+      uiManager.getsensorinfo()
+      selectSat(-1)
+      satSet.setColorScheme(settingsManager.currentColorScheme, true)
+      // setTimeout(satSet.setColorScheme, 1500, settingsManager.currentColorScheme, true);
+    } else if (selectedSensor === 'RUS-ALL') {
+      var rusSensors = []
+      rusSensors.push(sensorManager.sensorList.ARM)
+      rusSensors.push(sensorManager.sensorList.BAL)
+      rusSensors.push(sensorManager.sensorList.GAN)
+      rusSensors.push(sensorManager.sensorList.LEK)
+      rusSensors.push(sensorManager.sensorList.MIS)
+      rusSensors.push(sensorManager.sensorList.OLE)
+      rusSensors.push(sensorManager.sensorList.PEC)
+      rusSensors.push(sensorManager.sensorList.PIO)
+      satCruncher.postMessage({
+        typ: 'offset',
+        dat:
+          timeManager.propOffset.toString() +
+          ' ' +
+          timeManager.propRate.toString(),
+        setlatlong: true,
+        sensor: rusSensors,
+        multiSensor: true,
+      })
+      satellite.setobs(sensorManager.sensorList.ARM)
+      uiManager.getsensorinfo()
+      selectSat(-1)
+      satSet.setColorScheme(settingsManager.currentColorScheme, true)
+      // setTimeout(satSet.setColorScheme, 1500, settingsManager.currentColorScheme, true);
+    } else if (selectedSensor === 'LEO-LABS') {
+      var leolabsSensors = []
+      leolabsSensors.push(sensorManager.sensorList.MSR)
+      leolabsSensors.push(sensorManager.sensorList.PFISR)
+      leolabsSensors.push(sensorManager.sensorList.KSR)
+      satCruncher.postMessage({
+        typ: 'offset',
+        dat:
+          timeManager.propOffset.toString() +
+          ' ' +
+          timeManager.propRate.toString(),
+        setlatlong: true,
+        sensor: leolabsSensors,
+        multiSensor: true,
+      })
+      satellite.setobs(sensorManager.sensorList.MSR)
+      uiManager.getsensorinfo()
+      selectSat(-1)
+      satSet.setColorScheme(settingsManager.currentColorScheme, true)
+      // setTimeout(satSet.setColorScheme, 1500, settingsManager.currentColorScheme, true);
+    } else if (selectedSensor === 'MD-ALL') {
+      var mdSensors = []
+      mdSensors.push(sensorManager.sensorList.COD)
+      mdSensors.push(sensorManager.sensorList.BLE)
+      mdSensors.push(sensorManager.sensorList.CLR)
+      mdSensors.push(sensorManager.sensorList.FYL)
+      mdSensors.push(sensorManager.sensorList.THL)
+      mdSensors.push(sensorManager.sensorList.HAR)
+      mdSensors.push(sensorManager.sensorList.QTR)
+      mdSensors.push(sensorManager.sensorList.KUR)
+      mdSensors.push(sensorManager.sensorList.SHA)
+      mdSensors.push(sensorManager.sensorList.KCS)
+      mdSensors.push(sensorManager.sensorList.SBX)
+      satCruncher.postMessage({
+        typ: 'offset',
+        dat:
+          timeManager.propOffset.toString() +
+          ' ' +
+          timeManager.propRate.toString(),
+        setlatlong: true,
+        sensor: mdSensors,
+        multiSensor: true,
+      })
+      satellite.setobs(sensorManager.sensorList.MSR)
+      uiManager.getsensorinfo()
+      selectSat(-1)
+      satSet.setColorScheme(settingsManager.currentColorScheme, true)
+      // setTimeout(satSet.setColorScheme, 1500, settingsManager.currentColorScheme, true);
+    } else {
+      for (sensor in sensorList) {
+        // console.log(sensorList[sensor] == selectedSensor);
+        if (
+          sensorList[sensor] == selectedSensor ||
+          (sensorList[sensor].staticNum === staticNum &&
+            typeof staticNum != 'undefined')
+        ) {
+          sensorManager.selectedSensor = sensorList[sensor]
+          if (settingsManager.isOfficialWebsite)
+            ga(
+              'send',
+              'event',
+              'Sensor',
+              sensorList[sensor].shortName,
+              'Selected',
+            )
+          // Do For All Sensors
+          sensorManager.whichRadar = sensorManager.selectedSensor.shortName
+          satCruncher.postMessage({
+            typ: 'offset',
+            dat:
+              timeManager.propOffset.toString() +
+              ' ' +
+              timeManager.propRate.toString(),
+            setlatlong: true,
+            sensor: sensorManager.selectedSensor,
+          })
+          satellite.setobs(sensorManager.selectedSensor)
+
+          $('#sensor-info-title').html(
+            "<a class='iframe' href='" +
+              sensorManager.selectedSensor.url +
+              "'>" +
+              sensorManager.selectedSensor.name +
+              '</a>',
+          )
+          $('a.iframe').colorbox({
+            iframe: true,
+            width: '80%',
+            height: '80%',
+            fastIframe: false,
+            closeButton: false,
+          })
+          $('#sensor-type').html(sensorManager.selectedSensor.type)
+          $('#sensor-country').html(sensorManager.selectedSensor.country)
+          selectSat(-1)
+          satSet.setColorScheme(settingsManager.currentColorScheme, true)
+          // setTimeout(satSet.setColorScheme, 1500, settingsManager.currentColorScheme, true);
+          changeZoom(sensorManager.selectedSensor.zoom)
+          camSnap(
+            latToPitch(sensorManager.selectedSensor.lat),
+            longToYaw(sensorManager.selectedSensor.long),
+          )
+          uiManager.getsensorinfo()
         }
-        if (selectedSensor == null && staticNum == null) return;
-        var sensor;
-        if (selectedSensor === 'SSN') {
-            var allSSNSensors = [];
-            for (sensor in sensorList) {
-                if (
-                    sensorList[sensor].country === 'United States' ||
-                    sensorList[sensor].country === 'United Kingdom' ||
-                    sensorList[sensor].country === 'Norway'
-                ) {
-                    allSSNSensors.push(sensorList[sensor]);
-                }
-            }
-            satCruncher.postMessage({
-                typ: 'offset',
-                dat:
-                    timeManager.propOffset.toString() +
-                    ' ' +
-                    timeManager.propRate.toString(),
-                setlatlong: true,
-                sensor: allSSNSensors,
-                multiSensor: true,
-            });
-            satellite.setobs(sensorManager.sensorList.COD);
-            uiManager.getsensorinfo();
-            selectSat(-1);
-            satSet.setColorScheme(settingsManager.currentColorScheme, true);
-            // setTimeout(satSet.setColorScheme, 1500, settingsManager.currentColorScheme, true);
-        } else if (selectedSensor === 'NATO-MW') {
-            var natoMWSensors = [];
-            natoMWSensors.push(sensorManager.sensorList.BLE);
-            natoMWSensors.push(sensorManager.sensorList.CAV);
-            natoMWSensors.push(sensorManager.sensorList.COD);
-            natoMWSensors.push(sensorManager.sensorList.CLR);
-            natoMWSensors.push(sensorManager.sensorList.FYL);
-            natoMWSensors.push(sensorManager.sensorList.THL);
-            satCruncher.postMessage({
-                typ: 'offset',
-                dat:
-                    timeManager.propOffset.toString() +
-                    ' ' +
-                    timeManager.propRate.toString(),
-                setlatlong: true,
-                sensor: natoMWSensors,
-                multiSensor: true,
-            });
-            satellite.setobs(sensorManager.sensorList.COD);
-            uiManager.getsensorinfo();
-            selectSat(-1);
-            satSet.setColorScheme(settingsManager.currentColorScheme, true);
-            // setTimeout(satSet.setColorScheme, 1500, settingsManager.currentColorScheme, true);
-        } else if (selectedSensor === 'RUS-ALL') {
-            var rusSensors = [];
-            rusSensors.push(sensorManager.sensorList.ARM);
-            rusSensors.push(sensorManager.sensorList.BAL);
-            rusSensors.push(sensorManager.sensorList.GAN);
-            rusSensors.push(sensorManager.sensorList.LEK);
-            rusSensors.push(sensorManager.sensorList.MIS);
-            rusSensors.push(sensorManager.sensorList.OLE);
-            rusSensors.push(sensorManager.sensorList.PEC);
-            rusSensors.push(sensorManager.sensorList.PIO);
-            satCruncher.postMessage({
-                typ: 'offset',
-                dat:
-                    timeManager.propOffset.toString() +
-                    ' ' +
-                    timeManager.propRate.toString(),
-                setlatlong: true,
-                sensor: rusSensors,
-                multiSensor: true,
-            });
-            satellite.setobs(sensorManager.sensorList.ARM);
-            uiManager.getsensorinfo();
-            selectSat(-1);
-            satSet.setColorScheme(settingsManager.currentColorScheme, true);
-            // setTimeout(satSet.setColorScheme, 1500, settingsManager.currentColorScheme, true);
-        } else if (selectedSensor === 'LEO-LABS') {
-            var leolabsSensors = [];
-            leolabsSensors.push(sensorManager.sensorList.MSR);
-            leolabsSensors.push(sensorManager.sensorList.PFISR);
-            leolabsSensors.push(sensorManager.sensorList.KSR);
-            satCruncher.postMessage({
-                typ: 'offset',
-                dat:
-                    timeManager.propOffset.toString() +
-                    ' ' +
-                    timeManager.propRate.toString(),
-                setlatlong: true,
-                sensor: leolabsSensors,
-                multiSensor: true,
-            });
-            satellite.setobs(sensorManager.sensorList.MSR);
-            uiManager.getsensorinfo();
-            selectSat(-1);
-            satSet.setColorScheme(settingsManager.currentColorScheme, true);
-            // setTimeout(satSet.setColorScheme, 1500, settingsManager.currentColorScheme, true);
-        } else if (selectedSensor === 'MD-ALL') {
-            var mdSensors = [];
-            mdSensors.push(sensorManager.sensorList.COD);
-            mdSensors.push(sensorManager.sensorList.BLE);
-            mdSensors.push(sensorManager.sensorList.CLR);
-            mdSensors.push(sensorManager.sensorList.FYL);
-            mdSensors.push(sensorManager.sensorList.THL);
-            mdSensors.push(sensorManager.sensorList.HAR);
-            mdSensors.push(sensorManager.sensorList.QTR);
-            mdSensors.push(sensorManager.sensorList.KUR);
-            mdSensors.push(sensorManager.sensorList.SHA);
-            mdSensors.push(sensorManager.sensorList.KCS);
-            mdSensors.push(sensorManager.sensorList.SBX);
-            satCruncher.postMessage({
-                typ: 'offset',
-                dat:
-                    timeManager.propOffset.toString() +
-                    ' ' +
-                    timeManager.propRate.toString(),
-                setlatlong: true,
-                sensor: mdSensors,
-                multiSensor: true,
-            });
-            satellite.setobs(sensorManager.sensorList.MSR);
-            uiManager.getsensorinfo();
-            selectSat(-1);
-            satSet.setColorScheme(settingsManager.currentColorScheme, true);
-            // setTimeout(satSet.setColorScheme, 1500, settingsManager.currentColorScheme, true);
-        } else {
-            for (sensor in sensorList) {
-                // console.log(sensorList[sensor] == selectedSensor);
-                if (
-                    sensorList[sensor] == selectedSensor ||
-                    (sensorList[sensor].staticNum === staticNum &&
-                        typeof staticNum != 'undefined')
-                ) {
-                    sensorManager.selectedSensor = sensorList[sensor];
-                    if (settingsManager.isOfficialWebsite)
-                        ga(
-                            'send',
-                            'event',
-                            'Sensor',
-                            sensorList[sensor].shortName,
-                            'Selected'
-                        );
-                    // Do For All Sensors
-                    sensorManager.whichRadar =
-                        sensorManager.selectedSensor.shortName;
-                    satCruncher.postMessage({
-                        typ: 'offset',
-                        dat:
-                            timeManager.propOffset.toString() +
-                            ' ' +
-                            timeManager.propRate.toString(),
-                        setlatlong: true,
-                        sensor: sensorManager.selectedSensor,
-                    });
-                    satellite.setobs(sensorManager.selectedSensor);
-
-                    $('#sensor-info-title').html(
-                        "<a class='iframe' href='" +
-                            sensorManager.selectedSensor.url +
-                            "'>" +
-                            sensorManager.selectedSensor.name +
-                            '</a>'
-                    );
-                    $('a.iframe').colorbox({
-                        iframe: true,
-                        width: '80%',
-                        height: '80%',
-                        fastIframe: false,
-                        closeButton: false,
-                    });
-                    $('#sensor-type').html(sensorManager.selectedSensor.type);
-                    $('#sensor-country').html(
-                        sensorManager.selectedSensor.country
-                    );
-                    selectSat(-1);
-                    satSet.setColorScheme(
-                        settingsManager.currentColorScheme,
-                        true
-                    );
-                    // setTimeout(satSet.setColorScheme, 1500, settingsManager.currentColorScheme, true);
-                    changeZoom(sensorManager.selectedSensor.zoom);
-                    camSnap(
-                        latToPitch(sensorManager.selectedSensor.lat),
-                        longToYaw(sensorManager.selectedSensor.long)
-                    );
-                    uiManager.getsensorinfo();
-                }
-            }
-        }
-
-        // uiManager.legendMenuChange('default');
-        sensorManager.sensorListUS = [
-            sensorManager.sensorList.COD,
-            sensorManager.sensorList.BLE,
-            sensorManager.sensorList.CAV,
-            sensorManager.sensorList.CLR,
-            sensorManager.sensorList.EGL,
-            sensorManager.sensorList.FYL,
-            sensorManager.sensorList.THL,
-            sensorManager.sensorList.MIL,
-            sensorManager.sensorList.ALT,
-            sensorManager.sensorList.ASC,
-            sensorManager.sensorList.CDN,
-        ];
-    };
-
-    sensorManager.sensorList = sensorList;
-    window.sensorManager = sensorManager;
-})();+      }
+    }
+
+    // uiManager.legendMenuChange('default');
+    sensorManager.sensorListUS = [
+      sensorManager.sensorList.COD,
+      sensorManager.sensorList.BLE,
+      sensorManager.sensorList.CAV,
+      sensorManager.sensorList.CLR,
+      sensorManager.sensorList.EGL,
+      sensorManager.sensorList.FYL,
+      sensorManager.sensorList.THL,
+      sensorManager.sensorList.MIL,
+      sensorManager.sensorList.ALT,
+      sensorManager.sensorList.ASC,
+      sensorManager.sensorList.CDN,
+    ]
+  }
+
+  sensorManager.sensorList = sensorList
+  window.sensorManager = sensorManager
+})()
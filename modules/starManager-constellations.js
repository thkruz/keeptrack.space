/* /////////////////////////////////////////////////////////////////////////////

(c) 2016-2020, Theodore Kruczek
http://keeptrack.space

All code is Copyright © 2016-2020 by Theodore Kruczek. All rights reserved.
No part of this web site may be reproduced, published, distributed, displayed,
performed, copied or stored for public or private use, without written
permission of the author.

No part of this code may be modified or changed or exploited in any way used
for derivative works, or offered for sale, or used to construct any kind of database
or mirrored at any other location without the express written permission of the author.

///////////////////////////////////////////////////////////////////////////// */

(function () {
    // Requires starManager Module
    try {
        starManager.isConstellationVisible = false;
        starManager.isAllConstellationVisible = false;
        starManager.findStarsConstellation = function (starName) {
            for (var i = 0; i < starManager.constellations.length; i++) {
                for (
                    var s = 0;
                    s < starManager.constellations[i].stars.length;
                    s++
                ) {
                    if (
                        starManager.constellations[i].stars[s][0] === starName
                    ) {
                        return starManager.constellations[i].name;
                    }
                    if (
                        starManager.constellations[i].stars[s][1] === starName
                    ) {
                        return starManager.constellations[i].name;
                    }
                }
            }
<<<<<<< HEAD
            return null;
        };
        starManager.drawAllConstellations = function () {
            for (var i = 0; i < starManager.constellations.length; i++) {
                for (
                    var s = 0;
                    s < starManager.constellations[i].stars.length;
                    s++
                ) {
                    // Verify Stars Exist
                    try {
                        var star1 = satSet.getSat(
                            satSet.getIdFromStarName(
                                starManager.constellations[i].stars[s][0]
                            )
                        );
                        var star2 = satSet.getSat(
                            satSet.getIdFromStarName(
                                starManager.constellations[i].stars[s][1]
                            )
                        );
                        if (star1 == null || star2 == null) {
                            continue;
                        }
                    } catch (e) {
                        console.warn(
                            `Star/Constellation error - i: ${i} - s: ${s}`
                        );
                        continue;
                    }
                    drawLineList.push({
                        line: new Line(),
                        star1: starManager.constellations[i].stars[s][0],
                        star2: starManager.constellations[i].stars[s][1],
                        color: [1, 1, 1, 1],
                    });
                    starManager.isConstellationVisible = true;
                    starManager.isAllConstellationVisible = true;
                }
=======
          } catch (e) {
            console.warn(`Constellation/Star error - i: ${i} - s: ${s}`)
            continue
          }
          drawLineList.push({
            line: new Line(),
            star1: starManager.constellations[i].stars[s][0],
            star2: starManager.constellations[i].stars[s][1],
            color: [1.0, 1.0, 1.0, 1.0],
          })
          starManager.isConstellationVisible = true
          starManager.isAllConstellationVisible = true
        }
      }
    }
    starManager.drawConstellations = function (C) {
      for (var i = 0; i < starManager.constellations.length; i++) {
        if (starManager.constellations[i].name === C) {
          for (var s = 0; s < starManager.constellations[i].stars.length; s++) {
            // Verify Stars Exist
            var star1 = satSet.getSat(
              satSet.getIdFromStarName(
                starManager.constellations[i].stars[s][0],
              ),
            )
            var star2 = satSet.getSat(
              satSet.getIdFromStarName(
                starManager.constellations[i].stars[s][1],
              ),
            )
            if (star1 == null || star2 == null) {
              continue
>>>>>>> 10f95bbd
            }
        };
        starManager.drawConstellations = function (C) {
            for (var i = 0; i < starManager.constellations.length; i++) {
                if (starManager.constellations[i].name === C) {
                    for (
                        var s = 0;
                        s < starManager.constellations[i].stars.length;
                        s++
                    ) {
                        // Verify Stars Exist
                        var star1 = satSet.getSat(
                            satSet.getIdFromStarName(
                                starManager.constellations[i].stars[s][0]
                            )
                        );
                        var star2 = satSet.getSat(
                            satSet.getIdFromStarName(
                                starManager.constellations[i].stars[s][1]
                            )
                        );
                        if (star1 == null || star2 == null) {
                            continue;
                        }
                        drawLineList.push({
                            line: new Line(),
                            star1: starManager.constellations[i].stars[s][0],
                            star2: starManager.constellations[i].stars[s][1],
                        });
                        starManager.isConstellationVisible = true;
                    }
                }
            }
        };
        starManager.clearConstellations = function () {
            starManager.isConstellationVisible = false;
            var isFoundStar = true;
            var attempts = 0;
            while (isFoundStar && attempts < 30) {
                isFoundStar = false;
                for (var i = 0; i < drawLineList.length; i++) {
                    if (
                        typeof drawLineList[i].star1 !== 'undefined' ||
                        typeof drawLineList[i].star2 !== 'undefined'
                    ) {
                        drawLineList.splice(i, 1);
                        isFoundStar = true;
                    }
                }
                attempts++;
            }
        };

<<<<<<< HEAD
        starManager.constellations = [
            {
                name: 'Ursa Minor',
                stars: [
                    ['Polaris', 'Yildun'],
                    ['Yildun', 'ε-UMi'],
                    ['ε-UMi', 'ζ-UMi'],
                    ['ζ-UMi', 'Kochab'],
                    ['Kochab', 'Pherkad'],
                    ['Pherkad', 'η-UMi'],
                    ['η-UMi', 'ζ-UMi'],
                ],
            },
            {
                name: 'Ursa Major',
                stars: [
                    ['Alkaid', 'Mizar'],
                    ['Mizar', 'Alioth'],
                    ['Alioth', 'Megrez'],
                    ['Megrez', 'Dubhe'],
                    ['Dubhe', 'Merak'],
                    ['Merak', 'Phecda'],
                    ['Phecda', 'Megrez'],
                ],
            },
            {
                name: 'Sextans',
                stars: [
                    ['α-Sextans', 'γ-Sextans'],
                    ['γ-Sextans', 'β-Sextans'],
                    ['β-Sextans', 'α-Sextans'],
                ],
            },
            {
                name: 'Leo Minor',
                stars: [
                    ['46-LMi', 'β-LMi'],
                    ['β-LMi', '21-LMi'],
                ],
            },
            {
                name: 'Aquila',
                stars: [
                    ['Altair', 'Alshain'],
                    ['Alshain', 'θ-Aql'],
                    ['θ-Aql', 'η-Aql'],
                    ['η-Aql', 'δ-Aql'],
                    ['δ-Aql', 'ζ-Aql'],
                    ['ζ-Aql', 'Tarazed'],
                    ['Tarazed', 'Altair'],
                    ['ζ-Aql', 'ε-Aql'],
                    ['δ-Aql', 'λ-Aql'],
                ],
            },
            {
                name: 'Aries',
                stars: [
                    ['c-Ari', 'Hamal'],
                    ['Hamal', 'Sheratan'],
                    ['Sheratan', 'Mesarthim'],
                ],
            },
            {
                name: 'Perseus',
                stars: [
                    ['Atik', 'ζ-Per'],
                    ['ζ-Per', 'Menkib'],
                    ['Menkib', 'ε-Per'],
                    ['ε-Per', 'δ-Per'],
                    ['δ-Per', 'Mirphak'],
                    ['Mirphak', 'κ-Per'],
                    ['κ-Per', 'Algol'],
                    ['Algol', 'ρ-Per'],
                    ['ρ-Per', '16-Per'],
                    ['Mirphak', 'γ-Per'],
                    ['γ-Per', 'η-Per'],
                    ['η-Per', 'φ-Per'],
                ],
            },
            {
                name: 'Cassiopeia',
                stars: [
                    ['ε-Cas', 'Ruchbah'],
                    ['Ruchbah', 'γ-Cas'],
                    ['γ-Cas', 'Schedar'],
                    ['Schedar', 'Caph'],
                ],
            },
            {
                name: 'Triangulum',
                stars: [
                    ['γ-Tri', 'β-Tri'],
                    ['β-Tri', 'Mothallah'],
                    ['Mothallah', 'γ-Tri'],
                ],
            },
            {
                name: 'Antlia',
                stars: [
                    ['ι-Ant', 'α-Ant'],
                    ['α-Ant', 'θ-Ant'],
                    ['θ-Ant', 'ε-Ant'],
                ],
            },
            {
                name: 'Pyxis',
                stars: [
                    ['γ-Pyx', 'α-Pyx'],
                    ['α-Pyx', 'β-Pyx'],
                ],
            },
            {
                name: 'Corvus',
                stars: [
                    ['Alchiba', 'ε-Crv'],
                    ['ε-Crv', 'Gienah'],
                    ['Gienah', 'Algorab'],
                    ['Algorab', 'β-Crv'],
                    ['β-Crv', 'ε-Crv'],
                ],
            },
            {
                name: 'Apus',
                stars: [
                    ['α-Aps', 'δ¹-Aps'],
                    ['δ¹-Aps', 'β-Aps'],
                    ['β-Aps', 'γ-Aps'],
                    ['γ-Aps', 'δ¹-Aps'],
                ],
            },
            {
                name: 'Triangulum Australe',
                stars: [
                    ['β-TrA', 'η¹-TrA'],
                    ['η¹-TrA', 'Atria'],
                    ['Atria', 'γ-TrA'],
                    ['γ-TrA', 'ε-TrA'],
                    ['ε-TrA', 'β-TrA'],
                ],
            },
            {
                name: 'Circinus',
                stars: [
                    ['β-Cir', 'θ-Cir'],
                    ['θ-Cir', 'α-Cir'],
                    ['α-Cir', 'γ-Cir'],
                ],
            },
            {
                name: 'Norma',
                stars: [
                    ['η-Nor', 'γ¹-Nor'],
                    ['γ¹-Nor', 'γ²-Nor'],
                    ['γ²-Nor', 'ε-Nor'],
                ],
            },
            {
                name: 'Scorpius',
                stars: [
                    ['Shaula', 'κ-Sco'],
                    ['κ-Sco', 'ι¹-Sco'],
                    ['ι¹-Sco', 'Sargas'],
                    ['Sargas', 'η-Sco'],
                    ['η-Sco', 'ζ²-Sco'],
                    ['ζ²-Sco', 'μ¹-Sco'],
                    ['μ¹-Sco', 'ε-Sco'],
                    ['ε-Sco', 'τ-Sco'],
                    ['τ-Sco', 'Antares'],
                    ['Antares', 'σ-Sco'],
                    ['σ-Sco', 'Dschubba'],
                    ['Dschubba', 'Acrab'],
                    ['Acrab', 'ν-Sco'],
                    ['Dschubba', 'π-Sco'],
                    ['π-Sco', 'ρ-Sco'],
                ],
            },
            {
                name: 'Corona Borealis',
                stars: [
                    ['ι-CrB', 'ε-CrB'],
                    ['ε-CrB', 'γ-CrB'],
                    ['γ-CrB', 'Alphecca'],
                    ['Alphecca', 'Nusakan'],
                    ['Nusakan', 'θ-CrB'],
                ],
            },
            {
                name: 'Serpens Cauda',
                stars: [
                    ['ν-Ser', 'ξ-Ser'],
                    ['ξ-Ser', 'O-Ser'],
                    ['O-Ser', 'η-Ser'],
                    ['η-Ser', 'Alya'],
                    ['Alya', 'β-TrA'],
                ],
            },
            {
                name: 'Serpens Caput',
                stars: [
                    ['μ-Ser', 'ω-Ser'],
                    ['ω-Ser', 'ε-Ser'],
                    ['ε-Ser', 'Unukalhai'],
                    ['Unukalhai', '16-Ser'],
                    ['16-Ser', 'δ-Ser'],
                    ['δ-Ser', 'β-Ser'],
                    ['β-Ser', 'γ-Ser'],
                    ['γ-Ser', 'κ-Ser'],
                    ['κ-Ser', 'β-Ser'],
                ],
            },
            {
                name: 'Aquarius',
                stars: [
                    ['c²-Aqr', 'Skat'],
                    ['Skat', 'τ²-Aqr'],
                    ['τ²-Aqr', 'λ-Aqr'],
                    ['λ-Aqr', '81-Aqr'],
                    ['81-Aqr', 'φ-Aqr'],
                    ['φ-Aqr', 'η-Aqr'],
                    ['ζ¹-Aqr', 'Sadachbia'],
                    ['Sadachbia', 'Sadalmelik'],
                    ['Sadalmelik', 'Ancha'],
                    ['Ancha', 'e-Aqr'],
                    ['e-Aqr', 'ι-Aqr'],
                    ['Sadalmelik', 'Sadalsuud'],
                    ['Sadalsuud', 'μ-Aqr'],
                    ['μ-Aqr', 'Albali'],
                ],
            },
            {
                name: 'Crux',
                stars: [
                    ['Gacrux', 'Acrux'],
                    ['Mimosa', 'δ-Cru'],
                ],
            },
            {
                name: 'Musca',
                stars: [
                    ['δ-Mus', 'α-Mus'],
                    ['α-Mus', 'β-Mus'],
                    ['α-Mus', 'γ-Mus'],
                    ['α-Mus', 'ζ¹-Mus'],
                    ['ζ¹-Mus', 'ε-Mus'],
                    ['ε-Mus', 'μ-Mus'],
                    ['μ-Mus', 'λ-Mus'],
                ],
            },
            {
                name: 'Chamaeleon',
                stars: [
                    ['β-Cha', 'γ-Cha'],
                    ['γ-Cha', 'δ²-Cha'],
                    ['δ²-Cha', 'β-Cha'],
                    ['γ-Cha', 'α-Cha'],
                    ['α-Cha', 'θ-Cha'],
                    ['θ-Cha', 'η-Cha'],
                    ['η-Cha', 'RS Cha'],
                    ['RS Cha', 'ι-Cha'],
                ],
            },
            {
                name: 'Volans',
                stars: [
                    ['α-Vol', 'β-Vol'],
                    ['β-Vol', 'ε-Vol'],
                    ['ε-Vol', 'ζ-Vol'],
                    ['ζ-Vol', 'γ²-Vol'],
                    ['γ²-Vol', 'δ-Vol'],
                    ['δ-Vol', 'ε-Vol'],
                ],
            },
            {
                name: 'Carina',
                stars: [
                    ['υ-Car', 'Miaplacidus'],
                    ['Miaplacidus', 'ω-Car'],
                    ['ω-Car', 'θ-Car'],
                    ['θ-Car', 'V337 Car'],
                    ['V337 Car', 'Aspidiske'],
                    ['Aspidiske', 'Avior'],
                    ['Avior', 'χ-Car'],
                    ['χ-Car', 'N-Car'],
                    ['N-Car', 'Canopus'],
                ],
            },
            {
                name: 'Pictor',
                stars: [
                    ['β-Pic', 'γ-Pic'],
                    ['γ-Pic', 'α-Pic'],
                ],
            },
            {
                name: 'Dorado',
                stars: [
                    ['36-Dor', 'β-Dor'],
                    ['δ-Dor', 'β-Dor'],
                    ['β-Dor', 'ζ-Dor'],
                    ['ζ-Dor', 'α-Dor'],
                    ['α-Dor', 'γ-Dor'],
                ],
            },
            {
                name: 'Reticulum',
                stars: [
                    ['ε-Ret', 'ι-Ret'],
                    ['ι-Ret', 'δ-Ret'],
                    ['δ-Ret', 'β-Ret'],
                    ['β-Ret', 'α-Ret'],
                    ['α-Ret', 'ε-Ret'],
                ],
            },
            {
                name: 'Horologium',
                stars: [
                    ['α-Hor', 'ι-Hor'],
                    ['ι-Hor', 'η-Hor'],
                    ['η-Hor', 'ζ-Hor'],
                    ['ζ-Hor', 'μ-Hor'],
                    ['μ-Hor', 'β-Hor'],
                ],
            },
            {
                name: 'Hydrus',
                stars: [
                    ['β-Hyi', 'γ-Hyi'],
                    ['γ-Hyi', 'ε-Hyi'],
                    ['ε-Hyi', 'δ-Hyi'],
                    ['δ-Hyi', 'α-Hyi'],
                ],
            },
            {
                name: 'Octans',
                stars: [
                    ['ν-Oct', 'β-Oct'],
                    ['β-Oct', 'δ-Oct'],
                    ['δ-Oct', 'ν-Oct'],
                ],
            },
            {
                name: 'Indus',
                stars: [
                    ['δ-Ind', 'θ-Ind'],
                    ['θ-Ind', 'β-Ind'],
                    ['θ-Ind', 'α-Ind'],
                ],
            },
            {
                name: 'Tucana',
                stars: [
                    ['δ-Tuc', 'α-Tuc'],
                    ['α-Tuc', 'γ-Tuc'],
                    ['γ-Tuc', 'ε-Tuc'],
                    ['ε-Tuc', 'ζ-Tuc'],
                    ['ζ-Tuc', 'β¹-Tuc'],
                    ['β¹-Tuc', 'γ-Tuc'],
                ],
            },
            {
                name: 'Grus',
                stars: [
                    ['ζ-Gru', 'ε-Gru'],
                    ['ε-Gru', 'β-Gru'],
                    ['β-Gru', 'ι-Gru'],
                    ['ι-Gru', 'θ-Gru'],
                    ['β-Gru', 'Alnair'],
                    ['β-Gru', 'δ²-Gru'],
                    ['δ²-Gru', 'δ¹-Gru'],
                    ['δ¹-Gru', 'μ²-Gru'],
                    ['μ²-Gru', 'μ¹-Gru'],
                    ['μ¹-Gru', 'λ-Gru'],
                    ['λ-Gru', 'γ-Gru'],
                ],
            },
            {
                name: 'Microscopium',
                stars: [
                    ['θ¹-Mic', 'ε-Mic'],
                    ['ε-Mic', '2-PsA'],
                    ['2-PsA', 'γ-Mic'],
                    ['γ-Mic', 'α-Mic'],
                ],
            },
            {
                name: 'Corona Australis',
                stars: [
                    ['λ-CrA', 'ε-CrA'],
                    ['ε-CrA', 'γ-CrA'],
                    ['γ-CrA', 'α-CrA'],
                    ['α-CrA', 'β-CrA'],
                    ['β-CrA', 'δ-CrA'],
                    ['δ-CrA', 'ζ-CrA'],
                    ['ζ-CrA', 'η¹-CrA'],
                ],
            },
            {
                name: 'Telescopium',
                stars: [
                    ['ζ-Tel', 'α-Tel'],
                    ['α-Tel', 'ε-Tel'],
                ],
            },
            {
                name: 'Ara',
                stars: [
                    ['θ-Ara', 'α-Ara'],
                    ['α-Ara', 'κ-Ara'],
                    ['κ-Ara', 'ε¹-Ara'],
                    ['ε¹-Ara', 'ζ-Ara'],
                    ['ζ-Ara', 'η-Ara'],
                    ['ζ-Ara', 'γ-Ara'],
                    ['γ-Ara', 'δ-Ara'],
                    ['γ-Ara', 'β-Ara'],
                    ['β-Ara', 'α-Ara'],
                ],
            },
            {
                name: 'Lynx',
                stars: [
                    ['α-Lyn', '38-Lyn'],
                    ['38-Lyn', '10-UMa'],
                    ['10-UMa', '31-Lyn'],
                    ['31-Lyn', '21-Lyn'],
                    ['21-Lyn', '15-Lyn'],
                    ['15-Lyn', 'UZ Lyn'],
                ],
            },
            {
                name: 'Gemini',
                stars: [
                    ['Propus', 'μ-Gem'],
                    ['μ-Gem', 'Mebsuta'],
                    ['Mebsuta', 'τ-Gem'],
                    ['τ-Gem', 'ρ-Gem'],
                    ['ρ-Gem', 'Castor'],
                    ['Castor', 'σ-Gem'],
                    ['σ-Gem', 'Pollux'],
                    ['Pollux', 'κ-Gem'],
                    ['κ-Gem', 'Wasat'],
                    ['Wasat', 'Mekbuda'],
                    ['Mekbuda', 'Alhena'],
                    ['Alhena', '30-Gem'],
                    ['30-Gem', 'ξ-Gem'],
                ],
            },
            {
                name: 'Canis Minor',
                stars: [['Procyon', 'Gomeisa']],
            },
            {
                name: 'Monoceros',
                stars: [
                    ['ζ-Mon', 'α-Mon'],
                    ['α-Mon', 'δ-Mon'],
                    ['δ-Mon', 'β-Mon'],
                    ['β-Mon', 'γ-Mon'],
                    ['δ-Mon', '18-Mon'],
                    ['18-Mon', 'ε-Mon'],
                    ['ε-Mon', '13-Mon'],
                ],
            },
            {
                name: 'Canis Major',
                stars: [
                    ['Mirzam', 'Sirius'],
                    ['Sirius', 'EY CMa'],
                    ['EY CMa', 'O²-CMa'],
                    ['O²-CMa', 'Wezen'],
                    ['Wezen', 'σ-CMa'],
                    ['σ-CMa', 'Adhara'],
                    ['Wezen', 'Aludra'],
                ],
            },
            {
                name: 'Columba',
                stars: [
                    ['δ-Col', 'κ-Col'],
                    ['κ-Col', 'γ-Col'],
                    ['γ-Col', 'Wazn'],
                    ['Wazn', 'η-Col'],
                    ['Wazn', 'Phact'],
                    ['Phact', 'ε-Col'],
                ],
            },
            {
                name: 'Caelum',
                stars: [['α-Cae', 'β-Cae']],
            },
            {
                name: 'Puppis',
                stars: [
                    ['τ-Pup', 'ν-Pup'],
                    ['ν-Pup', 'π-Pup'],
                    ['π-Pup', 'NV Pup'],
                    ['NV Pup', 'p-Pup'],
                    ['p-Pup', 'κ²-Pup'],
                    ['κ²-Pup', 'ξ-Pup'],
                    ['ξ-Pup', 'Tureis'],
                    ['Tureis', 'Naos'],
                    ['Naos', 'σ-Pup'],
                    ['σ-Pup', 'L2 Pup'],
                    ['L2 Pup', 'τ-Pup'],
                ],
            },
            {
                name: 'Lupus',
                stars: [
                    ['θ-Lup', 'η-Lup'],
                    ['η-Lup', 'γ-Lup'],
                    ['γ-Lup', 'ε-Lup'],
                    ['ε-Lup', 'κ¹-Lup'],
                    ['κ¹-Lup', 'ζ-Lup'],
                    ['ζ-Lup', 'α-Lup'],
                    ['α-Lup', 'β-Lup'],
                    ['β-Lup', 'δ-Lup'],
                    ['δ-Lup', 'γ-Lup'],
                    ['δ-Lup', 'φ¹-Lup'],
                    ['φ¹-Lup', 'χ-Lup'],
                ],
            },
            {
                name: 'Pavo',
                stars: [
                    ['Peacock', 'β-Pav'],
                    ['β-Pav', 'δ-Pav'],
                    ['δ-Pav', 'λ-Pav'],
                    ['λ-Pav', 'ξ-Pav'],
                    ['ξ-Pav', 'π-Pav'],
                    ['π-Pav', 'η-Pav'],
                    ['η-Pav', 'ζ-Pav'],
                    ['ζ-Pav', 'ε-Pav'],
                    ['ε-Pav', 'υ-Pav'],
                    ['υ-Pav', 'β-Pav'],
                    ['β-Pav', 'γ-Pav'],
                ],
            },
            {
                name: 'Bootes',
                stars: [
                    ['θ-Boo', 'λ-Boo'],
                    ['λ-Boo', 'Seginus'],
                    ['Seginus', 'ρ-Boo'],
                    ['ρ-Boo', 'Arcturus'],
                    ['Arcturus', 'Muphrid'],
                    ['Arcturus', 'ζ-Boo'],
                    ['Arcturus', 'W Boo'],
                    ['W Boo', 'Izar'],
                    ['Izar', 'δ-Boo'],
                    ['δ-Boo', 'Nekkar'],
                    ['Nekkar', 'Seginus'],
                ],
            },
            {
                name: 'Canes Venatici',
                stars: [
                    ['Cor Caroli', '9-CVn'],
                    ['9-CVn', 'Chara'],
                ],
            },
            {
                name: 'Coma Berenices',
                stars: [
                    ['α-Com', 'β-Com'],
                    ['β-Com', 'γ-Com'],
                ],
            },
            {
                name: 'Leo',
                stars: [
                    ['ε-Leo', 'Rasalas'],
                    ['Rasalas', 'Adhafera'],
                    ['Adhafera', 'Algieba'],
                    ['Algieba', 'η-Leo'],
                    ['η-Leo', 'Regulus'],
                    ['Regulus', 'k-Leo'],
                    ['k-Leo', 'Chertan'],
                    ['Chertan', 'Zosma'],
                    ['Zosma', 'Denebola'],
                    ['Denebola', 'Chertan'],
                ],
            },
            {
                name: 'Camelopardalis',
                stars: [
                    ['7-Cam', 'β-Cam'],
                    ['β-Cam', 'α-Cam'],
                    ['α-Cam', 'γ-Cam'],
                    ['γ-Cam', 'HD 21291'],
                ],
            },
            {
                name: 'Cancer',
                stars: [
                    ['ι-Cnc', 'Asellus Borealis'],
                    ['Asellus Borealis', 'Asellus Australis'],
                    ['Asellus Australis', '54-Cnc'],
                    ['54-Cnc', 'Acubens'],
                    ['Asellus Australis', 'BP Cnc'],
                    ['BP Cnc', 'β-Cnc'],
                ],
            },
            {
                name: 'Capricornus',
                stars: [
                    ['Algedi', 'Dabih'],
                    ['Dabih', 'O-Cap'],
                    ['O-Cap', 'ψ-Cap'],
                    ['ψ-Cap', 'ω-Cap'],
                    ['ω-Cap', 'A-Cap'],
                    ['A-Cap', 'ζ-Cap'],
                    ['ζ-Cap', 'b-Cap'],
                    ['b-Cap', '37-Cap'],
                    ['37-Cap', 'ε-Cap'],
                    ['ε-Cap', 'δ-Cap'],
                    ['δ-Cap', 'ι-Cap'],
                    ['ι-Cap', 'θ-Cap'],
                    ['θ-Cap', 'Dabih'],
                ],
            },
            {
                name: 'Centaurus',
                stars: [
                    ['λ-Cen', 'π-Cen'],
                    ['π-Cen', 'ρ-Cen'],
                    ['ρ-Cen', 'δ-Cen'],
                    ['δ-Cen', 'σ-Cen'],
                    ['σ-Cen', 'γ-Cen'],
                    ['γ-Cen', 'ε-Cen'],
                    ['ε-Cen', 'Hadar'],
                    ['ε-Cen', 'Rigil Kentaurus'],
                    ['ε-Cen', 'M-Cen'],
                    ['M-Cen', 'ζ-Cen'],
                    ['ζ-Cen', 'μ-Cen'],
                    ['μ-Cen', 'ν-Cen'],
                    ['ν-Cen', 'Menkent'],
                    ['ν-Cen', 'η-Cen'],
                    ['η-Cen', 'κ-Cen'],
                    ['v-Cen', 'ι-Cen'],
                ],
            },
            {
                name: 'Cepheus',
                stars: [
                    ['δ-Cep', 'ε-Cep'],
                    ['ε-Cep', 'ζ-Cep'],
                    ['ζ-Cep', 'Alderamin'],
                    ['Alderamin', 'η-Cep'],
                    ['η-Cep', 'θ-Cep'],
                    ['Alderamin', 'Alfirk'],
                    ['Alfirk', '78-Dra'],
                    ['78-Dra', '16-Cep'],
                    ['16-Cep', 'Errai'],
                    ['Errai', 'ι-Cep'],
                    ['ι-Cep', 'ζ-Cep'],
                ],
            },
            {
                name: 'Cetus',
                stars: [
                    ['ι-Cet', 'Diphda'],
                    ['Diphda', 'τ-Cet'],
                    ['τ-Cet', 'Baten Kaitos'],
                    ['Baten Kaitos', 'θ-Cet'],
                    ['θ-Cet', 'η-Cet'],
                    ['η-Cet', 'ι-Cet'],
                    ['Baten Kaitos', '70-Cet'],
                    ['70-Cet', 'δ-Cet'],
                    ['δ-Cet', 'γ-Cet'],
                    ['γ-Cet', 'ν-Cet'],
                    ['ν-Cet', 'ξ²-Cet'],
                    ['ξ²-Cet', 'μ-Cet'],
                    ['μ-Cet', 'λ-Cet'],
                    ['λ-Cet', '93-Cet'],
                    ['93-Cet', 'Menkar'],
                    ['Menkar', 'γ-Cet'],
                ],
            },
            {
                name: 'Crater',
                stars: [
                    ['η-Crt', 'ζ-Crt'],
                    ['ζ-Crt', 'γ-Crt'],
                    ['γ-Crt', 'β-Crt'],
                    ['β-Crt', 'Alkes'],
                    ['Alkes', 'δ-Crt'],
                    ['δ-Crt', 'γ-Crt'],
                    ['δ-Crt', 'ε-Crt'],
                    ['ε-Crt', 'θ-Crt'],
                ],
            },
            {
                name: 'Cygnus',
                stars: [
                    ['ζ-Cyg', 'DT Cyg'],
                    ['DT Cyg', 'ε-Cyg'],
                    ['ε-Cyg', 'Sadr'],
                    ['Sadr', 'Deneb'],
                    ['Sadr', 'η-Cyg'],
                    ['η-Cyg', '9-Cyg'],
                    ['9-Cyg', 'Albireo'],
                    ['Sadr', 'δ-Cyg'],
                    ['δ-Cyg', 'θ-Cyg'],
                    ['θ-Cyg', 'ι-Cyg'],
                    ['ι-Cyg', 'κ-Cyg'],
                ],
            },
            {
                name: 'Lyra',
                stars: [
                    ['κ-Lyr', 'Vega'],
                    ['Vega', 'ε²-Lyr'],
                    ['ε²-Lyr', 'ζ¹-Lyr'],
                    ['ζ¹-Lyr', 'Sheliak'],
                    ['Sheliak', 'Sulafat'],
                    ['Sulafat', 'δ²-Lyr'],
                    ['δ²-Lyr', 'δ¹-Lyr'],
                    ['δ¹-Lyr', 'ζ¹-Lyr'],
                ],
            },
            {
                name: 'Vulpecula',
                stars: [
                    ['1-Vul', 'α-Vul'],
                    ['α-Vul', '13-Vul'],
                ],
            },
        ];
    } catch {
        console.log('starManager.constellations Plugin failed to load!');
    }
})();
=======
    starManager.constellations = [
    {
      "name": "Ursa Minor",
      "stars": [["Polaris", "Yildun"],
                ["Yildun", "ε-UMi"],
                ["ε-UMi", "ζ-UMi"],
                ["ζ-UMi", "Kochab"],
                ["Kochab", "Pherkad"],
                ["Pherkad", "η-UMi"],
                ["η-UMi", "ζ-UMi"]]
    },
    {
      "name": "Ursa Major",
      "stars": [["Alkaid", "Mizar"],
                ["Mizar", "Alioth"],
                ["Alioth", "Megrez"],
                ["Megrez", "Dubhe"],
                ["Dubhe", "Merak"],
                ["Merak", "Phecda"],
                ["Phecda", "Megrez"]]
    },
    {
      "name": "Sextans",
      "stars": [["α-Sextans", "γ-Sextans"],
                ["γ-Sextans", "β-Sextans"],
                ["β-Sextans", "α-Sextans"]]
    },
    {
      "name": "Leo Minor",
      "stars": [["46-LMi", "β-LMi"],
                ["β-LMi", "21-LMi"]]
    },
    {
      "name": "Aquila",
      "stars": [["Altair", "Alshain"],
                ["Alshain", "θ-Aql"],
                ["θ-Aql", "η-Aql"],
                ["η-Aql", "δ-Aql"],
                ["δ-Aql", "ζ-Aql"],
                ["ζ-Aql", "Tarazed"],
                ["Tarazed", "Altair"],
                ["ζ-Aql", "ε-Aql"],
                ["δ-Aql", "λ-Aql"]]
    },
    {
      "name": "Aries",
      "stars": [["c-Ari", "Hamal"],
                ["Hamal", "Sheratan"],
                ["Sheratan", "Mesarthim"]]
    },
    {
      "name": "Perseus",
      "stars": [["Atik", "ζ-Per"],
                ["ζ-Per", "Menkib"],
                ["Menkib", "ε-Per"],
                ["ε-Per", "δ-Per"],
                ["δ-Per", "Mirphak"],
                ["Mirphak", "κ-Per"],
                ["κ-Per", "Algol"],
                ["Algol", "ρ-Per"],
                ["ρ-Per", "16-Per"],
                ["Mirphak", "γ-Per"],
                ["γ-Per", "η-Per"],
                ["η-Per", "φ-Per"]]
    },
    {
      "name": "Cassiopeia",
      "stars": [["ε-Cas", "Ruchbah"],
                ["Ruchbah", "γ-Cas"],
                ["γ-Cas", "Schedar"],
                ["Schedar", "Caph"]]
    },
    {
    "name": "Triangulum",
    "stars": [["γ-Tri", "β-Tri"],
              ["β-Tri", "Mothallah"],
              ["Mothallah", "γ-Tri"]]
    },
    {
    "name": "Antlia",
    "stars": [["ι-Ant", "α-Ant"],
              ["α-Ant", "θ-Ant"],
              ["θ-Ant", "ε-Ant"]]
    },
    {
    "name": "Pyxis",
    "stars": [["γ-Pyx", "α-Pyx"],
              ["α-Pyx", "β-Pyx"]]
    },
    {
    "name": "Corvus",
    "stars": [["Alchiba", "ε-Crv"],
              ["ε-Crv", "Gienah"],
              ["Gienah", "Algorab"],
              ["Algorab", "β-Crv"],
              ["β-Crv", "ε-Crv"]]
    },
    {
    "name": "Apus",
    "stars": [["α-Aps", "δ¹-Aps"],
              ["δ¹-Aps", "β-Aps"],
              ["β-Aps", "γ-Aps"],
              ["γ-Aps", "δ¹-Aps"]]
    },
    {
    "name": "Triangulum Australe",
    "stars": [["β-TrA", "η¹-TrA"],
              ["η¹-TrA", "Atria"],
              ["Atria", "γ-TrA"],
              ["γ-TrA", "ε-TrA"],
              ["ε-TrA", "β-TrA"]]
    },
    {
    "name": "Circinus",
    "stars": [["β-Cir", "θ-Cir"],
              ["θ-Cir", "α-Cir"],
              ["α-Cir", "γ-Cir"]]
    },
    {
    "name": "Norma",
    "stars": [["η-Nor", "γ¹-Nor"],
              ["γ¹-Nor", "γ²-Nor"],
              ["γ²-Nor", "ε-Nor"]]
    },
    {
    "name": "Scorpius",
    "stars": [["Shaula", "κ-Sco"],
              ["κ-Sco", "ι¹-Sco"],
              ["ι¹-Sco", "Sargas"],
              ["Sargas", "η-Sco"],
              ["η-Sco", "ζ²-Sco"],
              ["ζ²-Sco", "μ¹-Sco"],
              ["μ¹-Sco", "ε-Sco"],
              ["ε-Sco", "τ-Sco"],
              ["τ-Sco", "Antares"],
              ["Antares", "σ-Sco"],
              ["σ-Sco", "Dschubba"],
              ["Dschubba", "Acrab"],
              ["Acrab", "ν-Sco"],
              ["Dschubba", "π-Sco"],
              ["π-Sco", "ρ-Sco"]]
    },
    {
    "name": "Corona Borealis",
    "stars": [["ι-CrB", "ε-CrB"],
              ["ε-CrB", "γ-CrB"],
              ["γ-CrB", "Alphecca"],
              ["Alphecca", "Nusakan"],
              ["Nusakan", "θ-CrB"]]
    },
    {
    "name": "Serpens Cauda",
    "stars": [["ν-Ser", "ξ-Ser"],
              ["ξ-Ser", "O-Ser"],
              ["O-Ser", "η-Ser"],
              ["η-Ser", "Alya"],
              ["Alya", "β-TrA"]]
    },
    {
    "name": "Serpens Caput",
    "stars": [["μ-Ser", "ω-Ser"],
              ["ω-Ser", "ε-Ser"],
              ["ε-Ser", "Unukalhai"],
              ["Unukalhai", "16-Ser"],
              ["16-Ser", "δ-Ser"],
              ["δ-Ser", "β-Ser"],
              ["β-Ser", "γ-Ser"],
              ["γ-Ser", "κ-Ser"],
              ["κ-Ser", "β-Ser"]]
    },
    {
    "name": "Aquarius",
    "stars": [["c²-Aqr", "Skat"],
              ["Skat", "τ²-Aqr"],
              ["τ²-Aqr", "λ-Aqr"],
              ["λ-Aqr", "81-Aqr"],
              ["81-Aqr", "φ-Aqr"],
              ["φ-Aqr", "η-Aqr"],
              ["ζ¹-Aqr", "Sadachbia"],
              ["Sadachbia", "Sadalmelik"],
              ["Sadalmelik", "Ancha"],
              ["Ancha", "e-Aqr"],
              ["e-Aqr", "ι-Aqr"],
              ["Sadalmelik", "Sadalsuud"],
              ["Sadalsuud", "μ-Aqr"],
              ["μ-Aqr", "Albali"]]
    },
    {
    "name": "Crux",
    "stars": [["Gacrux", "Acrux"],
              ["Mimosa", "δ-Cru"]]
    },
    {
    "name": "Musca",
    "stars": [["δ-Mus", "α-Mus"],
              ["α-Mus", "β-Mus"],
              ["α-Mus", "γ-Mus"],
              ["α-Mus", "ζ¹-Mus"],
              ["ζ¹-Mus", "ε-Mus"],
              ["ε-Mus", "μ-Mus"],
              ["μ-Mus", "λ-Mus"]]
    },
    {
    "name": "Chamaeleon",
    "stars": [["β-Cha", "γ-Cha"],
              ["γ-Cha", "δ²-Cha"],
              ["δ²-Cha", "β-Cha"],
              ["γ-Cha", "α-Cha"],
              ["α-Cha", "θ-Cha"],
              ["θ-Cha", "η-Cha"],
              ["η-Cha", "RS Cha"],
              ["RS Cha","ι-Cha"]]
    },
    {
    "name": "Volans",
    "stars": [["α-Vol", "β-Vol"],
              ["β-Vol", "ε-Vol"],
              ["ε-Vol", "ζ-Vol"],
              ["ζ-Vol", "γ²-Vol"],
              ["γ²-Vol", "δ-Vol"],
              ["δ-Vol", "ε-Vol"]]
    },
    {
    "name": "Carina",
    "stars": [["υ-Car", "Miaplacidus"],
              ["Miaplacidus", "ω-Car"],
              ["ω-Car", "θ-Car"],
              ["θ-Car", "V337 Car"],
              ["V337 Car", "Aspidiske"],
              ["Aspidiske", "Avior"],
              ["Avior", "χ-Car"],
              ["χ-Car","N-Car"],
              ["N-Car", "Canopus"]]
    },
    {
    "name": "Pictor",
    "stars": [["β-Pic", "γ-Pic"],
              ["γ-Pic", "α-Pic"]]
    },
    {
    "name": "Dorado",
    "stars": [["36-Dor", "β-Dor"],
              ["δ-Dor", "β-Dor"],
              ["β-Dor", "ζ-Dor"],
              ["ζ-Dor", "α-Dor"],
              ["α-Dor", "γ-Dor"]]
    },
    {
    "name": "Reticulum",
    "stars": [["ε-Ret", "ι-Ret"],
              ["ι-Ret", "δ-Ret"],
              ["δ-Ret", "β-Ret"],
              ["β-Ret", "α-Ret"],
              ["α-Ret", "ε-Ret"]]
    },
    {
    "name": "Horologium",
    "stars": [["α-Hor", "ι-Hor"],
              ["ι-Hor", "η-Hor"],
              ["η-Hor", "ζ-Hor"],
              ["ζ-Hor", "μ-Hor"],
              ["μ-Hor", "β-Hor"]]
    },
    {
    "name": "Hydrus",
    "stars": [["β-Hyi", "γ-Hyi"],
              ["γ-Hyi", "ε-Hyi"],
              ["ε-Hyi", "δ-Hyi"],
              ["δ-Hyi", "α-Hyi"]]
    },
    {
    "name": "Octans",
    "stars": [["ν-Oct", "β-Oct"],
              ["β-Oct", "δ-Oct"],
              ["δ-Oct", "ν-Oct"]]
    },
    {
    "name": "Indus",
    "stars": [["δ-Ind", "θ-Ind"],
              ["θ-Ind", "β-Ind"],
              ["θ-Ind", "α-Ind"]]
    },
    {
    "name": "Tucana",
    "stars": [["δ-Tuc", "α-Tuc"],
              ["α-Tuc", "γ-Tuc"],
              ["γ-Tuc", "ε-Tuc"],
              ["ε-Tuc", "ζ-Tuc"],
              ["ζ-Tuc", "β¹-Tuc"],
              ["β¹-Tuc", "γ-Tuc"]]
    },
    {
    "name": "Grus",
    "stars": [["ζ-Gru", "ε-Gru"],
              ["ε-Gru", "β-Gru"],
              ["β-Gru", "ι-Gru"],
              ["ι-Gru", "θ-Gru"],
              ["β-Gru", "Alnair"],
              ["β-Gru", "δ²-Gru"],
              ["δ²-Gru", "δ¹-Gru"],
              ["δ¹-Gru", "μ²-Gru"],
              ["μ²-Gru", "μ¹-Gru"],
              ["μ¹-Gru", "λ-Gru"],
              ["λ-Gru", "γ-Gru"]]
    },
    {
    "name": "Microscopium",
    "stars": [["θ¹-Mic", "ε-Mic"],
              ["ε-Mic", "2-PsA"],
              ["2-PsA", "γ-Mic"],
              ["γ-Mic", "α-Mic"]]
    },
    {
    "name": "Corona Australis",
    "stars": [["λ-CrA", "ε-CrA"],
              ["ε-CrA", "γ-CrA"],
              ["γ-CrA", "α-CrA"],
              ["α-CrA", "β-CrA"],
              ["β-CrA", "δ-CrA"],
              ["δ-CrA", "ζ-CrA"],
              ["ζ-CrA", "η¹-CrA"]]
    },
    {
    "name": "Telescopium",
    "stars": [["ζ-Tel", "α-Tel"],
              ["α-Tel", "ε-Tel"]]
    },
    {
    "name": "Ara",
    "stars": [["θ-Ara", "α-Ara"],
              ["α-Ara", "κ-Ara"],
              ["κ-Ara", "ε¹-Ara"],
              ["ε¹-Ara", "ζ-Ara"],
              ["ζ-Ara", "η-Ara"],
              ["ζ-Ara", "γ-Ara"],
              ["γ-Ara", "δ-Ara"],
              ["γ-Ara", "β-Ara"],
              ["β-Ara", "α-Ara"]]
    },
    {
    "name": "Lynx",
    "stars": [["α-Lyn", "38-Lyn"],
              ["38-Lyn", "10-UMa"],
              ["10-UMa", "31-Lyn"],
              ["31-Lyn", "21-Lyn"],
              ["21-Lyn", "15-Lyn"],
              ["15-Lyn", "UZ Lyn"]]
    },
    {
    "name": "Gemini",
    "stars": [["Propus", "μ-Gem"],
              ["μ-Gem", "Mebsuta"],
              ["Mebsuta", "τ-Gem"],
              ["τ-Gem", "ρ-Gem"],
              ["ρ-Gem", "Castor"],
              ["Castor", "σ-Gem"],
              ["σ-Gem", "Pollux"],
              ["Pollux", "κ-Gem"],
              ["κ-Gem", "Wasat"],
              ["Wasat", "Mekbuda"],
              ["Mekbuda", "Alhena"],
              ["Alhena", "30-Gem"],
              ["30-Gem", "ξ-Gem"]]
    },
    {
    "name": "Canis Minor",
    "stars": [["Procyon", "Gomeisa"]]
    },
    {
    "name": "Monoceros",
    "stars": [["ζ-Mon", "α-Mon"],
              ["α-Mon", "δ-Mon"],
              ["δ-Mon", "β-Mon"],
              ["β-Mon", "γ-Mon"],
              ["δ-Mon", "18-Mon"],
              ["18-Mon", "ε-Mon"],
              ["ε-Mon", "13-Mon"]]
    },
    {
    "name": "Canis Major",
    "stars": [["Mirzam", "Sirius"],
              ["Sirius", "EY CMa"],
              ["EY CMa", "O²-CMa"],
              ["O²-CMa", "Wezen"],
              ["Wezen", "σ-CMa"],
              ["σ-CMa", "Adhara"],
              ["Wezen", "Aludra"]]
    },
    {
    "name": "Columba",
    "stars": [["δ-Col", "κ-Col"],
              ["κ-Col", "γ-Col"],
              ["γ-Col", "Wazn"],
              ["Wazn", "η-Col"],
              ["Wazn", "Phact"],
              ["Phact", "ε-Col"]]
    },
    {
    "name": "Caelum",
    "stars": [["α-Cae", "β-Cae"]]
    },
    {
    "name": "Puppis",
    "stars": [["τ-Pup", "ν-Pup"],
              ["ν-Pup", "π-Pup"],
              ["π-Pup", "NV Pup"],
              ["NV Pup", "p-Pup"],
              ["p-Pup", "κ²-Pup"],
              ["κ²-Pup", "ξ-Pup"],
              ["ξ-Pup", "Tureis"],
              ["Tureis", "Naos"],
              ["Naos", "σ-Pup"],
              ["σ-Pup", "L2 Pup"],
              ["L2 Pup", "τ-Pup"]]
    },
    {
    "name": "Lupus",
    "stars": [["θ-Lup", "η-Lup"],
              ["η-Lup", "γ-Lup"],
              ["γ-Lup", "ε-Lup"],
              ["ε-Lup", "κ¹-Lup"],
              ["κ¹-Lup", "ζ-Lup"],
              ["ζ-Lup", "α-Lup"],
              ["α-Lup", "β-Lup"],
              ["β-Lup", "δ-Lup"],
              ["δ-Lup", "γ-Lup"],
              ["δ-Lup", "φ¹-Lup"],
              ["φ¹-Lup", "χ-Lup"]]
    },
    {
    "name": "Pavo",
    "stars": [["Peacock", "β-Pav"],
              ["β-Pav", "δ-Pav"],
              ["δ-Pav", "λ-Pav"],
              ["λ-Pav", "ξ-Pav"],
              ["ξ-Pav", "π-Pav"],
              ["π-Pav", "η-Pav"],
              ["η-Pav", "ζ-Pav"],
              ["ζ-Pav", "ε-Pav"],
              ["ε-Pav", "υ-Pav"],
              ["υ-Pav", "β-Pav"],
              ["β-Pav", "γ-Pav"]]
    },
    {
    "name": "Bootes",
    "stars": [["θ-Boo", "λ-Boo"],
              ["λ-Boo", "Seginus"],
              ["Seginus", "ρ-Boo"],
              ["ρ-Boo", "Arcturus"],
              ["Arcturus", "Muphrid"],
              ["Arcturus", "ζ-Boo"],
              ["Arcturus", "W Boo"],
              ["W Boo", "Izar"],
              ["Izar", "δ-Boo"],
              ["δ-Boo", "Nekkar"],
              ["Nekkar", "Seginus"]]
    },
    {
    "name": "Canes Venatici",
    "stars": [["Cor Caroli", "9-CVn"],
              ["9-CVn", "Chara"]]
    },
    {
    "name": "Coma Berenices",
    "stars": [["α-Com", "β-Com"],
              ["β-Com", "γ-Com"]]
    },
    {
    "name": "Leo",
    "stars": [["ε-Leo", "Rasalas"],
              ["Rasalas", "Adhafera"],
              ["Adhafera", "Algieba"],
              ["Algieba", "η-Leo"],
              ["η-Leo", "Regulus"],
              ["Regulus", "k-Leo"],
              ["k-Leo", "Chertan"],
              ["Chertan", "Zosma"],
              ["Zosma", "Denebola"],
              ["Denebola", "Chertan"]]
    },
    {
    "name": "Camelopardalis",
    "stars": [["7-Cam", "β-Cam"],
              ["β-Cam", "α-Cam"],
              ["α-Cam", "γ-Cam"],
              ["γ-Cam", "HD 21291"]]
    },
    {
    "name": "Cancer",
    "stars": [["ι-Cnc", "Asellus Borealis"],
              ["Asellus Borealis", "Asellus Australis"],
              ["Asellus Australis", "54-Cnc"],
              ["54-Cnc", "Acubens"],
              ["Asellus Australis", "BP Cnc"],
              ["BP Cnc", "β-Cnc"]]
    },
    {
    "name": "Capricornus",
    "stars": [["Algedi", "Dabih"],
              ["Dabih", "O-Cap"],
              ["O-Cap", "ψ-Cap"],
              ["ψ-Cap", "ω-Cap"],
              ["ω-Cap", "A-Cap"],
              ["A-Cap", "ζ-Cap"],
              ["ζ-Cap", "b-Cap"],
              ["b-Cap", "37-Cap"],
              ["37-Cap", "ε-Cap"],
              ["ε-Cap", "δ-Cap"],
              ["δ-Cap", "ι-Cap"],
              ["ι-Cap", "θ-Cap"],
              ["θ-Cap", "Dabih"]]
    },
    {
    "name": "Centaurus",
    "stars": [["λ-Cen", "π-Cen"],
              ["π-Cen", "ρ-Cen"],
              ["ρ-Cen", "δ-Cen"],
              ["δ-Cen", "σ-Cen"],
              ["σ-Cen", "γ-Cen"],
              ["γ-Cen", "ε-Cen"],
              ["ε-Cen", "Hadar"],
              ["ε-Cen", "Rigil Kentaurus"],
              ["ε-Cen", "M-Cen"],
              ["M-Cen" ,"ζ-Cen"],
              ["ζ-Cen", "μ-Cen"],
              ["μ-Cen", "ν-Cen"],
              ["ν-Cen", "Menkent"],
              ["ν-Cen", "η-Cen"],
              ["η-Cen", "κ-Cen"],
              ["v-Cen", "ι-Cen"]]
    },
    {
    "name": "Cepheus",
    "stars": [["δ-Cep", "ε-Cep"],
              ["ε-Cep", "ζ-Cep"],
              ["ζ-Cep", "Alderamin"],
              ["Alderamin", "η-Cep"],
              ["η-Cep", "θ-Cep"],
              ["Alderamin", "Alfirk"],
              ["Alfirk", "78-Dra"],
              ["78-Dra", "16-Cep"],
              ["16-Cep", "Errai"],
              ["Errai", "ι-Cep"],
              ["ι-Cep" ,"ζ-Cep"]]
    },
    {
    "name": "Cetus",
    "stars": [["ι-Cet", "Diphda"],
              ["Diphda", "τ-Cet"],
              ["τ-Cet", "Baten Kaitos"],
              ["Baten Kaitos", "θ-Cet"],
              ["θ-Cet", "η-Cet"],
              ["η-Cet", "ι-Cet"],
              ["Baten Kaitos", "70-Cet"],
              ["70-Cet", "δ-Cet"],
              ["δ-Cet", "γ-Cet"],
              ["γ-Cet" ,"ν-Cet"],
              ["ν-Cet", "ξ²-Cet"],
              ["ξ²-Cet", "μ-Cet"],
              ["μ-Cet", "λ-Cet"],
              ["λ-Cet", "93-Cet"],
              ["93-Cet", "Menkar"],
              ["Menkar", "γ-Cet"]]
    },
    {
    "name": "Crater",
    "stars": [["η-Crt", "ζ-Crt"],
              ["ζ-Crt", "γ-Crt"],
              ["γ-Crt", "β-Crt"],
              ["β-Crt", "Alkes"],
              ["Alkes", "δ-Crt"],
              ["δ-Crt", "γ-Crt"],
              ["δ-Crt", "ε-Crt"],
              ["ε-Crt", "θ-Crt"]]
    },
    {
    "name": "Cygnus",
    "stars": [["ζ-Cyg", "DT Cyg"],
              ["DT Cyg", "ε-Cyg"],
              ["ε-Cyg", "Sadr"],
              ["Sadr", "Deneb"],
              ["Sadr", "η-Cyg"],
              ["η-Cyg", "9-Cyg"],
              ["9-Cyg", "Albireo"],
              ["Sadr", "δ-Cyg"],
              ["δ-Cyg", "θ-Cyg"],
              ["θ-Cyg" ,"ι-Cyg"],
              ["ι-Cyg", "κ-Cyg"]]
    },
    {
    "name": "Lyra",
    "stars": [["κ-Lyr", "Vega"],
              ["Vega", "ε²-Lyr"],
              ["ε²-Lyr", "ζ¹-Lyr"],
              ["ζ¹-Lyr", "Sheliak"],
              ["Sheliak", "Sulafat"],
              ["Sulafat", "δ²-Lyr"],
              ["δ²-Lyr", "δ¹-Lyr"],
              ["δ¹-Lyr", "ζ¹-Lyr"]]
    },
    {
    "name": "Vulpecula",
    "stars": [["1-Vul", "α-Vul"],
              ["α-Vul", "13-Vul"]]
    },
    {
    "name": "Delphinus",
    "stars": [["ε-Del", "Rotanev"],
              ["Rotanev", "Sualocin"],
              ["Sualocin", "γ²-Del"],
              ["γ²-Del", "δ-Del"],
              ["δ-Del", "Rotanev"]]
    },
    {
    "name": "Sagitta",
    "stars": [["η-Sge", "γ-Sge"],
              ["γ-Sge", "ζ-Sge"],
              ["ζ-Sge", "Sham"],
              ["ζ-Sge", "β-Sge"]]
    },
    {
    "name": "Equuleus",
    "stars": [["γ-Equ", "δ-Equ"],
              ["δ-Equ", "9-Equ"],
              ["9-Equ", "β-Equ"],
              ["β-Equ", "Kitalpha"],
              ["Kitalpha", "6-Equ"],
              ["6-Equ", "γ-Equ"]]
    },
    {
    "name": "Pegasus",
    "stars": [["Enif", "Biham"],
              ["Biham", "36-Peg"],
              ["36-Peg", "Homam"],
              ["Homam", "ξ-Peg"],
              ["ξ-Peg", "Markab"],
              ["1-Peg", "9-Peg"],
              ["9-Peg", "λ-Peg"],
              ["λ-Peg", "Sadalbari"],
              ["Sadalbari", "Scheat"],
              ["Scheat", "Matar"],
              ["Matar", "ι-Peg"],
              ["ι-Peg", "κ-Peg"],
              ["Scheat", "Markab"],
              ["Markab", "Algenib"],
              ["Algenib", "Alpheratz"],
              ["Alpheratz", "79-Peg"],
              ["79-Peg", "Scheat"]]
    },
    {
    "name": "Lacerta",
    "stars": [["1-Lac", "HD 211073"],
              ["HD 211073", "6-Lac"],
              ["6-Lac", "2-Lac"],
              ["2-Lac", "5-Lac"],
              ["5-Lac", "4-Lac"],
              ["4-Lac", "α-Lac"],
              ["α-Lac", "β-Lac"]]
    },
    {
    "name": "Andromeda",
    "stars": [["51-And", "A-And"],
              ["A-And", "Adhil"],
              ["Adhil", "μ-And"],
              ["μ-And", "π-And"],
              ["π-And", "Alpheratz"],
              ["Alpheratz", "δ-And"],
              ["δ-And", "Mirach"],
              ["Mirach", "47-And"],
              ["47-And", "Almach"]]
    },
    {
    "name": "Draco",
    "stars": [["λ-Dra", "2-Dra"],
              ["2-Dra", "κ-Dra"],
              ["κ-Dra", "Thuban"],
              ["Thuban", "Edasich"],
              ["Edasich", "θ-Dra"],
              ["θ-Dra", "η-Dra"],
              ["η-Dra", "h-Dra"],
              ["h-Dra", "ζ-Dra"],
              ["ζ-Dra", "ψ-Dra"],
              ["ψ-Dra", "χ-Dra"],
              ["χ-Dra", "τ-Dra"],
              ["τ-Dra", "ε-Dra"],
              ["ε-Dra", "Altais"],
              ["Altais", "Grumium"],
              ["Grumium", "ν²-Dra"],
              ["ν²-Dra", "Rastaban"],
              ["Rastaban", "Eltanin"],
              ["Eltanin", "Grumium"]]
    },
    {
    "name": "Hercules",
    "stars": [["φ-Her", "τ-Her"],
              ["τ-Her", "σ-Her"],
              ["σ-Her", "η-Her"],
              ["η-Her", "ζ-Her"],
              ["ζ-Her", "ε-Her"],
              ["ε-Her", "π-Her"],
              ["π-Her", "η-Her"],
              ["ζ-Her", "Kornephoros"],
              ["Kornephoros", "γ-Her"],
              ["Kornephoros", "Rasalgethi"],
              ["ε-Her", "Sarin"],
              ["Sarin", "Maasym"],
              ["Maasym", "μ-Her"],
              ["μ-Her", "ξ-Her"],
              ["ξ-Her", "O-Her"],
              ["π-Her", "ρ-Her"],
              ["ρ-Her", "θ-Her"],
              ["θ-Her", "f-Her"],
              ["f-Her", "ι-Her"]]
    },
    {
    "name": "Ophiuchus",
    "stars": [["d-Oph", "θ-Oph"],
              ["θ-Oph", "b-Oph"],
              ["b-Oph", "ξ-Oph"],
              ["ξ-Oph", "Sabik"],
              ["Sabik", "ζ-Oph"],
              ["ζ-Oph", "υ-Oph"],
              ["υ-Oph", "Yed Posterior"],
              ["Yed Posterior", "Yed Prior"],
              ["Yed Prior", "Marfik"],
              ["Marfik", "37-Her"],
              ["37-Her", "k-Her"],
              ["k-Her", "κ-Oph"],
              ["κ-Oph", "37-Oph"],
              ["37-Oph", "Rasalhague"],
              ["Rasalhague", "Cebalrai"],
              ["Cebalrai", "γ-Oph"],
              ["γ-Oph", "67-Oph"],
              ["67-Oph", "p-Oph"],
              ["γ-Oph", "ν-Oph"],
              ["Cebalrai", "47-Oph"],
              ["47-Oph", "Sabik"]]
    },
    {
    "name": "Scutum",
    "stars": [["γ-Sct", "α-Sct"],
              ["α-Sct", "ζ-Sct"],
              ["α-Sct", "β-Sct"]]
    },
    {
    "name": "Sagittarius",
    "stars": [["ρ¹-Sgr", "d-Sgr"],
              ["d-Sgr", "π-Sgr"],
              ["π-Sgr", "O-Sgr"],
              ["O-Sgr", "ξ¹-Sgr"],
              ["O-Sgr", "Nunki"],
              ["Nunki", "φ-Sgr"],
              ["φ-Sgr", "Ascella"],
              ["Ascella", "τ-Sgr"],
              ["τ-Sgr", "Nunki"],
              ["φ-Sgr", "Kaus Borealis"],
              ["Kaus Borealis", "μ-Sgr"],
              ["Kaus Borealis", "Kaus Media"],
              ["Kaus Media", "Alnasl"],
              ["Alnasl", "X Sgr"],
              ["Kaus Media", "Kaus Australis"],
              ["Kaus Australis", "η-Sgr"],
              ["τ-Sgr", "h²-Sgr"],
              ["h²-Sgr", "b¹-Sgr"],
              ["b¹-Sgr", "V3872 Sgr"],
              ["V3872 Sgr", "θ²-Sgr"],
              ["θ²-Sgr", "θ¹-Sgr"],
              ["θ¹-Sgr", "ι-Sgr"],
              ["ι-Sgr", "Rukbat"],
              ["ι-Sgr", "Arkab Prior"]]
    },
    {
    "name": "Pavo",
    "stars": [["γ-Pav", "β-Pav"],
              ["β-Pav", "Peacock"],
              ["β-Pav", "δ-Pav"],
              ["δ-Pav", "λ-Pav"],
              ["λ-Pav", "ξ-Pav"],
              ["ξ-Pav", "π-Pav"],
              ["π-Pav", "η-Pav"],
              ["η-Pav", "ζ-Pav"],
              ["ζ-Pav", "ε-Pav"],
              ["ε-Pav", "υ-Pav"],
              ["υ-Pav", "β-Pav"]]
    },
    {
    "name": "Vela",
    "stars": [["μ-Vel", "p-Vel"],
              ["p-Vel", "t-Vel"],
              ["t-Vel", "q-Vel"],
              ["q-Vel", "ψ-Vel"],
              ["ψ-Vel", "Suhail"],
              ["Suhail", "d-Vel"],
              ["d-Vel", "e-Vel"],
              ["e-Vel", "γ²-Vel"],
              ["γ²-Vel", "δ-Vel"],
              ["δ-Vel", "κ-Vel"],
              ["κ-Vel", "φ-Vel"],
              ["φ-Vel", "μ-Vel"]]
    },
    {
    "name": "Eridanus",
    "stars": [["Achernar", "χ-Eri"],
              ["χ-Eri", "φ-Eri"],
              ["φ-Eri", "κ-Eri"],
              ["κ-Eri", "ι-Eri"],
              ["ι-Eri", "Acamar"],
              ["Acamar", "e-Eri"],
              ["e-Eri", "y-Eri"],
              ["y-Eri", "f-Eri"],
              ["f-Eri", "g-Eri"],
              ["g-Eri", "υ⁴-Eri"],
              ["υ⁴-Eri", "d-Eri"],
              ["d-Eri", "υ²-Eri"],
              ["υ²-Eri", "υ¹-Eri"],
              ["υ¹-Eri", "τ^9-Eri"],
              ["τ^9-Eri", "τ^8-Eri"],
              ["τ^8-Eri", "τ⁶-Eri"],
              ["τ⁶-Eri", "τ⁵-Eri"],
              ["τ⁵-Eri", "τ⁴-Eri"],
              ["τ⁴-Eri", "τ³-Eri"],
              ["τ³-Eri", "τ²-Eri"],
              ["τ²-Eri", "τ¹-Eri"],
              ["τ¹-Eri", "Azha"],
              ["Azha", "14-Eri"],
              ["14-Eri", "Ran"],
              ["Ran", "δ-Eri"],
              ["δ-Eri", "π-Eri"],
              ["π-Eri", "Zaurak"],
              ["Zaurak", "Beid"],
              ["Beid", "ν-Eri"],
              ["ν-Eri", "ω-Eri"],
              ["ω-Eri", "Cursa"],
              ["Cursa", "λ-Eri"]]
    },
    {
    "name": "Orion",
    "stars": [["π¹-Ori", "π²-Ori"],
              ["π²-Ori", "π³-Ori"],
              ["π³-Ori", "π⁴-Ori"],
              ["π⁴-Ori", "π⁵-Ori"],
              ["π⁵-Ori", "π⁶-Ori"],
              ["π³-Ori", "Bellatrix"],
              ["Bellatrix", "Meissa"],
              ["Meissa", "Betelgeuse"],
              ["Betelgeuse", "Alnitak"],
              ["Alnitak", "Saiph"],
              ["Saiph", "Rigel"],
              ["Rigel", "τ-Ori"],
              ["τ-Ori", "CI Ori"],
              ["CI Ori", "Mintaka"],
              ["Mintaka", "Bellatrix"],
              ["Betelgeuse", "μ-Ori"],
              ["μ-Ori", "ξ-Ori"],
              ["ξ-Ori", "χ²-Ori"],
              ["ξ-Ori", "ν-Ori"],
              ["ν-Ori", "χ¹-Ori"]]
    },
    {
    "name": "Taurus",
    "stars": [["O-Tau", "ξ-Tau"],
              ["ξ-Tau", "e-Tau"],
              ["e-Tau", "λ-Tau"],
              ["λ-Tau", "γ-Tau"],
              ["γ-Tau", "V777 Tau"],
              ["V777 Tau", "θ²-Tau"],
              ["θ²-Tau", "Aldebaran"],
              ["Aldebaran", "ζ-Tau"],
              ["γ-Tau", "δ-Tau"],
              ["δ-Tau", "Ain"],
              ["Ain", "τ-Tau"],
              ["τ-Tau", "k-Tau"],
              ["k-Tau", "Elnath"]]
    },
    {
    "name": "Auriga",
    "stars": [["Elnath", "22-Aur"],
              ["22-Aur", "ι-Aur"],
              ["ι-Aur", "η-Aur"],
              ["η-Aur", "ε-Aur"],
              ["ε-Aur", "Capella"],
              ["Capella", "Menkalinan"],
              ["Menkalinan", "θ-Aur"],
              ["θ-Aur", "Elnath"]]
    },
    {
    "name": "Fornax",
    "stars": [["ν-For", "β-For"],
              ["β-For", "α-For"]]
    },
    {
    "name": "Sculptor",
    "stars": [["α-Scl", "ι-Scl"],
              ["ι-Scl", "δ-Scl"],
              ["δ-Scl", "γ-Scl"],
              ["γ-Scl", "β-Scl"]]
    },
    {
    "name": "Hydra",
    "stars": [["β-Hya", "ξ-Hya"],
              ["ξ-Hya", "ν-Hya"],
              ["ν-Hya", "φ-Hya"],
              ["φ-Hya", "φ²-Hya"],
              ["φ²-Hya", "μ-Hya"],
              ["μ-Hya", "λ-Hya"],
              ["λ-Hya", "υ²-Hya"],
              ["υ²-Hya", "υ¹-Hya"],
              ["υ¹-Hya", "Alphard"],
              ["Alphard", "ι-Hya"],
              ["ι-Hya", "θ-Hya"],
              ["θ-Hya", "ζ-Hya"],
              ["ζ-Hya", "ε-Hya"],
              ["ε-Hya", "δ-Hya"],
              ["δ-Hya", "σ-Hya"],
              ["σ-Hya", "η-Hya"],
              ["η-Hya", "ζ-Hya"]]
    },
    {
    "name": "Lepus",
    "stars": [["η-Lep", "ζ-Lep"],
              ["ζ-Lep", "Arneb"],
              ["Arneb", "μ-Lep"],
              ["Arneb", "Nihal"],
              ["Nihal", "ε-Lep"],
              ["Nihal", "12-Lep"],
              ["12-Lep", "γ-Lep"],
              ["γ-Lep", "δ-Lep"]]
    },
    {
    "name": "Libra",
    "stars": [["θ-Lib", "η-Lib"],
              ["η-Lib", "γ-Lib"],
              ["γ-Lib", "Zubeneschamali"],
              ["Zubeneschamali", "Zubenelgenubi"],
              ["Zubenelgenubi", "σ-Lib"],
              ["σ-Lib", "Zubeneschamali"],
              ["σ-Lib", "36-Lib"],
              ["36-Lib", "υ-Lib"],
              ["υ-Lib", "τ-Lib"]]
    },
    {
    "name": "Mensa",
    "stars": [["β-Men", "η-Men"],
              ["η-Men", "γ-Men"],
              ["γ-Men", "α-Men"]]
    },
    {
    "name": "Phoenix",
    "stars": [["δ-Phe", "γ-Phe"],
              ["γ-Phe", "ν-Phe"],
              ["ν-Phe", "β-Phe"],
              ["β-Phe", "Ankaa"],
              ["Ankaa", "ε-Phe"],
              ["ε-Phe", "η-Phe"],
              ["η-Phe", "ζ-Phe"],
              ["ζ-Phe", "β-Phe"]]
    },
    {
    "name": "Pisces",
    "stars": [["τ-Psc", "υ-Psc"],
              ["υ-Psc", "φ-Psc"],
              ["φ-Psc", "η-Psc"],
              ["η-Psc", "O-Psc"],
              ["O-Psc", "α-Psc"],
              ["α-Psc", "112-Psc"],
              ["112-Psc", "ν-Psc"],
              ["ν-Psc", "μ-Psc"],
              ["μ-Psc", "88-Psc"],
              ["88-Psc", "ε-Psc"],
              ["ε-Psc", "δ-Psc"],
              ["δ-Psc", "ω-Psc"],
              ["ω-Psc", "ι-Psc"],
              ["ι-Psc", "θ-Psc"],
              ["θ-Psc", "b-Psc"],
              ["b-Psc", "γ-Psc"],
              ["γ-Psc", "κ-Psc"],
              ["κ-Psc", "λ-Psc"],
              ["λ-Psc", "TX Psc"],
              ["TX Psc", "ι-Psc"]]
    },
    {
    "name": "Piscis Austrinus",
    "stars": [["Fomalhaut", "ε-PsA"],
              ["ε-PsA", "η-PsA"],
              ["η-PsA", "θ-PsA"],
              ["θ-PsA", "ι-PsA"],
              ["ι-PsA", "μ-PsA"],
              ["μ-PsA", "β-PsA"],
              ["β-PsA", "γ-PsA"],
              ["γ-PsA", "δ-PsA"],
              ["δ-PsA", "Fomalhaut"]]
    },
    {
    "name": "Virgo",
    "stars": [["109-Vir", "τ-Vir"],
              ["τ-Vir", "92-Vir"],
              ["92-Vir", "ζ-Vir"],
              ["ζ-Vir", "Spica"],
              ["Spica", "96-Vir"],
              ["96-Vir", "κ-Vir"],
              ["Spica", "θ-Vir"],
              ["θ-Vir", "k-Vir"],
              ["k-Vir", "Porrima"],
              ["Porrima", "Zaniah"],
              ["Zaniah", "Zavijava"],
              ["Porrima", "δ-Vir"],
              ["δ-Vir", "ζ-Vir"],
              ["δ-Vir", "Vindemiatrix"]]
    },
    ];
  } catch (e) {
    console.log('starManager.constellations Plugin failed to load!');
  }
})()
>>>>>>> 10f95bbd
<|MERGE_RESOLUTION|>--- conflicted
+++ resolved
@@ -14,71 +14,42 @@
 
 ///////////////////////////////////////////////////////////////////////////// */
 
-(function () {
-    // Requires starManager Module
-    try {
-        starManager.isConstellationVisible = false;
-        starManager.isAllConstellationVisible = false;
-        starManager.findStarsConstellation = function (starName) {
-            for (var i = 0; i < starManager.constellations.length; i++) {
-                for (
-                    var s = 0;
-                    s < starManager.constellations[i].stars.length;
-                    s++
-                ) {
-                    if (
-                        starManager.constellations[i].stars[s][0] === starName
-                    ) {
-                        return starManager.constellations[i].name;
-                    }
-                    if (
-                        starManager.constellations[i].stars[s][1] === starName
-                    ) {
-                        return starManager.constellations[i].name;
-                    }
-                }
+;(function () {
+  // Requires starManager Module
+  try {
+    starManager.isConstellationVisible = false
+    starManager.isAllConstellationVisible = false
+    starManager.findStarsConstellation = function (starName) {
+      for (var i = 0; i < starManager.constellations.length; i++) {
+        for (var s = 0; s < starManager.constellations[i].stars.length; s++) {
+          if (starManager.constellations[i].stars[s][0] === starName) {
+            return starManager.constellations[i].name
+          }
+          if (starManager.constellations[i].stars[s][1] === starName) {
+            return starManager.constellations[i].name
+          }
+        }
+      }
+      return null
+    }
+    starManager.drawAllConstellations = function () {
+      for (var i = 0; i < starManager.constellations.length; i++) {
+        for (var s = 0; s < starManager.constellations[i].stars.length; s++) {
+          // Verify Stars Exist
+          try {
+            var star1 = satSet.getSat(
+              satSet.getIdFromStarName(
+                starManager.constellations[i].stars[s][0],
+              ),
+            )
+            var star2 = satSet.getSat(
+              satSet.getIdFromStarName(
+                starManager.constellations[i].stars[s][1],
+              ),
+            )
+            if (star1 == null || star2 == null) {
+              continue
             }
-<<<<<<< HEAD
-            return null;
-        };
-        starManager.drawAllConstellations = function () {
-            for (var i = 0; i < starManager.constellations.length; i++) {
-                for (
-                    var s = 0;
-                    s < starManager.constellations[i].stars.length;
-                    s++
-                ) {
-                    // Verify Stars Exist
-                    try {
-                        var star1 = satSet.getSat(
-                            satSet.getIdFromStarName(
-                                starManager.constellations[i].stars[s][0]
-                            )
-                        );
-                        var star2 = satSet.getSat(
-                            satSet.getIdFromStarName(
-                                starManager.constellations[i].stars[s][1]
-                            )
-                        );
-                        if (star1 == null || star2 == null) {
-                            continue;
-                        }
-                    } catch (e) {
-                        console.warn(
-                            `Star/Constellation error - i: ${i} - s: ${s}`
-                        );
-                        continue;
-                    }
-                    drawLineList.push({
-                        line: new Line(),
-                        star1: starManager.constellations[i].stars[s][0],
-                        star2: starManager.constellations[i].stars[s][1],
-                        color: [1, 1, 1, 1],
-                    });
-                    starManager.isConstellationVisible = true;
-                    starManager.isAllConstellationVisible = true;
-                }
-=======
           } catch (e) {
             console.warn(`Constellation/Star error - i: ${i} - s: ${s}`)
             continue
@@ -111,794 +82,36 @@
             )
             if (star1 == null || star2 == null) {
               continue
->>>>>>> 10f95bbd
             }
-        };
-        starManager.drawConstellations = function (C) {
-            for (var i = 0; i < starManager.constellations.length; i++) {
-                if (starManager.constellations[i].name === C) {
-                    for (
-                        var s = 0;
-                        s < starManager.constellations[i].stars.length;
-                        s++
-                    ) {
-                        // Verify Stars Exist
-                        var star1 = satSet.getSat(
-                            satSet.getIdFromStarName(
-                                starManager.constellations[i].stars[s][0]
-                            )
-                        );
-                        var star2 = satSet.getSat(
-                            satSet.getIdFromStarName(
-                                starManager.constellations[i].stars[s][1]
-                            )
-                        );
-                        if (star1 == null || star2 == null) {
-                            continue;
-                        }
-                        drawLineList.push({
-                            line: new Line(),
-                            star1: starManager.constellations[i].stars[s][0],
-                            star2: starManager.constellations[i].stars[s][1],
-                        });
-                        starManager.isConstellationVisible = true;
-                    }
-                }
-            }
-        };
-        starManager.clearConstellations = function () {
-            starManager.isConstellationVisible = false;
-            var isFoundStar = true;
-            var attempts = 0;
-            while (isFoundStar && attempts < 30) {
-                isFoundStar = false;
-                for (var i = 0; i < drawLineList.length; i++) {
-                    if (
-                        typeof drawLineList[i].star1 !== 'undefined' ||
-                        typeof drawLineList[i].star2 !== 'undefined'
-                    ) {
-                        drawLineList.splice(i, 1);
-                        isFoundStar = true;
-                    }
-                }
-                attempts++;
-            }
-        };
+            drawLineList.push({
+              line: new Line(),
+              star1: starManager.constellations[i].stars[s][0],
+              star2: starManager.constellations[i].stars[s][1],
+            })
+            starManager.isConstellationVisible = true
+          }
+        }
+      }
+    }
+    starManager.clearConstellations = function () {
+      starManager.isConstellationVisible = false
+      var isFoundStar = true
+      var attempts = 0
+      while (isFoundStar && attempts < 30) {
+        isFoundStar = false
+        for (var i = 0; i < drawLineList.length; i++) {
+          if (
+            typeof drawLineList[i].star1 !== 'undefined' ||
+            typeof drawLineList[i].star2 !== 'undefined'
+          ) {
+            drawLineList.splice(i, 1)
+            isFoundStar = true
+          }
+        }
+        attempts++
+      }
+    }
 
-<<<<<<< HEAD
-        starManager.constellations = [
-            {
-                name: 'Ursa Minor',
-                stars: [
-                    ['Polaris', 'Yildun'],
-                    ['Yildun', 'ε-UMi'],
-                    ['ε-UMi', 'ζ-UMi'],
-                    ['ζ-UMi', 'Kochab'],
-                    ['Kochab', 'Pherkad'],
-                    ['Pherkad', 'η-UMi'],
-                    ['η-UMi', 'ζ-UMi'],
-                ],
-            },
-            {
-                name: 'Ursa Major',
-                stars: [
-                    ['Alkaid', 'Mizar'],
-                    ['Mizar', 'Alioth'],
-                    ['Alioth', 'Megrez'],
-                    ['Megrez', 'Dubhe'],
-                    ['Dubhe', 'Merak'],
-                    ['Merak', 'Phecda'],
-                    ['Phecda', 'Megrez'],
-                ],
-            },
-            {
-                name: 'Sextans',
-                stars: [
-                    ['α-Sextans', 'γ-Sextans'],
-                    ['γ-Sextans', 'β-Sextans'],
-                    ['β-Sextans', 'α-Sextans'],
-                ],
-            },
-            {
-                name: 'Leo Minor',
-                stars: [
-                    ['46-LMi', 'β-LMi'],
-                    ['β-LMi', '21-LMi'],
-                ],
-            },
-            {
-                name: 'Aquila',
-                stars: [
-                    ['Altair', 'Alshain'],
-                    ['Alshain', 'θ-Aql'],
-                    ['θ-Aql', 'η-Aql'],
-                    ['η-Aql', 'δ-Aql'],
-                    ['δ-Aql', 'ζ-Aql'],
-                    ['ζ-Aql', 'Tarazed'],
-                    ['Tarazed', 'Altair'],
-                    ['ζ-Aql', 'ε-Aql'],
-                    ['δ-Aql', 'λ-Aql'],
-                ],
-            },
-            {
-                name: 'Aries',
-                stars: [
-                    ['c-Ari', 'Hamal'],
-                    ['Hamal', 'Sheratan'],
-                    ['Sheratan', 'Mesarthim'],
-                ],
-            },
-            {
-                name: 'Perseus',
-                stars: [
-                    ['Atik', 'ζ-Per'],
-                    ['ζ-Per', 'Menkib'],
-                    ['Menkib', 'ε-Per'],
-                    ['ε-Per', 'δ-Per'],
-                    ['δ-Per', 'Mirphak'],
-                    ['Mirphak', 'κ-Per'],
-                    ['κ-Per', 'Algol'],
-                    ['Algol', 'ρ-Per'],
-                    ['ρ-Per', '16-Per'],
-                    ['Mirphak', 'γ-Per'],
-                    ['γ-Per', 'η-Per'],
-                    ['η-Per', 'φ-Per'],
-                ],
-            },
-            {
-                name: 'Cassiopeia',
-                stars: [
-                    ['ε-Cas', 'Ruchbah'],
-                    ['Ruchbah', 'γ-Cas'],
-                    ['γ-Cas', 'Schedar'],
-                    ['Schedar', 'Caph'],
-                ],
-            },
-            {
-                name: 'Triangulum',
-                stars: [
-                    ['γ-Tri', 'β-Tri'],
-                    ['β-Tri', 'Mothallah'],
-                    ['Mothallah', 'γ-Tri'],
-                ],
-            },
-            {
-                name: 'Antlia',
-                stars: [
-                    ['ι-Ant', 'α-Ant'],
-                    ['α-Ant', 'θ-Ant'],
-                    ['θ-Ant', 'ε-Ant'],
-                ],
-            },
-            {
-                name: 'Pyxis',
-                stars: [
-                    ['γ-Pyx', 'α-Pyx'],
-                    ['α-Pyx', 'β-Pyx'],
-                ],
-            },
-            {
-                name: 'Corvus',
-                stars: [
-                    ['Alchiba', 'ε-Crv'],
-                    ['ε-Crv', 'Gienah'],
-                    ['Gienah', 'Algorab'],
-                    ['Algorab', 'β-Crv'],
-                    ['β-Crv', 'ε-Crv'],
-                ],
-            },
-            {
-                name: 'Apus',
-                stars: [
-                    ['α-Aps', 'δ¹-Aps'],
-                    ['δ¹-Aps', 'β-Aps'],
-                    ['β-Aps', 'γ-Aps'],
-                    ['γ-Aps', 'δ¹-Aps'],
-                ],
-            },
-            {
-                name: 'Triangulum Australe',
-                stars: [
-                    ['β-TrA', 'η¹-TrA'],
-                    ['η¹-TrA', 'Atria'],
-                    ['Atria', 'γ-TrA'],
-                    ['γ-TrA', 'ε-TrA'],
-                    ['ε-TrA', 'β-TrA'],
-                ],
-            },
-            {
-                name: 'Circinus',
-                stars: [
-                    ['β-Cir', 'θ-Cir'],
-                    ['θ-Cir', 'α-Cir'],
-                    ['α-Cir', 'γ-Cir'],
-                ],
-            },
-            {
-                name: 'Norma',
-                stars: [
-                    ['η-Nor', 'γ¹-Nor'],
-                    ['γ¹-Nor', 'γ²-Nor'],
-                    ['γ²-Nor', 'ε-Nor'],
-                ],
-            },
-            {
-                name: 'Scorpius',
-                stars: [
-                    ['Shaula', 'κ-Sco'],
-                    ['κ-Sco', 'ι¹-Sco'],
-                    ['ι¹-Sco', 'Sargas'],
-                    ['Sargas', 'η-Sco'],
-                    ['η-Sco', 'ζ²-Sco'],
-                    ['ζ²-Sco', 'μ¹-Sco'],
-                    ['μ¹-Sco', 'ε-Sco'],
-                    ['ε-Sco', 'τ-Sco'],
-                    ['τ-Sco', 'Antares'],
-                    ['Antares', 'σ-Sco'],
-                    ['σ-Sco', 'Dschubba'],
-                    ['Dschubba', 'Acrab'],
-                    ['Acrab', 'ν-Sco'],
-                    ['Dschubba', 'π-Sco'],
-                    ['π-Sco', 'ρ-Sco'],
-                ],
-            },
-            {
-                name: 'Corona Borealis',
-                stars: [
-                    ['ι-CrB', 'ε-CrB'],
-                    ['ε-CrB', 'γ-CrB'],
-                    ['γ-CrB', 'Alphecca'],
-                    ['Alphecca', 'Nusakan'],
-                    ['Nusakan', 'θ-CrB'],
-                ],
-            },
-            {
-                name: 'Serpens Cauda',
-                stars: [
-                    ['ν-Ser', 'ξ-Ser'],
-                    ['ξ-Ser', 'O-Ser'],
-                    ['O-Ser', 'η-Ser'],
-                    ['η-Ser', 'Alya'],
-                    ['Alya', 'β-TrA'],
-                ],
-            },
-            {
-                name: 'Serpens Caput',
-                stars: [
-                    ['μ-Ser', 'ω-Ser'],
-                    ['ω-Ser', 'ε-Ser'],
-                    ['ε-Ser', 'Unukalhai'],
-                    ['Unukalhai', '16-Ser'],
-                    ['16-Ser', 'δ-Ser'],
-                    ['δ-Ser', 'β-Ser'],
-                    ['β-Ser', 'γ-Ser'],
-                    ['γ-Ser', 'κ-Ser'],
-                    ['κ-Ser', 'β-Ser'],
-                ],
-            },
-            {
-                name: 'Aquarius',
-                stars: [
-                    ['c²-Aqr', 'Skat'],
-                    ['Skat', 'τ²-Aqr'],
-                    ['τ²-Aqr', 'λ-Aqr'],
-                    ['λ-Aqr', '81-Aqr'],
-                    ['81-Aqr', 'φ-Aqr'],
-                    ['φ-Aqr', 'η-Aqr'],
-                    ['ζ¹-Aqr', 'Sadachbia'],
-                    ['Sadachbia', 'Sadalmelik'],
-                    ['Sadalmelik', 'Ancha'],
-                    ['Ancha', 'e-Aqr'],
-                    ['e-Aqr', 'ι-Aqr'],
-                    ['Sadalmelik', 'Sadalsuud'],
-                    ['Sadalsuud', 'μ-Aqr'],
-                    ['μ-Aqr', 'Albali'],
-                ],
-            },
-            {
-                name: 'Crux',
-                stars: [
-                    ['Gacrux', 'Acrux'],
-                    ['Mimosa', 'δ-Cru'],
-                ],
-            },
-            {
-                name: 'Musca',
-                stars: [
-                    ['δ-Mus', 'α-Mus'],
-                    ['α-Mus', 'β-Mus'],
-                    ['α-Mus', 'γ-Mus'],
-                    ['α-Mus', 'ζ¹-Mus'],
-                    ['ζ¹-Mus', 'ε-Mus'],
-                    ['ε-Mus', 'μ-Mus'],
-                    ['μ-Mus', 'λ-Mus'],
-                ],
-            },
-            {
-                name: 'Chamaeleon',
-                stars: [
-                    ['β-Cha', 'γ-Cha'],
-                    ['γ-Cha', 'δ²-Cha'],
-                    ['δ²-Cha', 'β-Cha'],
-                    ['γ-Cha', 'α-Cha'],
-                    ['α-Cha', 'θ-Cha'],
-                    ['θ-Cha', 'η-Cha'],
-                    ['η-Cha', 'RS Cha'],
-                    ['RS Cha', 'ι-Cha'],
-                ],
-            },
-            {
-                name: 'Volans',
-                stars: [
-                    ['α-Vol', 'β-Vol'],
-                    ['β-Vol', 'ε-Vol'],
-                    ['ε-Vol', 'ζ-Vol'],
-                    ['ζ-Vol', 'γ²-Vol'],
-                    ['γ²-Vol', 'δ-Vol'],
-                    ['δ-Vol', 'ε-Vol'],
-                ],
-            },
-            {
-                name: 'Carina',
-                stars: [
-                    ['υ-Car', 'Miaplacidus'],
-                    ['Miaplacidus', 'ω-Car'],
-                    ['ω-Car', 'θ-Car'],
-                    ['θ-Car', 'V337 Car'],
-                    ['V337 Car', 'Aspidiske'],
-                    ['Aspidiske', 'Avior'],
-                    ['Avior', 'χ-Car'],
-                    ['χ-Car', 'N-Car'],
-                    ['N-Car', 'Canopus'],
-                ],
-            },
-            {
-                name: 'Pictor',
-                stars: [
-                    ['β-Pic', 'γ-Pic'],
-                    ['γ-Pic', 'α-Pic'],
-                ],
-            },
-            {
-                name: 'Dorado',
-                stars: [
-                    ['36-Dor', 'β-Dor'],
-                    ['δ-Dor', 'β-Dor'],
-                    ['β-Dor', 'ζ-Dor'],
-                    ['ζ-Dor', 'α-Dor'],
-                    ['α-Dor', 'γ-Dor'],
-                ],
-            },
-            {
-                name: 'Reticulum',
-                stars: [
-                    ['ε-Ret', 'ι-Ret'],
-                    ['ι-Ret', 'δ-Ret'],
-                    ['δ-Ret', 'β-Ret'],
-                    ['β-Ret', 'α-Ret'],
-                    ['α-Ret', 'ε-Ret'],
-                ],
-            },
-            {
-                name: 'Horologium',
-                stars: [
-                    ['α-Hor', 'ι-Hor'],
-                    ['ι-Hor', 'η-Hor'],
-                    ['η-Hor', 'ζ-Hor'],
-                    ['ζ-Hor', 'μ-Hor'],
-                    ['μ-Hor', 'β-Hor'],
-                ],
-            },
-            {
-                name: 'Hydrus',
-                stars: [
-                    ['β-Hyi', 'γ-Hyi'],
-                    ['γ-Hyi', 'ε-Hyi'],
-                    ['ε-Hyi', 'δ-Hyi'],
-                    ['δ-Hyi', 'α-Hyi'],
-                ],
-            },
-            {
-                name: 'Octans',
-                stars: [
-                    ['ν-Oct', 'β-Oct'],
-                    ['β-Oct', 'δ-Oct'],
-                    ['δ-Oct', 'ν-Oct'],
-                ],
-            },
-            {
-                name: 'Indus',
-                stars: [
-                    ['δ-Ind', 'θ-Ind'],
-                    ['θ-Ind', 'β-Ind'],
-                    ['θ-Ind', 'α-Ind'],
-                ],
-            },
-            {
-                name: 'Tucana',
-                stars: [
-                    ['δ-Tuc', 'α-Tuc'],
-                    ['α-Tuc', 'γ-Tuc'],
-                    ['γ-Tuc', 'ε-Tuc'],
-                    ['ε-Tuc', 'ζ-Tuc'],
-                    ['ζ-Tuc', 'β¹-Tuc'],
-                    ['β¹-Tuc', 'γ-Tuc'],
-                ],
-            },
-            {
-                name: 'Grus',
-                stars: [
-                    ['ζ-Gru', 'ε-Gru'],
-                    ['ε-Gru', 'β-Gru'],
-                    ['β-Gru', 'ι-Gru'],
-                    ['ι-Gru', 'θ-Gru'],
-                    ['β-Gru', 'Alnair'],
-                    ['β-Gru', 'δ²-Gru'],
-                    ['δ²-Gru', 'δ¹-Gru'],
-                    ['δ¹-Gru', 'μ²-Gru'],
-                    ['μ²-Gru', 'μ¹-Gru'],
-                    ['μ¹-Gru', 'λ-Gru'],
-                    ['λ-Gru', 'γ-Gru'],
-                ],
-            },
-            {
-                name: 'Microscopium',
-                stars: [
-                    ['θ¹-Mic', 'ε-Mic'],
-                    ['ε-Mic', '2-PsA'],
-                    ['2-PsA', 'γ-Mic'],
-                    ['γ-Mic', 'α-Mic'],
-                ],
-            },
-            {
-                name: 'Corona Australis',
-                stars: [
-                    ['λ-CrA', 'ε-CrA'],
-                    ['ε-CrA', 'γ-CrA'],
-                    ['γ-CrA', 'α-CrA'],
-                    ['α-CrA', 'β-CrA'],
-                    ['β-CrA', 'δ-CrA'],
-                    ['δ-CrA', 'ζ-CrA'],
-                    ['ζ-CrA', 'η¹-CrA'],
-                ],
-            },
-            {
-                name: 'Telescopium',
-                stars: [
-                    ['ζ-Tel', 'α-Tel'],
-                    ['α-Tel', 'ε-Tel'],
-                ],
-            },
-            {
-                name: 'Ara',
-                stars: [
-                    ['θ-Ara', 'α-Ara'],
-                    ['α-Ara', 'κ-Ara'],
-                    ['κ-Ara', 'ε¹-Ara'],
-                    ['ε¹-Ara', 'ζ-Ara'],
-                    ['ζ-Ara', 'η-Ara'],
-                    ['ζ-Ara', 'γ-Ara'],
-                    ['γ-Ara', 'δ-Ara'],
-                    ['γ-Ara', 'β-Ara'],
-                    ['β-Ara', 'α-Ara'],
-                ],
-            },
-            {
-                name: 'Lynx',
-                stars: [
-                    ['α-Lyn', '38-Lyn'],
-                    ['38-Lyn', '10-UMa'],
-                    ['10-UMa', '31-Lyn'],
-                    ['31-Lyn', '21-Lyn'],
-                    ['21-Lyn', '15-Lyn'],
-                    ['15-Lyn', 'UZ Lyn'],
-                ],
-            },
-            {
-                name: 'Gemini',
-                stars: [
-                    ['Propus', 'μ-Gem'],
-                    ['μ-Gem', 'Mebsuta'],
-                    ['Mebsuta', 'τ-Gem'],
-                    ['τ-Gem', 'ρ-Gem'],
-                    ['ρ-Gem', 'Castor'],
-                    ['Castor', 'σ-Gem'],
-                    ['σ-Gem', 'Pollux'],
-                    ['Pollux', 'κ-Gem'],
-                    ['κ-Gem', 'Wasat'],
-                    ['Wasat', 'Mekbuda'],
-                    ['Mekbuda', 'Alhena'],
-                    ['Alhena', '30-Gem'],
-                    ['30-Gem', 'ξ-Gem'],
-                ],
-            },
-            {
-                name: 'Canis Minor',
-                stars: [['Procyon', 'Gomeisa']],
-            },
-            {
-                name: 'Monoceros',
-                stars: [
-                    ['ζ-Mon', 'α-Mon'],
-                    ['α-Mon', 'δ-Mon'],
-                    ['δ-Mon', 'β-Mon'],
-                    ['β-Mon', 'γ-Mon'],
-                    ['δ-Mon', '18-Mon'],
-                    ['18-Mon', 'ε-Mon'],
-                    ['ε-Mon', '13-Mon'],
-                ],
-            },
-            {
-                name: 'Canis Major',
-                stars: [
-                    ['Mirzam', 'Sirius'],
-                    ['Sirius', 'EY CMa'],
-                    ['EY CMa', 'O²-CMa'],
-                    ['O²-CMa', 'Wezen'],
-                    ['Wezen', 'σ-CMa'],
-                    ['σ-CMa', 'Adhara'],
-                    ['Wezen', 'Aludra'],
-                ],
-            },
-            {
-                name: 'Columba',
-                stars: [
-                    ['δ-Col', 'κ-Col'],
-                    ['κ-Col', 'γ-Col'],
-                    ['γ-Col', 'Wazn'],
-                    ['Wazn', 'η-Col'],
-                    ['Wazn', 'Phact'],
-                    ['Phact', 'ε-Col'],
-                ],
-            },
-            {
-                name: 'Caelum',
-                stars: [['α-Cae', 'β-Cae']],
-            },
-            {
-                name: 'Puppis',
-                stars: [
-                    ['τ-Pup', 'ν-Pup'],
-                    ['ν-Pup', 'π-Pup'],
-                    ['π-Pup', 'NV Pup'],
-                    ['NV Pup', 'p-Pup'],
-                    ['p-Pup', 'κ²-Pup'],
-                    ['κ²-Pup', 'ξ-Pup'],
-                    ['ξ-Pup', 'Tureis'],
-                    ['Tureis', 'Naos'],
-                    ['Naos', 'σ-Pup'],
-                    ['σ-Pup', 'L2 Pup'],
-                    ['L2 Pup', 'τ-Pup'],
-                ],
-            },
-            {
-                name: 'Lupus',
-                stars: [
-                    ['θ-Lup', 'η-Lup'],
-                    ['η-Lup', 'γ-Lup'],
-                    ['γ-Lup', 'ε-Lup'],
-                    ['ε-Lup', 'κ¹-Lup'],
-                    ['κ¹-Lup', 'ζ-Lup'],
-                    ['ζ-Lup', 'α-Lup'],
-                    ['α-Lup', 'β-Lup'],
-                    ['β-Lup', 'δ-Lup'],
-                    ['δ-Lup', 'γ-Lup'],
-                    ['δ-Lup', 'φ¹-Lup'],
-                    ['φ¹-Lup', 'χ-Lup'],
-                ],
-            },
-            {
-                name: 'Pavo',
-                stars: [
-                    ['Peacock', 'β-Pav'],
-                    ['β-Pav', 'δ-Pav'],
-                    ['δ-Pav', 'λ-Pav'],
-                    ['λ-Pav', 'ξ-Pav'],
-                    ['ξ-Pav', 'π-Pav'],
-                    ['π-Pav', 'η-Pav'],
-                    ['η-Pav', 'ζ-Pav'],
-                    ['ζ-Pav', 'ε-Pav'],
-                    ['ε-Pav', 'υ-Pav'],
-                    ['υ-Pav', 'β-Pav'],
-                    ['β-Pav', 'γ-Pav'],
-                ],
-            },
-            {
-                name: 'Bootes',
-                stars: [
-                    ['θ-Boo', 'λ-Boo'],
-                    ['λ-Boo', 'Seginus'],
-                    ['Seginus', 'ρ-Boo'],
-                    ['ρ-Boo', 'Arcturus'],
-                    ['Arcturus', 'Muphrid'],
-                    ['Arcturus', 'ζ-Boo'],
-                    ['Arcturus', 'W Boo'],
-                    ['W Boo', 'Izar'],
-                    ['Izar', 'δ-Boo'],
-                    ['δ-Boo', 'Nekkar'],
-                    ['Nekkar', 'Seginus'],
-                ],
-            },
-            {
-                name: 'Canes Venatici',
-                stars: [
-                    ['Cor Caroli', '9-CVn'],
-                    ['9-CVn', 'Chara'],
-                ],
-            },
-            {
-                name: 'Coma Berenices',
-                stars: [
-                    ['α-Com', 'β-Com'],
-                    ['β-Com', 'γ-Com'],
-                ],
-            },
-            {
-                name: 'Leo',
-                stars: [
-                    ['ε-Leo', 'Rasalas'],
-                    ['Rasalas', 'Adhafera'],
-                    ['Adhafera', 'Algieba'],
-                    ['Algieba', 'η-Leo'],
-                    ['η-Leo', 'Regulus'],
-                    ['Regulus', 'k-Leo'],
-                    ['k-Leo', 'Chertan'],
-                    ['Chertan', 'Zosma'],
-                    ['Zosma', 'Denebola'],
-                    ['Denebola', 'Chertan'],
-                ],
-            },
-            {
-                name: 'Camelopardalis',
-                stars: [
-                    ['7-Cam', 'β-Cam'],
-                    ['β-Cam', 'α-Cam'],
-                    ['α-Cam', 'γ-Cam'],
-                    ['γ-Cam', 'HD 21291'],
-                ],
-            },
-            {
-                name: 'Cancer',
-                stars: [
-                    ['ι-Cnc', 'Asellus Borealis'],
-                    ['Asellus Borealis', 'Asellus Australis'],
-                    ['Asellus Australis', '54-Cnc'],
-                    ['54-Cnc', 'Acubens'],
-                    ['Asellus Australis', 'BP Cnc'],
-                    ['BP Cnc', 'β-Cnc'],
-                ],
-            },
-            {
-                name: 'Capricornus',
-                stars: [
-                    ['Algedi', 'Dabih'],
-                    ['Dabih', 'O-Cap'],
-                    ['O-Cap', 'ψ-Cap'],
-                    ['ψ-Cap', 'ω-Cap'],
-                    ['ω-Cap', 'A-Cap'],
-                    ['A-Cap', 'ζ-Cap'],
-                    ['ζ-Cap', 'b-Cap'],
-                    ['b-Cap', '37-Cap'],
-                    ['37-Cap', 'ε-Cap'],
-                    ['ε-Cap', 'δ-Cap'],
-                    ['δ-Cap', 'ι-Cap'],
-                    ['ι-Cap', 'θ-Cap'],
-                    ['θ-Cap', 'Dabih'],
-                ],
-            },
-            {
-                name: 'Centaurus',
-                stars: [
-                    ['λ-Cen', 'π-Cen'],
-                    ['π-Cen', 'ρ-Cen'],
-                    ['ρ-Cen', 'δ-Cen'],
-                    ['δ-Cen', 'σ-Cen'],
-                    ['σ-Cen', 'γ-Cen'],
-                    ['γ-Cen', 'ε-Cen'],
-                    ['ε-Cen', 'Hadar'],
-                    ['ε-Cen', 'Rigil Kentaurus'],
-                    ['ε-Cen', 'M-Cen'],
-                    ['M-Cen', 'ζ-Cen'],
-                    ['ζ-Cen', 'μ-Cen'],
-                    ['μ-Cen', 'ν-Cen'],
-                    ['ν-Cen', 'Menkent'],
-                    ['ν-Cen', 'η-Cen'],
-                    ['η-Cen', 'κ-Cen'],
-                    ['v-Cen', 'ι-Cen'],
-                ],
-            },
-            {
-                name: 'Cepheus',
-                stars: [
-                    ['δ-Cep', 'ε-Cep'],
-                    ['ε-Cep', 'ζ-Cep'],
-                    ['ζ-Cep', 'Alderamin'],
-                    ['Alderamin', 'η-Cep'],
-                    ['η-Cep', 'θ-Cep'],
-                    ['Alderamin', 'Alfirk'],
-                    ['Alfirk', '78-Dra'],
-                    ['78-Dra', '16-Cep'],
-                    ['16-Cep', 'Errai'],
-                    ['Errai', 'ι-Cep'],
-                    ['ι-Cep', 'ζ-Cep'],
-                ],
-            },
-            {
-                name: 'Cetus',
-                stars: [
-                    ['ι-Cet', 'Diphda'],
-                    ['Diphda', 'τ-Cet'],
-                    ['τ-Cet', 'Baten Kaitos'],
-                    ['Baten Kaitos', 'θ-Cet'],
-                    ['θ-Cet', 'η-Cet'],
-                    ['η-Cet', 'ι-Cet'],
-                    ['Baten Kaitos', '70-Cet'],
-                    ['70-Cet', 'δ-Cet'],
-                    ['δ-Cet', 'γ-Cet'],
-                    ['γ-Cet', 'ν-Cet'],
-                    ['ν-Cet', 'ξ²-Cet'],
-                    ['ξ²-Cet', 'μ-Cet'],
-                    ['μ-Cet', 'λ-Cet'],
-                    ['λ-Cet', '93-Cet'],
-                    ['93-Cet', 'Menkar'],
-                    ['Menkar', 'γ-Cet'],
-                ],
-            },
-            {
-                name: 'Crater',
-                stars: [
-                    ['η-Crt', 'ζ-Crt'],
-                    ['ζ-Crt', 'γ-Crt'],
-                    ['γ-Crt', 'β-Crt'],
-                    ['β-Crt', 'Alkes'],
-                    ['Alkes', 'δ-Crt'],
-                    ['δ-Crt', 'γ-Crt'],
-                    ['δ-Crt', 'ε-Crt'],
-                    ['ε-Crt', 'θ-Crt'],
-                ],
-            },
-            {
-                name: 'Cygnus',
-                stars: [
-                    ['ζ-Cyg', 'DT Cyg'],
-                    ['DT Cyg', 'ε-Cyg'],
-                    ['ε-Cyg', 'Sadr'],
-                    ['Sadr', 'Deneb'],
-                    ['Sadr', 'η-Cyg'],
-                    ['η-Cyg', '9-Cyg'],
-                    ['9-Cyg', 'Albireo'],
-                    ['Sadr', 'δ-Cyg'],
-                    ['δ-Cyg', 'θ-Cyg'],
-                    ['θ-Cyg', 'ι-Cyg'],
-                    ['ι-Cyg', 'κ-Cyg'],
-                ],
-            },
-            {
-                name: 'Lyra',
-                stars: [
-                    ['κ-Lyr', 'Vega'],
-                    ['Vega', 'ε²-Lyr'],
-                    ['ε²-Lyr', 'ζ¹-Lyr'],
-                    ['ζ¹-Lyr', 'Sheliak'],
-                    ['Sheliak', 'Sulafat'],
-                    ['Sulafat', 'δ²-Lyr'],
-                    ['δ²-Lyr', 'δ¹-Lyr'],
-                    ['δ¹-Lyr', 'ζ¹-Lyr'],
-                ],
-            },
-            {
-                name: 'Vulpecula',
-                stars: [
-                    ['1-Vul', 'α-Vul'],
-                    ['α-Vul', '13-Vul'],
-                ],
-            },
-        ];
-    } catch {
-        console.log('starManager.constellations Plugin failed to load!');
-    }
-})();
-=======
     starManager.constellations = [
     {
       "name": "Ursa Minor",
@@ -1912,5 +1125,4 @@
   } catch (e) {
     console.log('starManager.constellations Plugin failed to load!');
   }
-})()
->>>>>>> 10f95bbd
+})()
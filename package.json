{
  "name": "keeptrack.space",
  "version": "3.4.0",
  "description": "Complex astrodynamics tools designed for non-engineers to make learning about orbital mechanics and satellite operations more accessible.",
  "author": "Theodore Kruczek",
  "contributors": [
    {
      "name": "Le-Roi Claassen",
      "url": "https://www.linkedin.com/in/leroiclaassen-webdev/"
    },
    {
      "name": "Heather Kruczek"
    }
  ],
  "license": "GPL-3.0",
  "homepage": "https://keeptrack.space",
  "bugs": {
    "url": "https://github.com/thkruz/keeptrack.space/issues",
    "email": "theodore.kruczek@gmail.com"
  },
  "publishConfig": {
    "access": "public"
  },
  "scripts": {
    "changelog": "npx auto-changelog --tag-prefix v --commit-limit false -t ./changelog.hbs",
    "prebuild": "node ./scripts/prebuild.mjs && npm run updateVersion && npm run updateTime",
    "build": "cross-env NODE_ENV=production node --max-old-space-size=8192 --no-deprecation node_modules/webpack/bin/webpack.js --config ./scripts/webpack.js",
    "build:dev": "npm run prebuild && cross-env NODE_ENV=development node --max-old-space-size=8192 --no-deprecation node_modules/webpack/bin/webpack.js --config ./scripts/webpack.js",
    "build:test": "npm run prebuild && cross-env NODE_ENV=test node --max-old-space-size=8192 --no-deprecation node_modules/webpack/bin/webpack.js --config ./scripts/webpack.js",
    "http": "http-server ./dist/",
    "start": "http-server ./dist/ -o index.htm",
    "lint": "eslint ./src/**/*",
    "test": "start-server-and-test http http://localhost:8080 test:noserver",
    "test:noserver": "cross-env NODE_ENV=development && jest --max-old-space-size=1024 --coverage",
    "test:nocov": "jest",
    "cypress": "npx cypress open",
    "version:major": "npm version major --no-git-tag-version && npm run changelog",
    "version:minor": "npm version minor --no-git-tag-version && npm run changelog",
    "version:patch": "npm version patch --no-git-tag-version && npm run changelog",
    "publish:github": "node ./scripts/githubPublish.js",
    "updateTime": "node ./scripts/updateTime.mjs",
    "updateVersion": "const-version ./package.json src/js/settingsManager/version.js",
    "getExtra": "npm run getExtra:tle && npm run getExtra:textures && npm run getExtra:radarData && npm run getExtra:socrates",
    "getExtra:tle": "node ./scripts/updateTle.mjs",
    "getExtra:radarData": "node ./scripts/updateRadarData.mjs",
    "getExtra:socrates": "node ./scripts/updateSocrates.mjs",
    "getExtra:textures": "node ./scripts/updateTextures.mjs"
  },
  "jest": {
    "transform": {
      "^.+\\.[t|j]sx?$": "babel-jest"
    },
    "setupFiles": [
      "jest-canvas-mock",
      "<rootDir>/test/test-env.js",
      "<rootDir>/test/test-env-mocks.js"
    ],
    "coverageDirectory": "<rootDir>/coverage/unit",
    "moduleDirectories": [
      "node_modules",
      "offline"
    ],
    "moduleNameMapper": {
      "\\.(css|less|sass|scss)$": "<rootDir>/scripts/styleMock.js",
      "\\.(gif|ttf|eot|svg)$": "<rootDir>/scripts/fileMock.js",
      "@app(.*)$": "<rootDir>/src/$1",
      "@lib(.*)$": "<rootDir>/src/js/lib/external/ootk/lib/$1",
      "@test(.*)$": "<rootDir>/src/js/lib/external/ootk/test/$1"
    },
    "coverageReporters": [
      "lcov",
      "html",
      "text"
    ],
    "coveragePathIgnorePatterns": [
      "/node_modules/",
      "/src/js/lib/external/",
      "/test/"
    ]
  },
  "nyc": {
    "report-dir": "coverage/integration",
    "reporter": [
      "text",
      "json",
      "lcov",
      "html"
    ],
    "all": true,
    "include": [
      "src/**/*.js"
    ],
    "exclude": [
      "**/*.test.js",
      "**/test.js",
      "**/*.stories.js",
      "**/stories.js"
    ]
  },
  "directories": {
    "app": "src"
  },
  "prettier": {
    "printWidth": 250,
    "tabWidth": 2,
    "useTabs": false,
    "semi": true,
    "singleQuote": true,
    "quoteProps": "consistent",
    "trailingComma": "es5",
    "bracketSpacing": true,
    "arrowParens": "always",
    "requirePragma": false,
    "insertPragma": false,
    "proseWrap": "never",
    "htmlWhitespaceSensitivity": "ignore",
    "endOfLine": "lf",
    "embeddedLanguageFormatting": "off"
  },
  "repository": {
    "type": "git",
    "url": "git+https://github.com/thkruz/keeptrack.space"
  },
  "devDependencies": {
    "@babel/core": "^7.7.2",
    "@babel/plugin-proposal-private-methods": "^7.12.1",
    "@babel/plugin-transform-modules-commonjs": "^7.12.1",
    "@babel/preset-env": "^7.12.11",
    "@cypress/code-coverage": "^3.9.5",
    "@types/jquery": "^3.5.5",
    "auto-changelog": "github:thkruz/auto-changelog",
    "babel-eslint": "^10.1.0",
    "babel-loader": "^8.2.2",
    "babel-plugin-istanbul": "^6.0.0",
    "canvas": "^2.7.0",
    "codecov": "^3.8.1",
    "const-version": "^2.0.0",
    "copy-dir": "^1.3.0",
    "coverage-istanbul-loader": "^3.0.5",
    "cross-env": "^7.0.3",
    "css-loader": "^5.0.1",
    "cypress": "^7.3.0",
    "cypress-wait-until": "^1.7.1",
    "cz": "^1.8.2",
    "download-file": "^0.1.5",
    "eslint": "^7.16.0",
    "gh-pages": "^3.1.0",
    "html-webpack-plugin": "^5.3.1",
    "http-server": "^0.12.3",
    "imports-loader": "^3.0.0",
    "jest": "^26.6.3",
    "jest-canvas-mock": "^2.3.1",
    "jsdom": "^16.4.0",
    "jsdom-worker": "^0.2.1",
    "mkdirp": "^1.0.4",
    "nyc": "^15.1.0",
    "prettier": "^2.2.1",
    "source-map-loader": "^3.0.0",
    "start-server-and-test": "^1.12.3",
<<<<<<< HEAD
    "style-loader": "^2.0.0",
    "ts-loader": "^9.2.3",
    "typescript": "^4.3.5",
=======
    "style-loader": "^3.0.0",
>>>>>>> b0aa16a4
    "webgl-mock": "^0.1.7",
    "webpack": "^5.11.0",
    "webpack-cli": "^4.2.0",
    "webpack-glob": "^2.0.2",
    "worker-loader": "^3.0.7"
  },
  "dependencies": {
    "gl-matrix": "^3.3.0",
    "jquery": "^3.5.1",
    "jquery-ui-bundle": "^1.12.1-migrate",
    "materialize-css": "github:Dogfalo/materialize",
    "meeusjs": "^1.0.4",
    "ootk": "^1.0.4",
    "satellite.js": "^4.1.3"
  }
}<|MERGE_RESOLUTION|>--- conflicted
+++ resolved
@@ -157,13 +157,9 @@
     "prettier": "^2.2.1",
     "source-map-loader": "^3.0.0",
     "start-server-and-test": "^1.12.3",
-<<<<<<< HEAD
-    "style-loader": "^2.0.0",
+    "style-loader": "^3.0.0",
     "ts-loader": "^9.2.3",
     "typescript": "^4.3.5",
-=======
-    "style-loader": "^3.0.0",
->>>>>>> b0aa16a4
     "webgl-mock": "^0.1.7",
     "webpack": "^5.11.0",
     "webpack-cli": "^4.2.0",

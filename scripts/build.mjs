--- conflicted
+++ resolved
@@ -21,18 +21,11 @@
   'favicon.ico',
   'index.html',
   'manifest.webmanifest',
-<<<<<<< HEAD
   'serviceWorker.js',
   'SOCRATES.html',
   'img/logo128.png',
   'img/logo192.png',
   'img/logo512.png',
-=======
-  'css/loading-screen.css',
-  'css/fonts.css',
-  'css/materialize.css',
-  'css/materialize-local.css',
->>>>>>> 9d36bff7
 ];
 const optFiles = ['serviceWorker.js', 'SOCRATES.html'];
 

<<<<<<< HEAD
import { ToastMsgType } from '@app/engine/core/interfaces';
import { html } from '@app/engine/utils/development/formatter';
import { errorManagerInstance } from '@app/engine/utils/errorManager';
import { setInnerHtml } from '@app/engine/utils/get-el';
=======
// import { setInnerHtml } from '@app/engine/utils/get-el';
import { ToastMsgType } from '@app/interfaces';
>>>>>>> aec73e92
import { keepTrackApi } from '@app/keepTrackApi';
import { t7e } from '@app/locales/keys';
import { WatchlistOverlay } from '../watchlist/watchlist-overlay';
import { setInnerHtml } from '@app/lib/get-el';

export class Calendar {
  private readonly containerId: string;
  private calendarDate: Date;
  private simulationDate: Date;
  private propagationRate: number = 1;
  private isVisible: boolean = false;

  // PropRate Slider limits
  private readonly propRateLimitMin = -20;
  private readonly propRateLimitMax = 20;

  constructor(containerId: string) {
    this.containerId = containerId;
    this.calendarDate = new Date();
    this.simulationDate = new Date(keepTrackApi.getTimeManager().simulationTimeObj);
  }

  private render(date?: Date): void {
    this.calendarDate = date ?? this.calendarDate;
    const container = document.getElementById(this.containerId);

    if (!container) {
      errorManagerInstance.warn(`Container with ID ${this.containerId} not found`);

      return;
    }

    const datepickerDiv = document.getElementById('ui-datepicker-div');

    if (datepickerDiv) {
      datepickerDiv.remove();
    }

    const newDatepickerDiv = document.createElement('div');

    newDatepickerDiv.id = 'ui-datepicker-div';
    newDatepickerDiv.className = 'ui-datepicker ui-widget ui-widget-content ui-helper-clearfix ui-corner-all';
    newDatepickerDiv.style.display = this.isVisible ? 'block' : 'none';
    newDatepickerDiv.style.position = 'absolute';
    newDatepickerDiv.style.zIndex = '1000';

    newDatepickerDiv.innerHTML = `
      <div class="ui-datepicker-header ui-widget-header ui-helper-clearfix ui-corner-all">
        <a class="ui-datepicker-prev ui-corner-all" data-handler="prev" data-event="click" title="Prev">
          <span class="ui-icon ui-icon-circle-triangle-w">Prev</span>
        </a>
        <a class="ui-datepicker-next ui-corner-all" data-handler="next" data-event="click" title="Next">
          <span class="ui-icon ui-icon-circle-triangle-e">Next</span>
        </a>
        <div class="ui-datepicker-title">
          <span class="ui-datepicker-month">${this.getUTCMonthName(this.calendarDate.getUTCMonth())}</span>&nbsp;
          <span class="ui-datepicker-year">${this.calendarDate.getUTCFullYear()}</span>
        </div>
      </div>
      <table class="ui-datepicker-calendar">
        <thead>
          <tr>${this.renderDayHeaders()}</tr>
        </thead>
        <tbody>
          ${this.renderCalendarDays()}
        </tbody>
      </table>
      ${this.renderTimePicker()}
      <div class="ui-datepicker-buttonpane ui-widget-content">
        <button type="button" class="ui-datepicker-current ui-state-default ui-priority-secondary ui-corner-all" data-handler="today" data-event="click">
          ${t7e('time.calendar.now')}
        </button>
        <button type="button" class="ui-datepicker-pause ui-state-default ui-priority-secondary ui-corner-all" data-handler="pause" data-event="click">
          ${t7e('time.calendar.pause')}
        </button>
        <button type="button" class="ui-datepicker-close ui-state-default ui-priority-primary ui-corner-all" data-handler="hide" data-event="click">
          ${t7e('time.calendar.done')}
        </button>
      </div>
    `;

    document.body.appendChild(newDatepickerDiv);
  }

  private attachEvents(): void {
    document.querySelector(`#${this.containerId}`)?.addEventListener('click', this.toggleDatePicker.bind(this));

    const prevButton = document.querySelector('#ui-datepicker-div .ui-datepicker-prev');
    const nextButton = document.querySelector('#ui-datepicker-div .ui-datepicker-next');

    if (prevButton) {
      prevButton.addEventListener('click', this.goToPreviousMonth.bind(this));
    }

    if (nextButton) {
      nextButton.addEventListener('click', this.goToNextMonth.bind(this));
    }

    document.querySelectorAll('#ui-datepicker-div td[data-handler="selectDay"]').forEach((td) => {
      td.addEventListener('click', (event) => this.selectDay(event));
    });

    const nowButton = document.querySelector('#ui-datepicker-div .ui-datepicker-current');
    const pauseButton = document.querySelector('#ui-datepicker-div .ui-datepicker-pause');
    const doneButton = document.querySelector('#ui-datepicker-div .ui-datepicker-close');

    if (nowButton) {
      nowButton.addEventListener('click', this.setToNow.bind(this));
    }
    if (pauseButton) {
      if (this.propagationRate === 0) {
        pauseButton.addEventListener('click', this.playProp.bind(this));
      } else {
        pauseButton.addEventListener('click', this.pauseProp.bind(this));
      }
    }
    if (doneButton) {
      doneButton.addEventListener('click', this.hideDatePicker.bind(this));
    }

    // Attach events for time sliders
    this.attachSliderEvents('ui_tpicker_hour_slider', this.updateHour.bind(this));
    this.attachSliderEvents('ui_tpicker_minute_slider', this.updateMinute.bind(this));
    this.attachSliderEvents('ui_tpicker_second_slider', this.updateSecond.bind(this));
    this.attachSliderEvents('ui_tpicker_proprate_slider', this.updatePropRate.bind(this));

    // Attach event for time text input
    const timeInput = document.getElementById('calendar-time-input') as HTMLInputElement;

    if (timeInput) {
      timeInput.addEventListener('keydown', (e) => {
        if (e.key === 'Enter') {
          e.preventDefault();
          timeInput.blur();
        }
      });
      timeInput.addEventListener('blur', () => {
        this.onTextInputChange();
      });
    }

    // Attach events for time adjustment buttons
    this.attachTimeAdjustmentEvents('hour');
    this.attachTimeAdjustmentEvents('minute');
    this.attachTimeAdjustmentEvents('second');
    this.attachTimeAdjustmentEvents('rate');
  }

  private attachTimeAdjustmentEvents(unit: 'hour' | 'minute' | 'second' | 'rate'): void {
    const increaseButton = document.getElementById(`${unit}_increase`);
    const decreaseButton = document.getElementById(`${unit}_decrease`);

    if (increaseButton && decreaseButton) {
      increaseButton.addEventListener('click', () => this.adjustTime(unit, 1));
      decreaseButton.addEventListener('click', () => this.adjustTime(unit, -1));
    }
  }

  private adjustTime(unit: 'hour' | 'minute' | 'second' | 'rate', change: 1 | -1): void {
    let currentValue: number;

    if (unit === 'hour') {
      currentValue = this.simulationDate.getUTCHours();
      const updatedHour = (currentValue + change + 24) % 24;

      if (updatedHour === 0 && currentValue === 23) {
        // The date is now the next day
        this.simulationDate.setUTCDate(this.simulationDate.getUTCDate() + 1);
      } else if (updatedHour === 23 && currentValue === 0) {
        // The date is now the previous day
        this.simulationDate.setUTCDate(this.simulationDate.getUTCDate() - 1);
      }

      this.simulationDate.setUTCHours(updatedHour);
    }

    if (unit === 'minute') {
      currentValue = this.simulationDate.getUTCMinutes();
      const updatedMinute = (currentValue + change + 60) % 60;

      if (updatedMinute === 0 && currentValue !== 0) {
        // The hour is now the next hour
        this.simulationDate.setUTCHours(this.simulationDate.getUTCHours() + 1);
      } else if (updatedMinute === 59 && currentValue !== 59) {
        // The hour is now the previous hour
        this.simulationDate.setUTCHours(this.simulationDate.getUTCHours() - 1);
      }

      this.simulationDate.setUTCMinutes(updatedMinute);
    }

    if (unit === 'second') {
      currentValue = this.simulationDate.getUTCSeconds();
      const updatedSecond = (currentValue + change + 60) % 60;

      if (updatedSecond === 0 && currentValue !== 0) {
        // The minute is now the next minute
        this.simulationDate.setUTCMinutes(this.simulationDate.getUTCMinutes() + 1);
      } else if (updatedSecond === 59 && currentValue !== 59) {
        // The minute is now the previous minute
        this.simulationDate.setUTCMinutes(this.simulationDate.getUTCMinutes() - 1);
      }

      this.simulationDate.setUTCSeconds(updatedSecond);
    }

    if (unit === 'rate') {
      currentValue = this.propagationRate;
      const updatedRate = Math.max(this.propRateLimitMin, Math.min(currentValue + change, this.propRateLimitMax));

      this.updatePropRate(updatedRate);
    }

    this.datetimeInputFormChange();
    if (unit !== 'rate') {
      this.updateTimeInput();
    }
    this.render();
    this.attachEvents();
  }

  private attachSliderEvents(sliderId: string, updateFunction: (value: number) => void): void {
    const slider = document.getElementById(sliderId);

    if (slider) {
      const min = parseInt(slider.getAttribute('data-min') || '0');
      const max = parseInt(slider.getAttribute('data-max') || '59');
      const step = parseInt(slider.getAttribute('data-step') || '1');
      const handle: HTMLElement | null = slider.querySelector('.ui-slider-handle');

      const updateSliderPosition = (clientX: number) => {
        const rect = slider.getBoundingClientRect();
        let percentage = (clientX - rect.left) / rect.width;

        percentage = Math.max(0, Math.min(1, percentage));
        const value = Math.round((percentage * (max - min) + min) / step) * step;

        if (handle) {
          handle.style.left = `${percentage * 100}%`;
        }
        updateFunction(value);
      };

      const onMouseMove = (e: MouseEvent) => {
        e.preventDefault();
        updateSliderPosition(e.clientX);
      };

      const onMouseUp = () => {
        document.removeEventListener('mousemove', onMouseMove);
        document.removeEventListener('mouseup', onMouseUp);
      };

      slider.addEventListener('mousedown', (e: MouseEvent) => {
        e.preventDefault();
        updateSliderPosition(e.clientX);
        document.addEventListener('mousemove', onMouseMove);
        document.addEventListener('mouseup', onMouseUp);
      });
    }
  }

  private renderDayHeaders(): string {
    const daysOfWeek = [
      t7e('time.days-short.1'),
      t7e('time.days-short.2'),
      t7e('time.days-short.3'),
      t7e('time.days-short.4'),
      t7e('time.days-short.5'),
      t7e('time.days-short.6'),
      t7e('time.days-short.0'),
    ];

    return daysOfWeek
      .map(
        (day, index) =>
          `<th scope="col" class="${index === 0 || index === 6 ? 'ui-datepicker-week-end' : ''}">
        <span title="${this.getUTCDayFullName(index)}">${day}</span>
      </th>`
      )
      .join('');
  }

  private renderCalendarDays(): string {
    const firstDay = new Date(this.calendarDate.getUTCFullYear(), this.calendarDate.getUTCMonth(), 1).getUTCDay();
    const daysInMonth = new Date(this.calendarDate.getUTCFullYear(), this.calendarDate.getUTCMonth() + 1, 0).getUTCDate() + 1;
    const today = new Date();
    let dayHtml = '';
    let dayCount = 1;

    for (let i = 0; i < 6; i++) {
      let row = '<tr>';

      for (let j = 0; j < 7; j++) {
        if (i === 0 && j < firstDay) {
          row += '<td class="ui-datepicker-other-month ui-datepicker-unselectable ui-state-disabled">&nbsp;</td>';
        } else if (dayCount <= daysInMonth) {
          const isToday =
            this.calendarDate.getUTCFullYear() === today.getUTCFullYear() && this.calendarDate.getUTCMonth() === today.getUTCMonth() && dayCount === today.getUTCDate();
          const isSelected =
            this.simulationDate &&
            this.simulationDate.getUTCFullYear() === this.calendarDate.getUTCFullYear() &&
            this.simulationDate.getUTCMonth() === this.calendarDate.getUTCMonth() &&
            this.simulationDate.getUTCDate() === dayCount;
          const classes = [j === 0 || j === 6 ? 'ui-datepicker-week-end' : '', isToday ? 'ui-datepicker-today' : '', isSelected ? 'ui-datepicker-current-day' : '']
            .filter(Boolean)
            .join(' ');

          const jday = keepTrackApi.getTimeManager().getUTCDayOfYear(new Date(this.calendarDate.getUTCFullYear(), this.calendarDate.getUTCMonth(), dayCount));

          const dayCountPadded = dayCount.toString().padStart(2, '0');
          const jdayPadded = jday.toString().padStart(3, '0');

          row += `
            <td class="${classes}" data-handler="selectDay" data-event="click" data-month="${this.calendarDate.getUTCMonth()}" data-year="${this.calendarDate.getUTCFullYear()}">
              <a class="ui-state-default${isToday ? ' ui-state-highlight' : ''}${isSelected ? ' ui-state-active' : ''}" href="#">
                <span class="ui-datepicker-cal-day">${dayCountPadded}</span>
                <span class="ui-datepicker-jday">${jdayPadded}</span>
              </a>
            </td>
          `;
          dayCount++;
        } else {
          row += '<td class="ui-datepicker-other-month ui-datepicker-unselectable ui-state-disabled">&nbsp;</td>';
        }
      }
      row += '</tr>';
      dayHtml += row;
    }

    return dayHtml;
  }

  private renderTimePicker(): string {
    const hours = this.simulationDate.getUTCHours();
    const minutes = this.simulationDate.getUTCMinutes();
    const seconds = this.simulationDate.getUTCSeconds();
    const propRate = Math.max(this.propRateLimitMin, Math.min(this.propagationRate, this.propRateLimitMax));
    const propRateRange = this.propRateLimitMax - this.propRateLimitMin;
    const propagationPercentage = ((propRate - this.propRateLimitMin) / propRateRange) * 100;

    return html`
      <div class="ui-timepicker-div">
        <dl>
          <dt class="ui_tpicker_time_label">${t7e('time.calendar.time')}</dt>
          <dd class="ui_tpicker_time">
            <input id="calendar-time-input" class="ui_tpicker_time_input keyboard-priority" value="${this.formatTime(hours, minutes, seconds)}">
            <span id="calendar-time-prop-rate">(x${propRate.toString()})</span>
          </dd>
          <dt class="ui_tpicker_hour_label">${t7e('time.calendar.hour')}</dt>
          <dd class="ui_tpicker_hour">
            <div id="ui_tpicker_hour_slider" class="ui_tpicker_hour_slider ui-slider ui-corner-all ui-slider-horizontal ui-widget ui-widget-content"
            style="display: inline-block; width: 100px;" data-min="0" data-max="23" data-step="1">
              <span tabindex="0" class="ui-slider-handle ui-corner-all ui-state-default" style="left: ${((hours / 23) * 100).toString()}%;"></span>
            </div>
            <span class="ui-slider-access ui-controlgroup ui-controlgroup-horizontal ui-helper-clearfix ui-corner-left" role="toolbar"
            style="margin-left: 10px; margin-right: 0px;">
              <button data-icon="ui-icon-minus" data-step="-1" class="ui-widget ui-button-icon-only ui-controlgroup-item ui-button ui-corner-left" title="-" id="hour_decrease">
                <span class="ui-button-icon ui-icon ui-icon-minus"></span>
                <span class="ui-button-icon-space"> </span>-
              </button>
              <button data-icon="ui-icon-plus" data-step="1" class="ui-widget ui-button-icon-only ui-controlgroup-item ui-button ui-corner-right" title="+" id="hour_increase">
                <span class="ui-button-icon ui-icon ui-icon-plus"></span>
                <span class="ui-button-icon-space"> </span>+
              </button>
            </span>
          </dd>
          <dt class="ui_tpicker_minute_label">${t7e('time.calendar.minute')}</dt>
          <dd class="ui_tpicker_minute">
            <div id="ui_tpicker_minute_slider" class="ui_tpicker_minute_slider ui-slider ui-corner-all ui-slider-horizontal ui-widget ui-widget-content"
            style="display: inline-block; width: 100px;" data-min="0" data-max="59" data-step="1">
              <span tabindex="0" class="ui-slider-handle ui-corner-all ui-state-default" style="left: ${((minutes / 59) * 100).toString()}%;"></span>
            </div>
            <span class="ui-slider-access ui-controlgroup ui-controlgroup-horizontal ui-helper-clearfix ui-corner-left" role="toolbar"
            style="margin-left: 10px; margin-right: 0px;">
              <button data-icon="ui-icon-minus" data-step="-1" class="ui-widget ui-button-icon-only ui-controlgroup-item ui-button ui-corner-left" title="-" id="minute_decrease">
                <span class="ui-button-icon ui-icon ui-icon-minus"></span>
                <span class="ui-button-icon-space"> </span>-
              </button>
              <button data-icon="ui-icon-plus" data-step="1" class="ui-widget ui-button-icon-only ui-controlgroup-item ui-button ui-corner-right" title="+" id="minute_increase">
                <span class="ui-button-icon ui-icon ui-icon-plus"></span>
                <span class="ui-button-icon-space"> </span>+
              </button>
            </span>
          </dd>
          <dt class="ui_tpicker_second_label">${t7e('time.calendar.second')}</dt>
          <dd class="ui_tpicker_second">
            <div id="ui_tpicker_second_slider" class="ui_tpicker_second_slider ui-slider ui-corner-all ui-slider-horizontal ui-widget ui-widget-content"
            style="display: inline-block; width: 100px;" data-min="0" data-max="59" data-step="1">
              <span tabindex="0" class="ui-slider-handle ui-corner-all ui-state-default" style="left: ${((seconds / 59) * 100).toString()}%;"></span>
            </div>
            <span class="ui-slider-access ui-controlgroup ui-controlgroup-horizontal ui-helper-clearfix ui-corner-left" role="toolbar"
            style="margin-left: 10px; margin-right: 0px;">
              <button data-icon="ui-icon-minus" data-step="-1" class="ui-widget ui-button-icon-only ui-controlgroup-item ui-button ui-corner-left" title="-" id="second_decrease">
                <span class="ui-button-icon ui-icon ui-icon-minus"></span>
                <span class="ui-button-icon-space"> </span>-
              </button>
              <button data-icon="ui-icon-plus" data-step="1" class="ui-widget ui-button-icon-only ui-controlgroup-item ui-button ui-corner-right" title="+" id="second_increase">
                <span class="ui-button-icon ui-icon ui-icon-plus"></span>
                <span class="ui-button-icon-space"> </span>+
              </button>
            </span>
          </dd>
          <dt class="ui_tpicker_proprate_label">${t7e('time.calendar.propagation')}</dt>
          <dd class="ui_tpicker_proprate">
            <div id="ui_tpicker_proprate_slider" class="ui_tpicker_proprate_slider ui-slider ui-corner-all ui-slider-horizontal ui-widget ui-widget-content"
            style="display: inline-block; width: 100px;" data-min="${this.propRateLimitMin.toString()}" data-max="${this.propRateLimitMax.toString()}" data-step="1">
              <span tabindex="0" class="ui-slider-handle ui-corner-all ui-state-default" style="left: ${propagationPercentage.toString()}%;"></span>
            </div>
            <span class="ui-slider-access ui-controlgroup ui-controlgroup-horizontal ui-helper-clearfix ui-corner-left" role="toolbar"
            style="margin-left: 10px; margin-right: 0px;">
              <button data-icon="ui-icon-minus" data-step="-1" class="ui-widget ui-button-icon-only ui-controlgroup-item ui-button ui-corner-left" title="-" id="rate_decrease">
                <span class="ui-button-icon ui-icon ui-icon-minus"></span>
                <span class="ui-button-icon-space"> </span>-
              </button>
              <button data-icon="ui-icon-plus" data-step="1" class="ui-widget ui-button-icon-only ui-controlgroup-item ui-button ui-corner-right" title="+" id="rate_increase">
                <span class="ui-button-icon ui-icon ui-icon-plus"></span>
                <span class="ui-button-icon-space"> </span>+
              </button>
            </span>
          </dd>
        </dl>
      </div>
    `;
  }

  private getUTCMonthName(monthIndex: number): string {
    const monthNames = [
      t7e('time.months.1'),
      t7e('time.months.2'),
      t7e('time.months.3'),
      t7e('time.months.4'),
      t7e('time.months.5'),
      t7e('time.months.6'),
      t7e('time.months.7'),
      t7e('time.months.8'),
      t7e('time.months.9'),
      t7e('time.months.10'),
      t7e('time.months.11'),
      t7e('time.months.12'),
    ];

    return monthNames[monthIndex];
  }

  private getUTCDayFullName(dayIndex: number): string {
    const dayNames = [t7e('time.days.0'), t7e('time.days.1'), t7e('time.days.2'), t7e('time.days.3'), t7e('time.days.4'), t7e('time.days.5'), t7e('time.days.6')];

    return dayNames[dayIndex];
  }

  private goToPreviousMonth(): void {
    this.calendarDate.setMonth(this.calendarDate.getUTCMonth() - 1);
    this.render();
    this.attachEvents();
  }

  private goToNextMonth(): void {
    this.calendarDate.setMonth(this.calendarDate.getUTCMonth() + 1);
    this.render();
    this.attachEvents();
  }

  private selectDay(event: Event): void {
    const target = event.target as HTMLElement;
    let dayOfYear = -1;

    if (target.classList.contains('ui-datepicker-cal-day')) {
      const jdayElement: HTMLElement | null | undefined = target.parentElement?.querySelector('.ui-datepicker-jday');

      // If we pick the calendar day, find the parent, then get the second span (class === ui-datepicker-jday)
      dayOfYear = parseInt(jdayElement?.innerText ?? '-1');
    } else if (target.tagName === 'A') {
      const jdayElement: HTMLElement | null = target.querySelector('.ui-datepicker-jday');

      dayOfYear = parseInt(jdayElement?.innerText ?? '-1');
    } else if (target.classList.contains('ui-datepicker-jday')) {
      dayOfYear = parseInt(target.innerText);
    }

    if (dayOfYear === -1) {
      return;
    }

    const selectedDate = keepTrackApi.getTimeManager().getUTCDateFromDayOfYear(this.calendarDate.getUTCFullYear(), dayOfYear);

    selectedDate.setUTCHours(this.simulationDate.getUTCHours());
    selectedDate.setUTCMinutes(this.simulationDate.getUTCMinutes());
    selectedDate.setUTCSeconds(this.simulationDate.getUTCSeconds());

    this.simulationDate = new Date(selectedDate);

    this.datetimeInputFormChange();
    this.render();
    this.attachEvents();
  }

  setToNow(): void {
    this.calendarDate = new Date();
    this.simulationDate = new Date(this.calendarDate);
    this.updatePropRate(1);
    this.datetimeInputFormChange();
    this.render();
    this.attachEvents();
  }

  private pauseProp(): void {
    this.updatePropRate(0);
    this.render();
    this.attachEvents();
  }

  private playProp(): void {
    this.updatePropRate(1);
    this.render();
    this.attachEvents();
  }

  toggleDatePicker(): void {
    if (!keepTrackApi.getTimeManager().isTimeChangingEnabled) {
      keepTrackApi.getUiManager().toast(t7e('errorMsgs.catalogNotFullyInitialized'), ToastMsgType.caution, true);

      return;
    }

    this.isVisible = !this.isVisible;
    const datepicker = document.getElementById('ui-datepicker-div');

    if (datepicker) {
      datepicker.style.display = this.isVisible ? 'block' : 'none';
    }
  }

  showDatePicker(): void {
    if (!keepTrackApi.getTimeManager().isTimeChangingEnabled) {
      keepTrackApi.getUiManager().toast(t7e('errorMsgs.catalogNotFullyInitialized'), ToastMsgType.caution, true);

      return;
    }

    this.isVisible = true;
    const datepicker = document.getElementById('ui-datepicker-div');

    if (datepicker) {
      datepicker.style.display = 'block';
    }
  }

  hideDatePicker(): void {
    this.isVisible = false;
    const datepicker = document.getElementById('ui-datepicker-div');

    if (datepicker) {
      datepicker.style.display = 'none';
    }
  }

  updatePropRate(propRate: number): void {
    const timeManagerInstance = keepTrackApi.getTimeManager();

    propRate = Math.max(this.propRateLimitMin, Math.min(propRate, this.propRateLimitMax));
    timeManagerInstance.calculateSimulationTime();
    timeManagerInstance.changePropRate(propRate);
    this.propagationRate = propRate;
    this.updateTimeInput();
    this.updateSliderPosition('ui_tpicker_proprate_slider', propRate, this.propRateLimitMax - this.propRateLimitMin, this.propRateLimitMin);
  }

  private updateHour(hour: number): void {
    this.simulationDate.setUTCHours(hour);
    this.datetimeInputFormChange();
    this.updateTimeInput();
    this.updateSliderPosition('ui_tpicker_hour_slider', hour, 23);
  }

  private updateMinute(minute: number): void {
    this.simulationDate.setUTCMinutes(minute);
    this.datetimeInputFormChange();
    this.updateTimeInput();
    this.updateSliderPosition('ui_tpicker_minute_slider', minute, 59);
  }

  private updateSecond(second: number): void {
    this.simulationDate.setUTCSeconds(second);
    this.datetimeInputFormChange();
    this.updateTimeInput();
    this.updateSliderPosition('ui_tpicker_second_slider', second, 59);
  }

  private updateSliderPosition(sliderId: string, value: number, range: number, min: number = 0): void {
    const slider = document.getElementById(sliderId);

    if (slider) {
      const handle: HTMLElement | null = slider.querySelector('.ui-slider-handle');

      if (handle) {
        handle.style.left = `${((value - min) / range) * 100}%`;
      }
    }
  }

  private onTextInputChange(): void {
    const timeInput = document.getElementById('calendar-time-input') as HTMLInputElement;

    if (!timeInput) {
      return;
    }

    // Expecting 6 or 8 characters (HHMMSS or HH:MM:SS)
    if (timeInput.value.length < 6 || timeInput.value.length > 8) {
      errorManagerInstance.warn('Invalid time format entered! Expected HH:MM:SS or HHMMSS');

      return;
    }

    // Expecting format HH:MM:SS or HHMMSS
    if (!timeInput.value.includes(':') && timeInput.value.length === 6) {
      timeInput.value = `${timeInput.value.slice(0, 2)}:${timeInput.value.slice(2, 4)}:${timeInput.value.slice(4, 6)}`;
    }

<<<<<<< HEAD

=======
>>>>>>> aec73e92
    const timeParts = timeInput.value.split(':');

    if (timeParts.length === 3) {
      const hours = parseInt(timeParts[0], 10);
      const minutes = parseInt(timeParts[1], 10);
      const seconds = parseInt(timeParts[2], 10);

      if (!isNaN(hours) && !isNaN(minutes) && !isNaN(seconds)) {
        this.simulationDate.setUTCHours(Math.max(0, Math.min(23, hours)));
        this.simulationDate.setUTCMinutes(Math.max(0, Math.min(59, minutes)));
        this.simulationDate.setUTCSeconds(Math.max(0, Math.min(59, seconds)));

        this.datetimeInputFormChange();
        this.updateTimeInput();
        this.render();
        this.attachEvents();
      }
    }
  }

  private updateTimeInput(): void {
    setInnerHtml('calendar-time-prop-rate', `(x${this.propagationRate.toString()})`);
<<<<<<< HEAD

    const timeInput = document.getElementById('calendar-time-input') as HTMLInputElement;

    if (timeInput) {
      timeInput.value = `${this.formatTime(
        this.simulationDate.getUTCHours(),
        this.simulationDate.getUTCMinutes(),
        this.simulationDate.getUTCSeconds(),
      )}`;
=======
    const timeInput = document.getElementById('calendar-time-input') as HTMLInputElement;

    if (timeInput) {
      timeInput.value = `${this.formatTime(this.simulationDate.getUTCHours(), this.simulationDate.getUTCMinutes(), this.simulationDate.getUTCSeconds())}`;
>>>>>>> aec73e92
    }
  }

  private formatTime(hours: number, minutes: number, seconds: number): string {
    return `${hours.toString().padStart(2, '0')}:${minutes.toString().padStart(2, '0')}:${seconds.toString().padStart(2, '0')}`;
  }

  public getSelectedDate(): Date | null {
    return this.simulationDate;
  }

  public setDate(date: Date): void {
    this.calendarDate = new Date(date);
    this.simulationDate = new Date(date);
    this.render();
    this.attachEvents();
  }

  datetimeInputFormChange() {
    const timeManagerInstance = keepTrackApi.getTimeManager();
    const colorSchemeManagerInstance = keepTrackApi.getColorSchemeManager();

    const today = new Date();

    timeManagerInstance.changeStaticOffset(this.simulationDate.getTime() - today.getTime());
    timeManagerInstance.lastBoxUpdateTime = timeManagerInstance.realTime;

    colorSchemeManagerInstance.calculateColorBuffers(true);

    try {
      const watchlistOverlay = keepTrackApi.getPlugin(WatchlistOverlay);
      const uiManagerInstance = keepTrackApi.getUiManager();

      if (watchlistOverlay) {
        watchlistOverlay.lastOverlayUpdateTime = timeManagerInstance.realTime * 1 - 7000;
      }

      uiManagerInstance.updateNextPassOverlay(true);
    } catch {
      // Ignore
    }
  }
}<|MERGE_RESOLUTION|>--- conflicted
+++ resolved
@@ -1,16 +1,10 @@
-<<<<<<< HEAD
 import { ToastMsgType } from '@app/engine/core/interfaces';
 import { html } from '@app/engine/utils/development/formatter';
 import { errorManagerInstance } from '@app/engine/utils/errorManager';
 import { setInnerHtml } from '@app/engine/utils/get-el';
-=======
-// import { setInnerHtml } from '@app/engine/utils/get-el';
-import { ToastMsgType } from '@app/interfaces';
->>>>>>> aec73e92
 import { keepTrackApi } from '@app/keepTrackApi';
 import { t7e } from '@app/locales/keys';
 import { WatchlistOverlay } from '../watchlist/watchlist-overlay';
-import { setInnerHtml } from '@app/lib/get-el';
 
 export class Calendar {
   private readonly containerId: string;
@@ -285,7 +279,7 @@
         (day, index) =>
           `<th scope="col" class="${index === 0 || index === 6 ? 'ui-datepicker-week-end' : ''}">
         <span title="${this.getUTCDayFullName(index)}">${day}</span>
-      </th>`
+      </th>`,
       )
       .join('');
   }
@@ -627,10 +621,6 @@
       timeInput.value = `${timeInput.value.slice(0, 2)}:${timeInput.value.slice(2, 4)}:${timeInput.value.slice(4, 6)}`;
     }
 
-<<<<<<< HEAD
-
-=======
->>>>>>> aec73e92
     const timeParts = timeInput.value.split(':');
 
     if (timeParts.length === 3) {
@@ -653,7 +643,6 @@
 
   private updateTimeInput(): void {
     setInnerHtml('calendar-time-prop-rate', `(x${this.propagationRate.toString()})`);
-<<<<<<< HEAD
 
     const timeInput = document.getElementById('calendar-time-input') as HTMLInputElement;
 
@@ -663,12 +652,6 @@
         this.simulationDate.getUTCMinutes(),
         this.simulationDate.getUTCSeconds(),
       )}`;
-=======
-    const timeInput = document.getElementById('calendar-time-input') as HTMLInputElement;
-
-    if (timeInput) {
-      timeInput.value = `${this.formatTime(this.simulationDate.getUTCHours(), this.simulationDate.getUTCMinutes(), this.simulationDate.getUTCSeconds())}`;
->>>>>>> aec73e92
     }
   }
 

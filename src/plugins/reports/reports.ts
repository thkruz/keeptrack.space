--- conflicted
+++ resolved
@@ -461,14 +461,7 @@
         const header = `Sun/Eclipse Analysis Report\n-------------------------------\n${this.createHeader_(sat)}`;
         let body = 'Time (UTC),Sun Illuminated,Eclipse Type,Sun Angle(°)\n';
         const durationInSeconds = 3 * 24 * 60 * 60; // 3 days
-<<<<<<< HEAD
-        let time = new Date(startTime.getTime());
-=======
         let time: Date;
-        let wasIlluminated = true;
-        // let eclipseEntryTime: Date | null = null;
-        // let sunlightEntryTime: Date | null = null;
->>>>>>> 8e09e02a
 
         for (let t = 0; t < durationInSeconds; t += 60) {
           time = new Date(startTime.getTime() + t * MILLISECONDS_PER_SECOND);
@@ -543,108 +536,6 @@
     return `${date} ${timeOut}`;
   }
 
-<<<<<<< HEAD
-=======
-  /**
-   * Get the sun's position in ECI coordinates at a given time
-   * Simplified solar position algorithm
-   */
-  private getSunPosition_(time: Date): EciVec3<Kilometers> {
-    const J2000 = new Date('2000-01-01T12:00:00Z').getTime();
-    const msPerDay = 24 * 60 * 60 * 1000;
-    const days = (time.getTime() - J2000) / msPerDay;
-
-    // Mean anomaly
-    const M = (357.5291 + 0.98560028 * days) % 360;
-    const Mrad = (M * Math.PI) / 180;
-
-    // Ecliptic longitude
-    const C = 1.9148 * Math.sin(Mrad) + 0.02 * Math.sin(2 * Mrad) + 0.0003 * Math.sin(3 * Mrad);
-    const L = (280.4665 + 0.98564736 * days + C) % 360;
-    const Lrad = (L * Math.PI) / 180;
-
-    // Distance to sun (AU to km)
-    const distance = 149597870.7; // 1 AU in km
-
-    // Convert to ECI coordinates (simplified)
-    const x = distance * Math.cos(Lrad);
-    const y = distance * Math.sin(Lrad);
-    const z = 0; // Simplified - sun is in ecliptic plane
-
-    return { x, y, z } as EciVec3<Kilometers>;
-  }
-
-  /**
-   * Calculate if satellite is illuminated by the sun
-   * Uses simple cylindrical shadow model
-   */
-  private isSatelliteIlluminated_(satPos: EciVec3<Kilometers>, sunPos: EciVec3<Kilometers>, earthRadius: number): boolean {
-    // Vector from satellite to sun
-    // const toSun = {
-    //   x: sunPos.x - satPos.x,
-    //   y: sunPos.y - satPos.y,
-    //   z: sunPos.z - satPos.z,
-    // };
-
-    // Check if satellite is on the dark side of Earth
-    const dotProduct = satPos.x * sunPos.x + satPos.y * sunPos.y + satPos.z * sunPos.z;
-
-    if (dotProduct > 0) {
-      // Satellite is on the sunlit side
-      return true;
-    }
-
-    // Calculate distance from Earth center to satellite
-    const satDistance = Math.sqrt(satPos.x * satPos.x + satPos.y * satPos.y + satPos.z * satPos.z);
-
-    // Simple cylindrical shadow check
-    // If satellite is below LEO altitude and on dark side, it's in shadow
-    if (satDistance < earthRadius + 1000) {
-      return dotProduct > 0;
-    }
-
-    // For higher orbits, use more detailed check
-    const crossX = satPos.y * sunPos.z - satPos.z * sunPos.y;
-    const crossY = satPos.z * sunPos.x - satPos.x * sunPos.z;
-    const crossZ = satPos.x * sunPos.y - satPos.y * sunPos.x;
-    const crossMag = Math.sqrt(crossX * crossX + crossY * crossY + crossZ * crossZ);
-    const sunMag = Math.sqrt(sunPos.x * sunPos.x + sunPos.y * sunPos.y + sunPos.z * sunPos.z);
-    const perpDist = crossMag / sunMag;
-
-    return perpDist > earthRadius;
-  }
-
-  /**
-   * Calculate the angle between satellite and sun as seen from Earth center
-   */
-  private calculateSunAngle_(satPos: EciVec3<Kilometers>, sunPos: EciVec3<Kilometers>): number {
-    const satMag = Math.sqrt(satPos.x * satPos.x + satPos.y * satPos.y + satPos.z * satPos.z);
-    const sunMag = Math.sqrt(sunPos.x * sunPos.x + sunPos.y * sunPos.y + sunPos.z * sunPos.z);
-    const dotProduct = satPos.x * sunPos.x + satPos.y * sunPos.y + satPos.z * sunPos.z;
-
-    const cosAngle = dotProduct / (satMag * sunMag);
-    const angle = Math.acos(Math.max(-1, Math.min(1, cosAngle)));
-
-    return (angle * 180) / Math.PI;
-  }
-
-  /**
-   * Determine the type of eclipse (penumbral, umbral, etc.)
-   */
-  private getEclipseType_(satPos: EciVec3<Kilometers>, _sunPos: EciVec3<Kilometers>, earthRadius: number): string {
-    const satDistance = Math.sqrt(satPos.x * satPos.x + satPos.y * satPos.y + satPos.z * satPos.z);
-
-    // Simplified eclipse type determination
-    if (satDistance < earthRadius + 200) {
-      return 'Umbral';
-    } else if (satDistance < earthRadius + 500) {
-      return 'Penumbral';
-    }
-
-    return 'Umbral';
-  }
-
->>>>>>> 8e09e02a
   private createHeader_(sat: DetailedSatellite, sensor?: DetailedSensor) {
     const satData = '' +
       `Date: ${new Date().toISOString()}\n` +

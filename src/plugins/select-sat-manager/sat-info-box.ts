--- conflicted
+++ resolved
@@ -483,11 +483,7 @@
       this.isManeuverDataLoaded_ = true;
     }
 
-<<<<<<< HEAD
     // Now that it is loaded, reset the sizing and location
-=======
-    // Now that is is loaded, reset the sizing and location
->>>>>>> 773e7911
     SatInfoBox.resetMenuLocation(getEl(SatInfoBox.containerId_), false);
 
     this.addListenerToCollapseElement_(getEl('actions-section-collapse'), getEl('actions-section'), { value: this.isActionsSectionCollapsed_ });
@@ -1573,7 +1569,6 @@
     }
   }
 
-<<<<<<< HEAD
   private static async fetchHistoricalPlotData_(sccNum: string): Promise<EChartsData> {
     try {
       const response = await fetch(`http://192.34.81.138:8501/orbitguard/historical_data`, {
@@ -1991,25 +1986,6 @@
         });
       }
     });
-=======
-  private static updateManeuverData_(obj?: BaseObject) {
-    /*
-     * This will run once when a satellite is selected
-     * obj will be the satellite object
-     */
-
-    if (obj instanceof DetailedSatellite) {
-      showEl('sat-info-maneuver-data');
-      console.log(`Satellite ${obj.sccNum6} selected...`);
-      /*
-       * This is where you should do the fetch for the maneuver data from your
-       * API and update the canvas.
-       */
-    } else {
-      // Ignore missiles and other objects
-      hideEl('sat-info-maneuver-data');
-    }
->>>>>>> 773e7911
   }
 
   private static calculateStdMag_(obj: DetailedSatellite): number | null {

/* eslint-disable max-statements */
/* eslint-disable max-lines-per-function */
/* eslint-disable max-lines */

import { KeepTrackApiEvents, MenuMode } from '@app/interfaces';
import { keepTrackApi } from '@app/keepTrackApi';
import { getEl } from '@app/lib/get-el';
import { errorManagerInstance } from '@app/singletons/errorManager';
import viewTimelinePng from '@public/img/icons/view_timeline.png';

import { SatMath, SunStatus } from '@app/static/sat-math';
import {
<<<<<<< HEAD
  BaseObject, calcGmst, DEG2RAD, DetailedSatellite, DetailedSensor, EpochUTC, Hours, lla2eci, MILLISECONDS_PER_SECOND, Radians, RaeVec3, SatelliteRecord,
  Seconds, SpaceObjectType, Sun,
=======
  BaseObject, calcGmst, DEG2RAD, Degrees, DetailedSatellite, DetailedSensor, EpochUTC, Hours, Kilometers, lla2eci, Milliseconds, MILLISECONDS_PER_SECOND, Radians,
  SatelliteRecord,
  Seconds, SpaceObjectType, Sun
>>>>>>> 66b1a5cc
} from 'ootk';
import { KeepTrackPlugin } from '../KeepTrackPlugin';
import { SelectSatManager } from '../select-sat-manager/select-sat-manager';
import { SensorManager } from '../sensor/sensorManager';
import { SoundNames } from '../sounds/SoundNames';

import { fetchWeatherApi } from 'openmeteo';

interface Pass {
  start: Date;
  end: Date;
}

interface ObservablePasses {
  sensor: DetailedSensor;
  passes: Pass[];
}

interface weatherReport {
  latitude: number;
  longitude: number;
  hourly: Date[];
  cloudCover: Float32Array;
}

export class SensorTimeline extends KeepTrackPlugin {
  readonly id = 'SensorTimeline';
  dependencies_ = [SelectSatManager.name];
  private canvas_: HTMLCanvasElement;
  private ctx_: CanvasRenderingContext2D;
  private canvasStatic_: HTMLCanvasElement;
  private ctxStatic_: CanvasRenderingContext2D;
  private drawEvents_: { [key: string]: (mouseX: number, mouseY: number) => boolean } = {};
  private readonly allSensorLists_ = [] as DetailedSensor[];
  private readonly enabledSensors_: DetailedSensor[] = [];
  private lengthOfLookAngles_ = 24 as Hours;
  private lengthOfBadPass_ = 120 as Seconds;
  private lengthOfAvgPass_ = 240 as Seconds;
  private angleCalculationInterval_ = <Seconds>30;
  private detailedPlot = false;
  private useWeather = true;

  constructor() {
    super();

    this.allSensorLists_ = keepTrackApi.getSensorManager().getSensorList('ssn').concat(
      keepTrackApi.getSensorManager().getSensorList('mw'),
      keepTrackApi.getSensorManager().getSensorList('md'),
      keepTrackApi.getSensorManager().getSensorList('leolabs'),
      keepTrackApi.getSensorManager().getSensorList('esoc'),
      keepTrackApi.getSensorManager().getSensorList('rus'),
      keepTrackApi.getSensorManager().getSensorList('prc'),
      keepTrackApi.getSensorManager().getSensorList('other'),
    );

    // remove duplicates in sensorList
    this.allSensorLists_ = this.allSensorLists_.filter(
      (sensor, index, self) => index === self.findIndex((t) => t.uiName === sensor.uiName),
    );

    this.enabledSensors_ = this.allSensorLists_.filter((s) =>
      keepTrackApi.getSensorManager().getSensorList('mw').includes(s),
    );
  }

  menuMode: MenuMode[] = [MenuMode.ADVANCED, MenuMode.ALL];

  isRequireSatelliteSelected = true;
  isIconDisabled = true;
  isIconDisabledOnLoad = true;


  bottomIconImg = viewTimelinePng;
  bottomIconCallback: () => void = () => {
    if (!this.isMenuButtonActive) {
      return;
    }
    this.resizeCanvas_();
    this.updateTimeline();
  };

  sideMenuElementName = 'sensor-timeline-menu';
  sideMenuElementHtml = keepTrackApi.html`
    <div class="row"></div>
    <div class="row" style="margin: 0;">
      <canvas id="sensor-timeline-canvas"></canvas>
      <canvas id="sensor-timeline-canvas-static" style="display: none;"></canvas>
    </div>`;
  sideMenuSettingsHtml: string = keepTrackApi.html`
    <!-- <div class="switch row">
      <label>
        <input id="settings-riseset" type="checkbox" checked="true" />
        <span class="lever"></span>
        Show Only Rise and Set Times
      </label>
    </div> -->
    <div class="row">
      <div class="input-field col s12">
        <input id="sensor-timeline-setting-total-length" value="${this.lengthOfLookAngles_.toString()}" type="text"
          style="text-align: center;"
        />
        <label for="sensor-timeline-setting-total-length" class="active">Calculation Length (Hours)</label>
      </div>
    </div>
    <div class="row">
      <div class="input-field col s12">
        <input id="sensor-timeline-setting-interval" value="${this.angleCalculationInterval_.toString()}" type="text"
          style="text-align: center;"
        />
        <label for="sensor-timeline-setting-interval" class="active">Calculation Interval (Seconds)</label>
      </div>
    </div>
    <div class="row">
      <div class="input-field col s12">
        <input id="sensor-timeline-setting-bad-length" value="${this.lengthOfBadPass_.toString()}" type="text"
          style="text-align: center;"
        />
        <label for="sensor-timeline-setting-bad-length" class="active">Bad Pass Length (Seconds)</label>
      </div>
    </div>
    <div class="row">
      <div class="input-field col s12">
        <input id="sensor-timeline-setting-avg-length" value="${this.lengthOfAvgPass_.toString()}" type="text"
          style="text-align: center;"
        />
        <label for="sensor-timeline-setting-avg-length" class="active">Average Pass Length (Seconds)</label>
      </div>
    </div>
<<<<<<< HEAD
    <!-- Toggle Switch for Boolean Values -->
    <div class="row">
      <label for="sensor-timeline-toggle" class="btn btn-ui waves-effect waves-light">
        <input type="checkbox" id="sensor-timeline-toggle" />
        <span class="lever"></span>
        Detailed Plot
      </label>
=======
    <div class="switch row">
            <label for="sensor-timeline-toggle" data-position="top" data-delay="50" data-tooltip="Detailed Plot">
              <input id="sensor-timeline-toggle" type="checkbox"/>
              <span class="lever"></span>
              Detailed Plot
            </label>
>>>>>>> 66b1a5cc
    </div>
    <div class="switch row">
            <label for="weather-toggle" data-position="top" data-delay="50" data-tooltip="Account for weather when calculating passes using weather forecasts">
              <input id="weather-toggle" type="checkbox" checked/>
              <span class="lever"></span>
              Use Weather
            </label>
    </div>
    <div class="row" style="margin: 0 10px;">
      <div id="sensor-timeline-sensor-list">
      </div>
    </div>`;
  sideMenuSettingsOptions = {
    width: 350,
    leftOffset: 0,
    zIndex: 10,
  };

  downloadIconCb = () => {
    // Get transits data
    const passes = this.calculatePasses_();
    const sensorData = passes[0];

    // Convert the sensorData to CSV format
    const csvData = this.convertSensorPassesToCSV(sensorData);

    // Create a Blob with the CSV data
    const blob = new Blob([csvData], { type: 'text/csv' });

    // Create a link element
    const link = document.createElement('a');

    // Create a URL for the Blob and set it as the href for the link
    link.href = URL.createObjectURL(blob);

    // Set the download attribute with a dynamically generated filename
    link.download = `sat-${(keepTrackApi.getPlugin(SelectSatManager)!.getSelectedSat() as DetailedSatellite).sccNum6}-timeline.csv`;

    // Simulate a click on the link to trigger the download
    link.click();
  };


  // Function to convert SensorPasses array to CSV
  convertSensorPassesToCSV = (sensorPassesArray: ObservablePasses[]) => {
    // Start the CSV with a   header
    const header = 'sensorId,sensorName,startTime,endTime';

    // Flatten the sensorPasses array into rows for the CSV
    const rows = sensorPassesArray.flatMap((sensorPass) => sensorPass.passes.map((pass) => {
      const formattedStart = pass.start.toISOString(); // Convert Date to ISO string
      const formattedEnd = pass.end.toISOString(); // Convert Date to ISO string


      return `${sensorPass.sensor.sensorId},${sensorPass.sensor.objName},${formattedStart},${formattedEnd}`;
    })).join('\n');

    // Combine header and rows
    const csvData = `${header}\n${rows}`;

    return csvData;
  };


  addHtml(): void {
    super.addHtml();

    keepTrackApi.register({
      event: KeepTrackApiEvents.uiManagerFinal,
      cbName: this.id,
      cb: () => {
        this.canvas_ = <HTMLCanvasElement>getEl('sensor-timeline-canvas');
        this.canvasStatic_ = <HTMLCanvasElement>getEl('sensor-timeline-canvas-static');
        this.ctx_ = this.canvas_.getContext('2d') as CanvasRenderingContext2D;
        this.ctxStatic_ = this.canvasStatic_!.getContext('2d') as CanvasRenderingContext2D;

        getEl('sensor-timeline-setting-total-length')!.addEventListener('change', () => {
          this.lengthOfLookAngles_ = parseFloat((<HTMLInputElement>getEl('sensor-timeline-setting-total-length')).value) as Hours;
          this.ctxStatic_.reset();
          this.updateTimeline();
        });

        getEl('sensor-timeline-setting-interval')!.addEventListener('change', () => {
          this.angleCalculationInterval_ = parseFloat((<HTMLInputElement>getEl('sensor-timeline-setting-bad-length')).value) as Seconds;
          this.ctxStatic_.reset();
          this.updateTimeline();
        });

        getEl('sensor-timeline-setting-bad-length')!.addEventListener('change', () => {
          this.lengthOfBadPass_ = parseFloat((<HTMLInputElement>getEl('sensor-timeline-setting-bad-length')).value) as Seconds;
          this.ctxStatic_.reset();
          this.updateTimeline();
        });

        getEl('sensor-timeline-setting-avg-length')!.addEventListener('change', () => {
          this.lengthOfAvgPass_ = parseFloat((<HTMLInputElement>getEl('sensor-timeline-setting-avg-length')).value) as Seconds;
          this.ctxStatic_.reset();
          this.updateTimeline();
        });

        getEl('sensor-timeline-toggle')!.addEventListener('change', () => {
          this.detailedPlot = (<HTMLInputElement>getEl('sensor-timeline-toggle')).checked;
          this.ctxStatic_.reset();
          this.updateTimeline();
        });

        getEl('weather-toggle')!.addEventListener('change', () => {
          this.useWeather = (<HTMLInputElement>getEl('weather-toggle')).checked;
          this.ctxStatic_.reset();
          this.updateTimeline();
        });
      },
    });

  }

  addJs(): void {
    super.addJs();

    keepTrackApi.register({
      event: KeepTrackApiEvents.selectSatData,
      cbName: this.id,
      cb: (sat: BaseObject) => {
        if (!this.isMenuButtonActive) {
          return;
        }

        if (sat) {
          this.ctxStatic_.reset();
          this.updateTimeline();
          this.canvas_.style.display = 'block';
        }
      },
    });
  }

  async updateTimeline(): Promise<void> {
    try {
      if (keepTrackApi.getPlugin(SelectSatManager)!.selectedSat === -1) {
        return;
      }
      if (!this.isMenuButtonActive) {
        return;
      }

      this.calculateSensors_();
      const passes = await this.calculatePasses_();

      const ObservablePasses = passes[0];
      const SatInFoVs = passes[1];
      const SatInSuns = passes[2];
      const StationInNights = passes[3];
      const ClearSkies = passes[4];

      // console.log('observable', ObservablePasses);
      // console.log('fov', SatInFoVs);
      // console.log('sun', SatInSuns);
      // console.log('night', StationInNights);
      // console.log('weather', ClearSkies);

<<<<<<< HEAD
      if (this.detailedPlot === true) {

        this.drawDetailedTimeline_(ObservablePasses, SatInFoVs, SatInSuns, StationInNights, ClearSkies);
=======

        console.log(ObservablePasses);
        console.log(SatInFoVs);
        console.log(SatInSuns);
        console.log(StationInNights);

>>>>>>> 66b1a5cc

      } else if (this.detailedPlot === false) {
        // console.log(passes[0]);
        this.drawTimeline_(ObservablePasses);
      }
    } catch (e) {
      errorManagerInstance.info(e);
    }
  }

  private calculateSensors_() {
    const sensorListDom = getEl('sensor-timeline-sensor-list');

    if (!sensorListDom) {
      errorManagerInstance.warn('Could not find sensor list dom');

      return;
    }

    sensorListDom.innerHTML = '';

    for (const sensor of this.allSensorLists_) {
      if (!sensor.objName) {
        continue;
      }

      const sensorButton = document.createElement('button');

      sensorButton.classList.add('btn', 'btn-ui', 'waves-effect', 'waves-light');
      if (!this.enabledSensors_.includes(sensor)) {
        sensorButton.classList.add('btn-red');
      }

      sensorButton.innerText = sensor.uiName ?? sensor.shortName ?? sensor.objName;
      sensorButton.addEventListener('click', () => {
        if (sensorButton.classList.contains('btn-red')) {
          sensorButton.classList.remove('btn-red');
          this.enabledSensors_.push(sensor);
          keepTrackApi.getSoundManager().play(SoundNames.TOGGLE_ON);
        } else {
          sensorButton.classList.add('btn-red');
          this.enabledSensors_.splice(this.enabledSensors_.indexOf(sensor), 1);
          keepTrackApi.getSoundManager().play(SoundNames.TOGGLE_OFF);
        }

        this.ctxStatic_.reset();
        this.updateTimeline();
      });
      sensorListDom.appendChild(sensorButton);
      sensorListDom.appendChild(document.createTextNode(' '));
    }
  }

  //
  // eslint-disable-next-line complexity
  private async calculatePasses_(): Promise<ObservablePasses[][]> {
    const AllObservablePasses: ObservablePasses[] = [];
    const AllSatInFoVs: ObservablePasses[] = [];
    const AllSatinSuns: ObservablePasses[] = [];
    const AllSensorNights: ObservablePasses[] = [];
    const AllClearSkies: ObservablePasses[] = [];


    const satellite = keepTrackApi.getPlugin(SelectSatManager)!.getSelectedSat() as DetailedSatellite;

    const lats: number[] = [];
    const lons: number[] = [];

    this.enabledSensors_.forEach((sensor) => {
      lats.push(sensor.lat);
      lons.push(sensor.lon);
    })

    const start_date = keepTrackApi.getTimeManager().getOffsetTimeObj(0);
    const end_date = new Date(start_date.getTime() + this.lengthOfLookAngles_ * 60 * 60 * 1000);
    const AllWeatherData = await this.getWeather_(lats, lons, start_date, end_date);
    // console.log('weather reports', AllWeatherData);

    for (const [i, sensor] of this.enabledSensors_.entries()) {
      const ObservablePasses: ObservablePasses = {
        sensor,
        passes: [],
      };
      const SatInFoVs: ObservablePasses = {
        sensor,
        passes: [],
      };
      const SatinSuns: ObservablePasses = {
        sensor,
        passes: [],
      };
      const SensorNights: ObservablePasses = {
        sensor,
        passes: [],
      };
      const ClearSkies: ObservablePasses = {
        sensor,
        passes: [],
      };

      // Get weather data for the sensor
      const weatherReport = AllWeatherData[i]

      // Skip if satellite is above the max range of the sensor
      if (sensor.maxRng < satellite.perigee && (!sensor.maxRng2 || sensor.maxRng2 < satellite.perigee)) {
        AllObservablePasses.push(ObservablePasses); // Add empty pass to keep the order of the sensors //!!//
        continue;
      }

      SensorManager.updateSensorUiStyling([sensor]);
      let offset = 0;

      const durationInSeconds = this.lengthOfLookAngles_ * 60 * 60;

      let isObservable = false;
      let isBecomeObservable = false;
      let isBecomeUnobservable = false;

      let startObservableTime = null as unknown as Date;

      // ---------------Forgive me for these Variable Names

      let isInFoV = false;
      let isEnterFov = false;
      let isExitFov = false;
      let startInFoVTime = null as unknown as Date;

      let isSatInSun = false;
      let isSatEnterSun = false;
      let isSatExitSun = false;
      let startSunTime = null as unknown as Date;

      let isStationInNight = false;
      let isStationEnterNight = false;
      let isStationExitNight = false;
      let startNightTime = null as unknown as Date;

      let isWeatherGood = false;
      let isWeatherBecomeGood = false;
      let isWeatherBecomeBad = false;
      let startGoodWeatherTime = null as unknown as Date;


      // ---------------

      if (sensor.type !== SpaceObjectType.OPTICAL) {
        SensorNights.passes.push({
          start: keepTrackApi.getTimeManager().getOffsetTimeObj(0),
          end: keepTrackApi.getTimeManager().getOffsetTimeObj((durationInSeconds - this.angleCalculationInterval_) * 1000),
        });

        if (this.useWeather) {
          ClearSkies.passes.push({
            start: keepTrackApi.getTimeManager().getOffsetTimeObj(0),
            end: keepTrackApi.getTimeManager().getOffsetTimeObj((durationInSeconds - this.angleCalculationInterval_) * 1000),
          });
        }
      }

      for (let i = 0; i < durationInSeconds; i += this.angleCalculationInterval_) {
        // 5second Looks
        offset = i * 1000; // Offset in miliseconds (sec * 1000)
        const now = keepTrackApi.getTimeManager().getOffsetTimeObj(offset);
<<<<<<< HEAD
        const isInFOVAtThisIter = SensorTimeline.checkSatInFOV(now, satellite.satrec!, sensor);
=======
        const isInFovAtThisIter = SatMath.checkIsInView(sensor, SatMath.getRae(now, satellite.satrec, sensor) as { rng: Kilometers, el: Degrees, az: Degrees });
>>>>>>> 66b1a5cc
        const isObservableAtThisIter = SensorTimeline.checkObservable(now, satellite, sensor);
        if (this.useWeather && sensor.type === SpaceObjectType.OPTICAL) {
          var isWeatherGoodatThisIter = SensorTimeline.checkWeatherIsGood(weatherReport, now);
        }
        else { var isWeatherGoodatThisIter = true; }

        // --------

        const isStationInNightAtThisIter = SensorTimeline.checkStationInNight(now, sensor);
        const isSatInSunAtThisIter = SensorTimeline.checkSatinSun(now, satellite);

        // --------

        // Check if sat is Observable and enters the FoV
<<<<<<< HEAD
        if (isInFOVAtThisIter && !isObservable && isObservableAtThisIter && isWeatherGoodatThisIter) {
=======
        if (isInFovAtThisIter && !isObservable && isObservableAtThisIter) {
>>>>>>> 66b1a5cc
          startObservableTime = now;
          isObservable = true;
          isBecomeObservable = true;
        }

        // Check if sat exits the FoV or becomes Unobservable
<<<<<<< HEAD
        if ((!isInFOVAtThisIter || !isObservableAtThisIter || !isWeatherGoodatThisIter) && isObservable) {
=======
        if ((!isInFovAtThisIter || !isObservableAtThisIter) && isObservable) {
>>>>>>> 66b1a5cc
          isBecomeUnobservable = true;
          isObservable = false;
          /*
           * This optimization no longer works becuase it assumes that there can only be one observable period per orbit
           * which is only valid if the observability only depends on a single factor (such as FoV).
           * if (!this.detailedPlot) {
           *   if (satellite.semiMajorAxis > 30000) {
           *     i += satellite.period * 60 * 0.5;
           *   }
           *   else{
           *     i += satellite.period * 60 * 0.75; // NOSONAR
           *   }
           * }
           */
        }

        // If sat enters and exits an observable period append it to the list
        if ((isBecomeObservable && isBecomeUnobservable) || (isBecomeObservable && i === durationInSeconds - this.angleCalculationInterval_)) {
          ObservablePasses.passes.push({
            start: startObservableTime,
            end: now,
          });
          isBecomeObservable = false;
          isBecomeUnobservable = false;
        }

        // -----------------------------------------------

<<<<<<< HEAD
        // Check if sat in FoV
        if (isInFOVAtThisIter && !isInFoV) {
=======
        // Check if sat is in FoV
        if (isInFovAtThisIter && !isInFoV) {
>>>>>>> 66b1a5cc
          startInFoVTime = now;
          isInFoV = true;
          isEnterFov = true;
        }

<<<<<<< HEAD
        if (!isInFOVAtThisIter && isInFoV) {
=======
        if (!isInFovAtThisIter && isInFoV) {
>>>>>>> 66b1a5cc
          isExitFov = true;
          isInFoV = false;
        }

        if ((isEnterFov && isExitFov) || (isEnterFov && i === durationInSeconds - this.angleCalculationInterval_)) {
          SatInFoVs.passes.push({
            start: startInFoVTime,
            end: now,
          });
          isEnterFov = false;
          isExitFov = false;
        }

        // Check if sat in Sun
        if (isSatInSunAtThisIter && !isSatInSun) {
          startSunTime = now;
          isSatInSun = true;
          isSatEnterSun = true;
        }
        if (!isSatInSunAtThisIter && isSatInSun) {
          isSatExitSun = true;
          isSatInSun = false;
        }
        if ((isSatEnterSun && isSatExitSun) || (isSatEnterSun && i === durationInSeconds - this.angleCalculationInterval_)) {
          SatinSuns.passes.push({
            start: startSunTime,
            end: now,
          });
          isSatEnterSun = false;
          isSatExitSun = false;
        }

        if (sensor.type === SpaceObjectType.OPTICAL && this.detailedPlot) {
          // Check if station in Night
          if (isStationInNightAtThisIter && !isStationInNight) {
            startNightTime = now;
            isStationInNight = true;
            isStationEnterNight = true;
          }
          if (!isStationInNightAtThisIter && isStationInNight) {
            isStationExitNight = true;
            isStationInNight = false;
          }
          if ((isStationEnterNight && isStationExitNight) || (isStationEnterNight && i === durationInSeconds - this.angleCalculationInterval_)) {
            SensorNights.passes.push({
              start: startNightTime,
              end: now,
            });
            isStationEnterNight = false;
            isStationExitNight = false;
          }

<<<<<<< HEAD
          if (this.useWeather) {
            // Check if weather is good

            if (isWeatherGoodatThisIter && !isWeatherGood) {
              startGoodWeatherTime = now;
              isWeatherGood = true;
              isWeatherBecomeGood = true;
            }
            if (!isWeatherGoodatThisIter && isWeatherGood) {
              isWeatherBecomeBad = true;
              isWeatherGood = false;
            }
            if ((isWeatherBecomeGood && isWeatherBecomeBad) || (isWeatherBecomeGood && i === durationInSeconds - this.angleCalculationInterval_)) {
              ClearSkies.passes.push({
                start: startGoodWeatherTime,
                end: now,
              });
              isWeatherBecomeGood = false;
              isWeatherBecomeBad = false;
            }

          }

=======
>>>>>>> 66b1a5cc
        }
      }
      AllObservablePasses.push(ObservablePasses);
      AllSatInFoVs.push(SatInFoVs);
      AllSatinSuns.push(SatinSuns);
      AllSensorNights.push(SensorNights);
      AllClearSkies.push(ClearSkies);
    }

    return [AllObservablePasses, AllSatInFoVs, AllSatinSuns, AllSensorNights, AllClearSkies];
  }

  static checkSatInFOV(now: Date, satrec: SatelliteRecord, sensor: DetailedSensor): boolean {
    // Setup Realtime and Offset Time
    const rae = SatMath.getRae(now, satrec, sensor) as { rng: Kilometers, el: Degrees, az: Degrees };

<<<<<<< HEAD
    if (!aer.az || !aer.el || !aer.rng) {
      return false;
    }

    if (SatMath.checkIsInView(sensor, aer as RaeVec3)) {
      return true;
=======
    if (SatMath.checkIsInView(sensor, rae)) {
      return {
        time: now,
        el: rae.el,
        az: rae.az,
        rng: rae.rng,
        objName: null,
      };
>>>>>>> 66b1a5cc
    }

    else {
      return false;
    }

  }

  static checkObservable(now: Date, satellite: DetailedSatellite, sensor: DetailedSensor) {


    if (sensor.type !== SpaceObjectType.OPTICAL) {
      return true;
    }

    const lla = {
      lat: (sensor.lat * DEG2RAD) as Radians,
      lon: (sensor.lon * DEG2RAD) as Radians,
      alt: sensor.alt,
    };

    const { gmst } = calcGmst(now);
    const sunPos = Sun.position(EpochUTC.fromDateTime(now));
    const sensorPos = lla2eci(lla, gmst);

    sensor.position = sensorPos;
    const stationInSun = SatMath.calculateIsInSun(sensor, sunPos);
    const satPos = SatMath.getEci(satellite, now);
    const satInSun = SatMath.calculateIsInSun(satPos, sunPos);
    // / Station is at night or penumbra

    if (((stationInSun === SunStatus.UMBRAL) || (stationInSun === SunStatus.PENUMBRAL)) && (satInSun === SunStatus.SUN)) {
      return true;
    }

    return false;

  }

  static checkStationInNight(now: Date, sensor: DetailedSensor) {
    const lla = {
      lat: (sensor.lat * DEG2RAD) as Radians,
      lon: (sensor.lon * DEG2RAD) as Radians,
      alt: sensor.alt,
    };

    const { gmst } = calcGmst(now);
    const sunPos = Sun.position(EpochUTC.fromDateTime(now));
    const sensorPos = lla2eci(lla, gmst);

    sensor.position = sensorPos;
    const stationInSun = SatMath.calculateIsInSun(sensor, sunPos);

    if (stationInSun === SunStatus.UMBRAL || stationInSun === SunStatus.PENUMBRAL) {
      return true;
    }

    return false;


  }

  static checkSatinSun(now: Date, satellite: DetailedSatellite) {
    const sunPos = Sun.position(EpochUTC.fromDateTime(now));
    const satPos = SatMath.getEci(satellite, now);
    const satInSun = SatMath.calculateIsInSun(satPos, sunPos);

    if (satInSun === SunStatus.SUN) {
      return true;
    }

    return false;

  }

  static checkWeatherIsGood(weatherReport: weatherReport, now: Date): boolean {

    const diffs = weatherReport.hourly.map(date => Math.abs(date.getTime() - now.getTime()));
    const minDiff = Math.min(...diffs);
    const idx = diffs.indexOf(minDiff);

    if (weatherReport.cloudCover[idx] < 50) { return true; }
    else { return false; }

  }

  private drawDetailedTimeline_(ObservablePasses: ObservablePasses[], SatinFoVs: ObservablePasses[], SatinSuns: ObservablePasses[], StationInNights: ObservablePasses[], clearSkies: ObservablePasses[]): void {
    const oldCanvas = this.canvas_;
    const newCanvas = oldCanvas.cloneNode(true) as HTMLCanvasElement;

    oldCanvas.parentNode!.replaceChild(newCanvas, oldCanvas);
    this.canvas_ = newCanvas;
    this.ctx_ = this.canvas_.getContext('2d')!;

    // Clear the events list
    this.drawEvents_ = {};

    const leftOffset = this.canvas_.width * 0.15;
    const topOffset = 0;
    const width = this.canvas_.width * 0.75;
    const height = this.canvas_.height * 0.85;
    const timeManager = keepTrackApi.getTimeManager();
    const initialTime = timeManager.simulationTimeObj.getTime() as Milliseconds;
    const startHourOffset = timeManager.simulationTimeObj.getUTCMinutes() * 60 * 1000 as Milliseconds;
    const startTime = initialTime - startHourOffset as Milliseconds;
    const endTime = initialTime + this.lengthOfLookAngles_ * 60 * 60 * 1000 + startHourOffset as Milliseconds;

    // clear canvas
    this.ctx_.reset();

    this.ctx_.fillStyle = 'rgb(58, 58, 58)'; // #3a3a3a
    this.ctx_.fillRect(leftOffset, topOffset, width, height - 15);

    const yStep = height / (ObservablePasses.length + 1);
    const xScale = (width) / (endTime - startTime);

    // Draw time axis
    this.ctx_.strokeStyle = 'rgb(255, 255, 255)';
    this.ctx_.lineWidth = 5; // Increase line width to make it thicker
    this.ctx_.beginPath();
    this.ctx_.moveTo(leftOffset, topOffset + height - 20);
    this.ctx_.lineTo(leftOffset + width, topOffset + height - 20);
    this.ctx_.stroke();

    // Draw hour markers
    for (let i = 0; i <= this.lengthOfLookAngles_; i++) {
      const x = leftOffset + ((i * 60 * 60 * 1000) * xScale);

      this.ctx_.lineWidth = 5; // Increase line width to make it thicker
      this.ctx_.beginPath();
      this.ctx_.moveTo(x, topOffset + height - 25);
      this.ctx_.lineTo(x, topOffset + height - 15);
      this.ctx_.strokeStyle = 'rgb(255, 255, 255)';
      this.ctx_.stroke();

      // Extend a thin line to the top of the canvas
      this.ctx_.lineWidth = 1;
      this.ctx_.beginPath();
      this.ctx_.moveTo(x, topOffset + height - 15);
      this.ctx_.lineTo(x, topOffset);
      this.ctx_.stroke();

      let hour = timeManager.simulationTimeObj.getUTCHours();

      hour = (hour + i) % 24;

      this.ctx_.font = '14px Consolas';
      this.ctx_.fillStyle = 'rgb(255, 255, 255)';
      this.ctx_.fillText(`${hour}h`, x - 10, topOffset + height);
    }

    // Draw passes for each sensor
    ObservablePasses.forEach((sensorPass, index) => {
      const y = topOffset + (index + 1) * yStep;

      // Draw sensor name
      this.ctx_.fillStyle = 'rgb(255, 255, 255)';
      this.ctx_.font = '14px Consolas';
      this.ctx_.fillText(sensorPass.sensor.uiName!.concat(': can collect'), leftOffset - 165, y + 5);

      // Draw passes
      sensorPass.passes.forEach((pass) => {
        const passStart = pass.start.getTime() + startHourOffset;
        const passEnd = pass.end.getTime() + startHourOffset;
        const x1 = leftOffset + (passStart - startTime) * xScale;
        const x2 = leftOffset + (passEnd - startTime) * xScale;

        const passLength = (passEnd - passStart) / MILLISECONDS_PER_SECOND;

        if (passLength < this.lengthOfBadPass_) {
          this.ctx_.fillStyle = 'rgb(255, 42, 4)';
        } else if (passLength < this.lengthOfAvgPass_) {
          this.ctx_.fillStyle = 'rgb(252, 232, 58)';
        } else {
          this.ctx_.fillStyle = 'rgb(86, 240, 0)';
        }

        this.ctx_.fillRect(x1, y - 10, x2 - x1, 20);


        const drawEvent = (mouseX: number, mouseY: number): boolean => {
          if (mouseX >= x1 - 10 && mouseX <= x2 + 10 && mouseY >= y - 10 && mouseY <= y + 10) {
            const startTime = new Date(passStart).toISOString().slice(11, 19);
            const endTime = new Date(passEnd).toISOString().slice(11, 19);

            // Calculate width of box based on text
            const text = `${sensorPass.sensor.uiName}: ${startTime} - ${endTime}`;

            this.drawTooltip_(text, mouseX, mouseY);

            return true;
          }

          return false;
        };

        this.drawEvents_[`${index} - ${passStart} - ${passEnd}`] = drawEvent;

        // Create an onclick event for each pass
        this.canvas_.addEventListener('click', (event) => {
          const rect = this.canvas_.getBoundingClientRect();
          const mouseX = event.clientX - rect.left;
          const mouseY = event.clientY - rect.top;

          // If the mouse is over a pass change the sensor
          if (drawEvent(mouseX, mouseY)) {
            const timeManagerInstance = keepTrackApi.getTimeManager();

            keepTrackApi.getSensorManager().setSensor(sensorPass.sensor);

            timeManagerInstance.changeStaticOffset(new Date(passStart).getTime() - timeManagerInstance.realTime);
            timeManagerInstance.calculateSimulationTime();
            keepTrackApi.runEvent(KeepTrackApiEvents.updateDateTime, new Date(timeManagerInstance.dynamicOffsetEpoch + timeManagerInstance.staticOffset));

            const selectSatManagerInstance = keepTrackApi.getPlugin(SelectSatManager)!;
            const currentSatId = selectSatManagerInstance.selectedSat;

            selectSatManagerInstance.selectSat(-1);
            selectSatManagerInstance.selectSat(currentSatId);
          }
        });

      });

      // If no passes draw a light gray bar to indicate no passes
      if (sensorPass.passes.length === 0) {
        this.ctx_.fillStyle = 'rgba(200, 200, 200, 0.2)';
        this.ctx_.fillRect(leftOffset, y - 10, width, 20);

        const drawEvent = (mouseX: number, mouseY: number): boolean => {
          if (mouseX >= leftOffset && mouseX <= leftOffset + width && mouseY >= y - 10 && mouseY <= y + 10) {
            const text = `${sensorPass.sensor.uiName}: No Passes`;

            this.drawTooltip_(text, mouseX, mouseY);

            return true;
          }

          return false;
        };

        this.drawEvents_[`${index} - ${sensorPass.sensor.id} - no - passes`] = drawEvent;
      }
    });

    SatinFoVs.forEach((ObservablePeriod, index) => {
      const y = 30 + topOffset + (index + 1) * yStep;

      // Draw sensor name
      this.ctx_.fillStyle = 'rgb(255, 255, 255)';
      this.ctx_.font = '14px Consolas';
      this.ctx_.fillText((ObservablePeriod.sensor.uiName ?? 'Missing uiName').concat(': in FoV'), leftOffset - 165, y + 5);

      // Draw passes
      ObservablePeriod.passes.forEach((pass) => {
        const passStart = pass.start.getTime() + startHourOffset;
        const passEnd = pass.end.getTime() + startHourOffset;
        const x1 = leftOffset + (passStart - startTime) * xScale;
        const x2 = leftOffset + (passEnd - startTime) * xScale;

        this.ctx_.fillStyle = 'rgb(88, 209, 152)';


        this.ctx_.fillRect(x1, y - 10, x2 - x1, 20);


        const drawEvent = (mouseX: number, mouseY: number): boolean => {
          if (mouseX >= x1 - 10 && mouseX <= x2 + 10 && mouseY >= y - 10 && mouseY <= y + 10) {
            const startTime = new Date(passStart).toISOString().slice(11, 19);
            const endTime = new Date(passEnd).toISOString().slice(11, 19);

            // Calculate width of box based on text
            const text = `${ObservablePeriod.sensor.uiName}: ${startTime} - ${endTime}`;

            this.drawTooltip_(text, mouseX, mouseY);

            return true;
          }

          return false;
        };

        this.drawEvents_[`${index} - ${passStart} - ${passEnd}`] = drawEvent;

        // Create an onclick event for each pass
        this.canvas_.addEventListener('click', (event) => {
          const rect = this.canvas_.getBoundingClientRect();
          const mouseX = event.clientX - rect.left;
          const mouseY = event.clientY - rect.top;

          // If the mouse is over a pass change the sensor
          if (drawEvent(mouseX, mouseY)) {
            const timeManagerInstance = keepTrackApi.getTimeManager();

            keepTrackApi.getSensorManager().setSensor(ObservablePeriod.sensor);

            timeManagerInstance.changeStaticOffset(new Date(passStart).getTime() - timeManagerInstance.realTime);
            timeManagerInstance.calculateSimulationTime();
            keepTrackApi.runEvent(KeepTrackApiEvents.updateDateTime, new Date(timeManagerInstance.dynamicOffsetEpoch + timeManagerInstance.staticOffset));

            const selectSatManagerInstance = keepTrackApi.getPlugin(SelectSatManager)!;
            const currentSatId = selectSatManagerInstance.selectedSat;

            selectSatManagerInstance.selectSat(-1);
            selectSatManagerInstance.selectSat(currentSatId);
          }
        });

      });

      // If no passes draw a light gray bar to indicate no passes
      if (ObservablePeriod.passes.length === 0) {
        this.ctx_.fillStyle = 'rgba(200, 200, 200, 0.2)';
        this.ctx_.fillRect(leftOffset, y - 10, width, 20);

        const drawEvent = (mouseX: number, mouseY: number): boolean => {
          if (mouseX >= leftOffset && mouseX <= leftOffset + width && mouseY >= y - 10 && mouseY <= y + 10) {
            const text = `${ObservablePeriod.sensor.uiName}: No Passes`;

            this.drawTooltip_(text, mouseX, mouseY);

            return true;
          }

          return false;
        };

        this.drawEvents_[`${index} - ${ObservablePeriod.sensor.id} - no - passes`] = drawEvent;
      }
    });

    StationInNights.forEach((ObservablePeriod, index) => {
      const y = 60 + topOffset + (index + 1) * yStep;

      // Draw sensor name
      this.ctx_.fillStyle = 'rgb(255, 255, 255)';
      this.ctx_.font = '14px Consolas';
      this.ctx_.fillText((ObservablePeriod.sensor.uiName ?? 'Missing uiName').concat(': available'), leftOffset - 165, y + 5);

      // Draw passes
      ObservablePeriod.passes.forEach((pass) => {
        const passStart = pass.start.getTime() + startHourOffset;
        const passEnd = pass.end.getTime() + startHourOffset;
        const x1 = leftOffset + (passStart - startTime) * xScale;
        const x2 = leftOffset + (passEnd - startTime) * xScale;

        this.ctx_.fillStyle = 'rgb(11, 80, 63)';


        this.ctx_.fillRect(x1, y - 10, x2 - x1, 20);


        const drawEvent = (mouseX: number, mouseY: number): boolean => {
          if (mouseX >= x1 - 10 && mouseX <= x2 + 10 && mouseY >= y - 10 && mouseY <= y + 10) {
            const startTime = new Date(passStart).toISOString().slice(11, 19);
            const endTime = new Date(passEnd).toISOString().slice(11, 19);

            // Calculate width of box based on text
            const text = `${ObservablePeriod.sensor.uiName}: ${startTime} - ${endTime}`;

            this.drawTooltip_(text, mouseX, mouseY);

            return true;
          }

          return false;
        };

        this.drawEvents_[`${index} - ${passStart} - ${passEnd}`] = drawEvent;

        // Create an onclick event for each pass
        this.canvas_.addEventListener('click', (event) => {
          const rect = this.canvas_.getBoundingClientRect();
          const mouseX = event.clientX - rect.left;
          const mouseY = event.clientY - rect.top;

          // If the mouse is over a pass change the sensor
          if (drawEvent(mouseX, mouseY)) {
            const timeManagerInstance = keepTrackApi.getTimeManager();

            keepTrackApi.getSensorManager().setSensor(ObservablePeriod.sensor);

            timeManagerInstance.changeStaticOffset(new Date(passStart).getTime() - timeManagerInstance.realTime);
            timeManagerInstance.calculateSimulationTime();
            keepTrackApi.runEvent(KeepTrackApiEvents.updateDateTime, new Date(timeManagerInstance.dynamicOffsetEpoch + timeManagerInstance.staticOffset));

            const selectSatManagerInstance = keepTrackApi.getPlugin(SelectSatManager)!;
            const currentSatId = selectSatManagerInstance.selectedSat;

            selectSatManagerInstance.selectSat(-1);
            selectSatManagerInstance.selectSat(currentSatId);
          }
        });

      });

      // If no passes draw a light gray bar to indicate no passes
      if (ObservablePeriod.passes.length === 0) {
        this.ctx_.fillStyle = 'rgba(200, 200, 200, 0.2)';
        this.ctx_.fillRect(leftOffset, y - 10, width, 20);

        const drawEvent = (mouseX: number, mouseY: number): boolean => {
          if (mouseX >= leftOffset && mouseX <= leftOffset + width && mouseY >= y - 10 && mouseY <= y + 10) {
            const text = `${ObservablePeriod.sensor.uiName}: No Passes`;

            this.drawTooltip_(text, mouseX, mouseY);

            return true;
          }

          return false;
        };

        this.drawEvents_[`${index} - ${ObservablePeriod.sensor.id} - no - passes`] = drawEvent;
      }
    });

    if (this.useWeather) {
      clearSkies.forEach((ObservablePeriod, index) => {
        const y = 90 + topOffset + (index + 1) * yStep;

        // Draw sensor name
        this.ctx_.fillStyle = 'rgb(255, 255, 255)';
        this.ctx_.font = '14px Consolas';
        this.ctx_.fillText((ObservablePeriod.sensor.uiName ?? 'Missing uiName').concat(': Clear Weather'), leftOffset - 165, y + 5);

        // Draw passes
        ObservablePeriod.passes.forEach((pass) => {
          const passStart = pass.start.getTime();
          const passEnd = pass.end.getTime();
          const x1 = leftOffset + (passStart - startTime) * xScale;
          const x2 = leftOffset + (passEnd - startTime) * xScale;

          this.ctx_.fillStyle = 'rgb(24, 49, 163)';


          this.ctx_.fillRect(x1, y - 10, x2 - x1, 20);


          const drawEvent = (mouseX: number, mouseY: number): boolean => {
            if (mouseX >= x1 - 10 && mouseX <= x2 + 10 && mouseY >= y - 10 && mouseY <= y + 10) {
              const startTime = new Date(passStart).toISOString().slice(11, 19);
              const endTime = new Date(passEnd).toISOString().slice(11, 19);

              // Calculate width of box based on text
              const text = `${ObservablePeriod.sensor.uiName}: ${startTime} - ${endTime}`;

              this.drawTooltip_(text, mouseX, mouseY);

              return true;
            }

            return false;
          };

          this.drawEvents_[`${index} - ${passStart} - ${passEnd}`] = drawEvent;

          // Create an onclick event for each pass
          this.canvas_.addEventListener('click', (event) => {
            const rect = this.canvas_.getBoundingClientRect();
            const mouseX = event.clientX - rect.left;
            const mouseY = event.clientY - rect.top;

            // If the mouse is over a pass change the sensor
            if (drawEvent(mouseX, mouseY)) {
              const timeManagerInstance = keepTrackApi.getTimeManager();

              keepTrackApi.getSensorManager().setSensor(ObservablePeriod.sensor);

              timeManagerInstance.changeStaticOffset(new Date(passStart).getTime() - timeManagerInstance.realTime);
              timeManagerInstance.calculateSimulationTime();
              keepTrackApi.runEvent(KeepTrackApiEvents.updateDateTime, new Date(timeManagerInstance.dynamicOffsetEpoch + timeManagerInstance.staticOffset));

              const selectSatManagerInstance = keepTrackApi.getPlugin(SelectSatManager)!;
              const currentSatId = selectSatManagerInstance.selectedSat;

              selectSatManagerInstance.selectSat(-1);
              selectSatManagerInstance.selectSat(currentSatId);
            }
          });

        });

        // If no passes draw a light gray bar to indicate no passes
        if (ObservablePeriod.passes.length === 0) {
          this.ctx_.fillStyle = 'rgba(200, 200, 200, 0.2)';
          this.ctx_.fillRect(leftOffset, y - 10, width, 20);

          const drawEvent = (mouseX: number, mouseY: number): boolean => {
            if (mouseX >= leftOffset && mouseX <= leftOffset + width && mouseY >= y - 10 && mouseY <= y + 10) {
              const text = `${ObservablePeriod.sensor.uiName}: No Passes`;

              this.drawTooltip_(text, mouseX, mouseY);

              return true;
            }

            return false;
          };

          this.drawEvents_[`${index} - ${ObservablePeriod.sensor.id} - no - passes`] = drawEvent;
        }
      });
    }

    // SatinSuns.forEach((ObservablePeriod, index) => {
    const ObservablePeriod = SatinSuns[0];
    const y = 120 + topOffset + SatinSuns.length * yStep;

    // Draw sensor name
    this.ctx_.fillStyle = 'rgb(255, 255, 255)';
    this.ctx_.font = '14px Consolas';
    this.ctx_.fillText('Sat in Sun', leftOffset - 165, y + 5);

    // Draw passes
    ObservablePeriod.passes.forEach((pass) => {
      const passStart = pass.start.getTime() + startHourOffset;
      const passEnd = pass.end.getTime() + startHourOffset;
      const x1 = leftOffset + (passStart - startTime) * xScale;
      const x2 = leftOffset + (passEnd - startTime) * xScale;

      this.ctx_.fillStyle = 'rgb(255, 238, 0)';
      this.ctx_.fillRect(x1, y - 10, x2 - x1, 20);


      const drawEvent = (mouseX: number, mouseY: number): boolean => {
        if (mouseX >= x1 - 10 && mouseX <= x2 + 10 && mouseY >= y - 10 && mouseY <= y + 10) {
          const startTime = new Date(passStart).toISOString().slice(11, 19);
          const endTime = new Date(passEnd).toISOString().slice(11, 19);

          // Calculate width of box based on text
          const text = `${ObservablePeriod.sensor.uiName}: ${startTime} - ${endTime}`;

          this.ctx_.font = '14px Consolas';

          const boxWidth = this.ctx_.measureText(text).width;

          // Draw tooltip box (first box is bigger to make a white border)
          this.ctx_.fillStyle = 'rgb(255, 255, 255)';
          this.ctx_.fillRect(mouseX - boxWidth / 2 - 6, mouseY - 30, boxWidth + 12, 24);
          // Draw tooltip box (second box is smaller to create a border effect)
          this.ctx_.fillStyle = 'rgb(31, 51, 71)';
          this.ctx_.fillRect(mouseX - boxWidth / 2 - 3, mouseY - 27, boxWidth + 6, 18);

          // Draw tooltip text
          this.ctx_.fillStyle = 'rgb(255, 255, 255)';
          this.ctx_.fillText(text, mouseX - boxWidth / 2, mouseY - 15);

          // Make mouse cursor a pointer
          this.canvas_.style.cursor = 'pointer';

          return true;
        }

        return false;
      };

      this.drawEvents_[`${SatinSuns.length} - ${passStart} - ${passEnd}`] = drawEvent;

      // Create an onclick event for each pass
      this.canvas_.addEventListener('click', (event) => {
        const rect = this.canvas_.getBoundingClientRect();
        const mouseX = event.clientX - rect.left;
        const mouseY = event.clientY - rect.top;

        // If the mouse is over a pass change the sensor
        if (drawEvent(mouseX, mouseY)) {
          const timeManagerInstance = keepTrackApi.getTimeManager();

          keepTrackApi.getSensorManager().setSensor(ObservablePeriod.sensor);

          timeManagerInstance.changeStaticOffset(new Date(passStart).getTime() - timeManagerInstance.realTime);
          timeManagerInstance.calculateSimulationTime();
          keepTrackApi.runEvent(KeepTrackApiEvents.updateDateTime, new Date(timeManagerInstance.dynamicOffsetEpoch + timeManagerInstance.staticOffset));

          const selectSatManagerInstance = keepTrackApi.getPlugin(SelectSatManager)!;
          const currentSatId = selectSatManagerInstance.selectedSat;

          selectSatManagerInstance.selectSat(-1);
          selectSatManagerInstance.selectSat(currentSatId);
        }
      });

    });

    // If no passes draw a light gray bar to indicate no passes
    if (ObservablePeriod.passes.length === 0) {
      this.ctx_.fillStyle = 'rgba(200, 200, 200, 0.2)';
      this.ctx_.fillRect(leftOffset, y - 10, width, 20);

      const drawEvent = (mouseX: number, mouseY: number): boolean => {
        if (mouseX >= leftOffset && mouseX <= leftOffset + width && mouseY >= y - 10 && mouseY <= y + 10) {
          const text = `${ObservablePeriod.sensor.uiName}: No Passes`;

          this.ctx_.font = '14px Consolas';

          const boxWidth = this.ctx_.measureText(text).width;

          // Draw tooltip box (first box is bigger to make a white border)
          this.ctx_.fillStyle = 'rgb(255, 255, 255)';
          this.ctx_.fillRect(mouseX - boxWidth / 2 - 6, mouseY - 30, boxWidth + 12, 24);
          // Draw tooltip box (second box is smaller to create a border effect)
          this.ctx_.fillStyle = 'rgb(31, 51, 71)';
          this.ctx_.fillRect(mouseX - boxWidth / 2 - 3, mouseY - 27, boxWidth + 6, 18);

          // Draw tooltip text
          this.ctx_.fillStyle = 'rgb(255, 255, 255)';
          this.ctx_.fillText(text, mouseX - boxWidth / 2, mouseY - 15);

          // Make mouse cursor a pointer
          this.canvas_.style.cursor = 'pointer';

          return true;
        }

        return false;
      };

      this.drawEvents_[`${SatinSuns.length} - ${ObservablePeriod.sensor.id} - no - passes`] = drawEvent;
    }

    // Add one mousemove event
    this.canvas_.addEventListener('mousemove', (event) => {
      this.handleOnMouseMove_(event);
    });

    // Save initial state as staticCtx_ so we can redraw the static elements without clearing the canvas
    this.ctxStatic_ = this.canvasStatic_.getContext('2d')!;
    this.ctxStatic_.drawImage(this.canvas_, 0, 0);
  }

  private drawTooltip_(text: string, mouseX: number, mouseY: number) {
    this.ctx_.font = '14px Consolas';

    const boxWidth = this.ctx_.measureText(text).width;

    // Draw tooltip box (first box is bigger to make a white border)
    this.ctx_.fillStyle = 'rgb(255, 255, 255)';
    this.ctx_.fillRect(mouseX - boxWidth / 2 - 6, mouseY - 30, boxWidth + 12, 24);
    // Draw tooltip box (second box is smaller to create a border effect)
    this.ctx_.fillStyle = 'rgb(31, 51, 71)';
    this.ctx_.fillRect(mouseX - boxWidth / 2 - 3, mouseY - 27, boxWidth + 6, 18);

    // Draw tooltip text
    this.ctx_.fillStyle = 'rgb(255, 255, 255)';
    this.ctx_.fillText(text, mouseX - boxWidth / 2, mouseY - 15);

    // Make mouse cursor a pointer
    this.canvas_.style.cursor = 'pointer';
  }

  private drawTimeline_(ObservablePasses: ObservablePasses[]): void {
    const oldCanvas = this.canvas_;
    const newCanvas = oldCanvas.cloneNode(true) as HTMLCanvasElement;

    oldCanvas.parentNode?.replaceChild(newCanvas, oldCanvas);
    this.canvas_ = newCanvas;
    this.ctx_ = this.canvas_.getContext('2d')!;

    // Clear the events list
    this.drawEvents_ = {};

    const leftOffset = this.canvas_.width * 0.15;
    const topOffset = 0;
    const width = this.canvas_.width * 0.75;
    const height = this.canvas_.height * 0.75;
    const timeManager = keepTrackApi.getTimeManager();
    const initialTime = timeManager.simulationTimeObj.getTime() as Milliseconds;
    const startHourOffset = timeManager.simulationTimeObj.getUTCMinutes() * 60 * 1000 as Milliseconds;
    const startTime = initialTime - startHourOffset as Milliseconds;
    const endTime = initialTime + this.lengthOfLookAngles_ * 60 * 60 * 1000 + startHourOffset as Milliseconds;

    // clear canvas
    this.ctx_.reset();

    this.ctx_.fillStyle = 'rgb(58, 58, 58)'; // #3a3a3a
    this.ctx_.fillRect(leftOffset, topOffset, width, height - 15);

    const yStep = height / (ObservablePasses.length + 1);
    const xScale = (width) / (endTime - startTime);

    // Draw time axis
    this.ctx_.strokeStyle = 'rgb(255, 255, 255)';
    this.ctx_.lineWidth = 5; // Increase line width to make it thicker
    this.ctx_.beginPath();
    this.ctx_.moveTo(leftOffset, topOffset + height - 20);
    this.ctx_.lineTo(leftOffset + width, topOffset + height - 20);
    this.ctx_.stroke();

    // Draw hour markers
    for (let i = 0; i <= this.lengthOfLookAngles_; i++) {
      const x = leftOffset + ((i * 60 * 60 * 1000) * xScale);

      this.ctx_.lineWidth = 5; // Increase line width to make it thicker
      this.ctx_.beginPath();
      this.ctx_.moveTo(x, topOffset + height - 25);
      this.ctx_.lineTo(x, topOffset + height - 15);
      this.ctx_.strokeStyle = 'rgb(255, 255, 255)';
      this.ctx_.stroke();

      // Extend a thin line to the top of the canvas
      this.ctx_.lineWidth = 1;
      this.ctx_.beginPath();
      this.ctx_.moveTo(x, topOffset + height - 15);
      this.ctx_.lineTo(x, topOffset);
      this.ctx_.stroke();

      let hour = timeManager.simulationTimeObj.getUTCHours();

      hour = (hour + i) % 24;

      this.ctx_.font = '14px Consolas';
      this.ctx_.fillStyle = 'rgb(255, 255, 255)';
      this.ctx_.fillText(`${hour}h`, x - 10, topOffset + height);
    }

    // Draw passes for each sensor
    ObservablePasses.forEach((sensorPass, index) => {
      const y = topOffset + (index + 1) * yStep;

      // Draw sensor name
      this.ctx_.fillStyle = 'rgb(255, 255, 255)';
      this.ctx_.font = '14px Consolas';
      this.ctx_.fillText((sensorPass.sensor.uiName ?? 'Missing uiName'), leftOffset - 165, y + 5);

      // Draw passes
      sensorPass.passes.forEach((pass) => {
        const passStart = pass.start.getTime() + startHourOffset;
        const passEnd = pass.end.getTime() + startHourOffset;
        const x1 = leftOffset + (passStart - startTime) * xScale;
        const x2 = leftOffset + (passEnd - startTime) * xScale;

        const passLength = (passEnd - passStart) / MILLISECONDS_PER_SECOND;

        if (passLength < this.lengthOfBadPass_) {
          this.ctx_.fillStyle = 'rgb(255, 42, 4)';
        } else if (passLength < this.lengthOfAvgPass_) {
          this.ctx_.fillStyle = 'rgb(252, 232, 58)';
        } else {
          this.ctx_.fillStyle = 'rgb(86, 240, 0)';
        }

        this.ctx_.fillRect(x1, y - 10, x2 - x1, 20);


        const drawEvent = (mouseX: number, mouseY: number): boolean => {
          if (mouseX >= x1 - 10 && mouseX <= x2 + 10 && mouseY >= y - 10 && mouseY <= y + 10) {
            const startTime = new Date(passStart).toISOString().slice(11, 19);
            const endTime = new Date(passEnd).toISOString().slice(11, 19);

            // Calculate width of box based on text
            const text = `${sensorPass.sensor.uiName}: ${startTime} - ${endTime}`;

            this.drawTooltip_(text, mouseX, mouseY);

            return true;
          }

          return false;
        };

        this.drawEvents_[`${index} - ${passStart} - ${passEnd}`] = drawEvent;

        // Create an onclick event for each pass
        this.canvas_.addEventListener('click', (event) => {
          const rect = this.canvas_.getBoundingClientRect();
          const mouseX = event.clientX - rect.left;
          const mouseY = event.clientY - rect.top;

          // If the mouse is over a pass change the sensor
          if (drawEvent(mouseX, mouseY)) {
            const timeManagerInstance = keepTrackApi.getTimeManager();

            keepTrackApi.getSensorManager().setSensor(sensorPass.sensor);

            timeManagerInstance.changeStaticOffset(new Date(passStart).getTime() - timeManagerInstance.realTime);
            timeManagerInstance.calculateSimulationTime();
            keepTrackApi.runEvent(KeepTrackApiEvents.updateDateTime, new Date(timeManagerInstance.dynamicOffsetEpoch + timeManagerInstance.staticOffset));

            const selectSatManagerInstance = keepTrackApi.getPlugin(SelectSatManager)!;
            const currentSatId = selectSatManagerInstance.selectedSat;

            selectSatManagerInstance.selectSat(-1);
            selectSatManagerInstance.selectSat(currentSatId);
          }
        });

      });

      // If no passes draw a light gray bar to indicate no passes
      if (sensorPass.passes.length === 0) {
        this.ctx_.fillStyle = 'rgba(200, 200, 200, 0.2)';
        this.ctx_.fillRect(leftOffset, y - 10, width, 20);

        const drawEvent = (mouseX: number, mouseY: number): boolean => {
          if (mouseX >= leftOffset && mouseX <= leftOffset + width && mouseY >= y - 10 && mouseY <= y + 10) {
            const text = `${sensorPass.sensor.uiName}: No Passes`;

            this.drawTooltip_(text, mouseX, mouseY);

            return true;
          }

          return false;
        };

        this.drawEvents_[`${index} - ${sensorPass.sensor.id} - no - passes`] = drawEvent;
      }
    });
  }

  private handleOnMouseMove_(event: MouseEvent): void {
    // clear canvas
    this.ctx_.reset();

    // Draw static elements
    this.ctx_.drawImage(this.canvasStatic_, 0, 0);

    const rect = this.canvas_.getBoundingClientRect();
    const mouseX = event.clientX - rect.left;
    const mouseY = event.clientY - rect.top;

    let isHoveringOverPass = false;

    for (const key in this.drawEvents_) {
      if (!this.drawEvents_[key]) {
        continue;
      }

      const success = this.drawEvents_[key](mouseX, mouseY);

      isHoveringOverPass = isHoveringOverPass || success;
    }

    if (!isHoveringOverPass) {
      this.canvas_.style.cursor = 'default';
    }
  }

  private resizeCanvas_(isForceWidescreen?: boolean): void {
    isForceWidescreen ??= false;
    const timelineMenuDOM = getEl('sensor-timeline-menu')!;

    if (isForceWidescreen || window.innerWidth > window.innerHeight) {
      timelineMenuDOM.style.width = `${window.innerWidth}px`;

      this.canvas_.width = window.innerWidth;
      this.canvas_.height = window.innerHeight;
    } else {
      settingsManager.mapWidth = settingsManager.mapHeight * 2;
      timelineMenuDOM.style.width = `${settingsManager.mapWidth}px`;

      this.canvas_.width = window.innerWidth;
      this.canvas_.style.width = `${window.innerWidth}px`;
      this.canvas_.height = window.innerHeight - 100;
      this.canvas_.style.height = `${window.innerHeight - 100}px`;
    }

    this.canvasStatic_.width = this.canvas_.width;
    this.canvasStatic_.height = this.canvas_.height;
  }

  private async getWeather_(lats: number[], lons: number[], start_date: Date, end_date: Date): Promise<weatherReport[]> {

    const params = {
      "latitude": lats,
      "longitude": lons,
      "start_date": start_date.toISOString().slice(0, 10),
      "end_date": end_date.toISOString().slice(0, 10),
      "hourly": "cloud_cover",
    };

    // console.log(params);

    const url = "https://api.open-meteo.com/v1/forecast";
    const responses = await fetchWeatherApi(url, params);

    // Helper function to form time ranges
    const range = (start: number, stop: number, step: number) =>
      Array.from({ length: (stop - start) / step }, (_, i) => start + i * step);

    const AllWeatherData: weatherReport[] = [];

    // Process locations.
    responses.forEach((response) => {

      // Attributes for timezone and location
      const utcOffsetSeconds = response.utcOffsetSeconds();

      const hourly = response.hourly()!;

      // Note: The order of weather variables in the URL query and the indices below need to match!
      const weatherData: weatherReport = {
        latitude: response.latitude(),
        longitude: response.longitude(),
        hourly: range(Number(hourly.time()), Number(hourly.timeEnd()), hourly.interval()).map(
          (t) => new Date((t + utcOffsetSeconds) * 1000)
        ),
        cloudCover: hourly.variables(0)!.valuesArray()!,
      };

      AllWeatherData.push(weatherData);
    })

    return AllWeatherData;
  }
}<|MERGE_RESOLUTION|>--- conflicted
+++ resolved
@@ -10,14 +10,10 @@
 
 import { SatMath, SunStatus } from '@app/static/sat-math';
 import {
-<<<<<<< HEAD
-  BaseObject, calcGmst, DEG2RAD, DetailedSatellite, DetailedSensor, EpochUTC, Hours, lla2eci, MILLISECONDS_PER_SECOND, Radians, RaeVec3, SatelliteRecord,
-  Seconds, SpaceObjectType, Sun,
-=======
   BaseObject, calcGmst, DEG2RAD, Degrees, DetailedSatellite, DetailedSensor, EpochUTC, Hours, Kilometers, lla2eci, Milliseconds, MILLISECONDS_PER_SECOND, Radians,
+  RaeVec3,
   SatelliteRecord,
   Seconds, SpaceObjectType, Sun
->>>>>>> 66b1a5cc
 } from 'ootk';
 import { KeepTrackPlugin } from '../KeepTrackPlugin';
 import { SelectSatManager } from '../select-sat-manager/select-sat-manager';
@@ -146,22 +142,12 @@
         <label for="sensor-timeline-setting-avg-length" class="active">Average Pass Length (Seconds)</label>
       </div>
     </div>
-<<<<<<< HEAD
-    <!-- Toggle Switch for Boolean Values -->
-    <div class="row">
-      <label for="sensor-timeline-toggle" class="btn btn-ui waves-effect waves-light">
-        <input type="checkbox" id="sensor-timeline-toggle" />
-        <span class="lever"></span>
-        Detailed Plot
-      </label>
-=======
     <div class="switch row">
             <label for="sensor-timeline-toggle" data-position="top" data-delay="50" data-tooltip="Detailed Plot">
               <input id="sensor-timeline-toggle" type="checkbox"/>
               <span class="lever"></span>
               Detailed Plot
             </label>
->>>>>>> 66b1a5cc
     </div>
     <div class="switch row">
             <label for="weather-toggle" data-position="top" data-delay="50" data-tooltip="Account for weather when calculating passes using weather forecasts">
@@ -322,18 +308,9 @@
       // console.log('night', StationInNights);
       // console.log('weather', ClearSkies);
 
-<<<<<<< HEAD
       if (this.detailedPlot === true) {
 
         this.drawDetailedTimeline_(ObservablePasses, SatInFoVs, SatInSuns, StationInNights, ClearSkies);
-=======
-
-        console.log(ObservablePasses);
-        console.log(SatInFoVs);
-        console.log(SatInSuns);
-        console.log(StationInNights);
-
->>>>>>> 66b1a5cc
 
       } else if (this.detailedPlot === false) {
         // console.log(passes[0]);
@@ -497,11 +474,7 @@
         // 5second Looks
         offset = i * 1000; // Offset in miliseconds (sec * 1000)
         const now = keepTrackApi.getTimeManager().getOffsetTimeObj(offset);
-<<<<<<< HEAD
         const isInFOVAtThisIter = SensorTimeline.checkSatInFOV(now, satellite.satrec!, sensor);
-=======
-        const isInFovAtThisIter = SatMath.checkIsInView(sensor, SatMath.getRae(now, satellite.satrec, sensor) as { rng: Kilometers, el: Degrees, az: Degrees });
->>>>>>> 66b1a5cc
         const isObservableAtThisIter = SensorTimeline.checkObservable(now, satellite, sensor);
         if (this.useWeather && sensor.type === SpaceObjectType.OPTICAL) {
           var isWeatherGoodatThisIter = SensorTimeline.checkWeatherIsGood(weatherReport, now);
@@ -516,22 +489,14 @@
         // --------
 
         // Check if sat is Observable and enters the FoV
-<<<<<<< HEAD
         if (isInFOVAtThisIter && !isObservable && isObservableAtThisIter && isWeatherGoodatThisIter) {
-=======
-        if (isInFovAtThisIter && !isObservable && isObservableAtThisIter) {
->>>>>>> 66b1a5cc
           startObservableTime = now;
           isObservable = true;
           isBecomeObservable = true;
         }
 
         // Check if sat exits the FoV or becomes Unobservable
-<<<<<<< HEAD
         if ((!isInFOVAtThisIter || !isObservableAtThisIter || !isWeatherGoodatThisIter) && isObservable) {
-=======
-        if ((!isInFovAtThisIter || !isObservableAtThisIter) && isObservable) {
->>>>>>> 66b1a5cc
           isBecomeUnobservable = true;
           isObservable = false;
           /*
@@ -560,23 +525,14 @@
 
         // -----------------------------------------------
 
-<<<<<<< HEAD
         // Check if sat in FoV
         if (isInFOVAtThisIter && !isInFoV) {
-=======
-        // Check if sat is in FoV
-        if (isInFovAtThisIter && !isInFoV) {
->>>>>>> 66b1a5cc
           startInFoVTime = now;
           isInFoV = true;
           isEnterFov = true;
         }
 
-<<<<<<< HEAD
         if (!isInFOVAtThisIter && isInFoV) {
-=======
-        if (!isInFovAtThisIter && isInFoV) {
->>>>>>> 66b1a5cc
           isExitFov = true;
           isInFoV = false;
         }
@@ -629,7 +585,6 @@
             isStationExitNight = false;
           }
 
-<<<<<<< HEAD
           if (this.useWeather) {
             // Check if weather is good
 
@@ -653,8 +608,6 @@
 
           }
 
-=======
->>>>>>> 66b1a5cc
         }
       }
       AllObservablePasses.push(ObservablePasses);
@@ -671,23 +624,12 @@
     // Setup Realtime and Offset Time
     const rae = SatMath.getRae(now, satrec, sensor) as { rng: Kilometers, el: Degrees, az: Degrees };
 
-<<<<<<< HEAD
-    if (!aer.az || !aer.el || !aer.rng) {
+    if (!rae.az || !rae.el || !rae.rng) {
       return false;
     }
 
-    if (SatMath.checkIsInView(sensor, aer as RaeVec3)) {
+    if (SatMath.checkIsInView(sensor, rae as RaeVec3)) {
       return true;
-=======
-    if (SatMath.checkIsInView(sensor, rae)) {
-      return {
-        time: now,
-        el: rae.el,
-        az: rae.az,
-        rng: rae.rng,
-        objName: null,
-      };
->>>>>>> 66b1a5cc
     }
 
     else {

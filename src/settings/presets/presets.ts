--- conflicted
+++ resolved
@@ -391,12 +391,7 @@
       settings.zFar = 300000;
     }
 
-<<<<<<< HEAD
     // const defaultCamera = keepTrackApi.getMainCamera();
-=======
-    const defaultCamera = keepTrackApi.getMainCamera();
-
->>>>>>> bbe29a0d
 
     settings.onLoadCb = () => {
       keepTrackApi.getUiManager().searchManager.doSearch('60550,60534,60552,60537');
@@ -458,17 +453,10 @@
       // restore the view
       getEl('restore-view-icon').addEventListener('click', () => {
         console.log('restore view');
-<<<<<<< HEAD
         keepTrackApi.getMainCamera().reset();
         keepTrackApi.getMainCamera().lookAtLatLon(41.38160380932027 as Degrees, 2.1420305583779276 as Degrees, 0.67);
       });
     };
-=======
-        // TODO: restore the view
-
-      });
-    }
->>>>>>> bbe29a0d
   }
 
   static loadPresetFacSat2(settings: SettingsManager) {

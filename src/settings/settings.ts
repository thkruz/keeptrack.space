--- conflicted
+++ resolved
@@ -23,13 +23,7 @@
 import { ColorSchemeColorMap } from '@app/engine/rendering/color-schemes/color-scheme';
 import { ObjectTypeColorSchemeColorMap } from '@app/engine/rendering/color-schemes/object-type-color-scheme';
 import { AtmosphereSettings, EarthDayTextureQuality, EarthNightTextureQuality, EarthTextureStyle } from '@app/engine/rendering/draw-manager/earth-quality-enums';
-<<<<<<< HEAD
 import { keepTrackApi } from '@app/keepTrackApi';
-=======
-import { Degrees, Kilometers, Milliseconds, Radians } from '@ootk/src/main';
-import { ClassificationString } from '../app/ui/classification';
-import { RADIUS_OF_EARTH } from '../engine/utils/constants';
->>>>>>> af70b099
 import { isThisNode } from '../engine/utils/isThisNode';
 import { PersistenceManager, StorageKey } from '../engine/utils/persistence-manager';
 import { CameraSettings, defaultCameraSettings } from './camera-settings';
@@ -48,7 +42,6 @@
 /* eslint-disable @typescript-eslint/no-unsafe-declaration-merging */
 /* eslint-disable max-lines */
 
-<<<<<<< HEAD
 /**
  * Mapping of property names to their category
  */
@@ -362,12 +355,6 @@
   PerformanceSettings,
   ColorSettings,
   CoreSettings { }
-=======
-import { EventBus } from '@app/engine/events/event-bus';
-import type { MilkyWayTextureQuality } from '@app/engine/rendering/draw-manager/skybox-sphere';
-import type { SunTextureQuality } from '@app/engine/rendering/draw-manager/sun';
-import type { FilterPluginSettings } from '@app/plugins/filter-menu/filter-menu';
->>>>>>> af70b099
 
 export class SettingsManager {
   // Category instances - these hold the actual settings
@@ -453,1059 +440,6 @@
     EventBus.getInstance().emit(EventBusEvent.saveSettings);
   }
 
-<<<<<<< HEAD
-=======
-  colors: ColorSchemeColorMap & ObjectTypeColorSchemeColorMap;
-
-  /**
-   * The default color scheme to use when the application is loaded. This must be a string that matches a class name of one of the available color schemes.
-   * Ex. DefaultColorScheme, CelestrakColorScheme, etc.
-   */
-  defaultColorScheme = 'CelestrakColorScheme';
-
-  colorSchemeInstances = {
-    CelestrakColorScheme: {
-      enabled: true,
-    },
-    ObjectTypeColorScheme: {
-      enabled: true,
-    },
-    CountryColorScheme: {
-      enabled: true,
-    },
-    RcsColorScheme: {
-      enabled: true,
-    },
-    ReentryRiskColorScheme: {
-      enabled: true,
-    },
-    MissionColorScheme: {
-      enabled: true,
-    },
-    ConfidenceColorScheme: {
-      enabled: true,
-    },
-    OrbitalPlaneDensityColorScheme: {
-      enabled: true,
-    },
-    SpatialDensityColorScheme: {
-      enabled: true,
-    },
-    SunlightColorScheme: {
-      enabled: true,
-    },
-    GpAgeColorScheme: {
-      enabled: true,
-    },
-    SourceColorScheme: {
-      enabled: true,
-    },
-    VelocityColorScheme: {
-      enabled: true,
-    },
-    StarlinkColorScheme: {
-      enabled: true,
-    },
-    SmallSatColorScheme: {
-      enabled: true,
-    },
-  };
-
-  /** Ensures no html is injected into the page */
-  isPreventDefaultHtml = false;
-  /**
-   * Delay before advancing in Time Machine mode
-   */
-  timeMachineDelay = <Milliseconds>5000;
-  /**
-   * Delay before advancing in Time Machine mode
-   */
-  timeMachineDelayAtPresentDay = <Milliseconds>20000;
-  /**
-   * Initial resolution of the map width to increase performance
-   */
-  mapWidth = 800;
-  /**
-   * Initial resolution of the map height to increase performance
-   */
-  mapHeight = 600;
-  /**
-   * Flag for loading the last sensor used by user
-   */
-  isLoadLastSensor = true;
-  /**
-   * Disable main user interface. Currently an all or nothing package.
-   */
-  disableUI = false;
-  isMobileModeEnabled = false;
-  /**
-   * The last time the stereographic map was updated.
-   *
-   * TODO: This doesn't belong in the settings manager.
-   */
-  lastMapUpdateTime = 0;
-  hiResWidth: number | null = null;
-  hiResHeight: number | null = null;
-  screenshotMode = null;
-  lastBoxUpdateTime = null;
-  /**
-   * The initial field of view settings for FPS, Planetarium, Astronomy, and Satellite View
-   */
-  fieldOfView = 0.6 as Radians;
-  db = null;
-  /**
-   * Catch Errors and report them via github
-   */
-  isGlobalErrorTrapOn = true;
-  /**
-   * Determines whether or not the splash screen images should be displayed.
-   * The text and version number still appear.
-   */
-  isShowSplashScreen = true;
-  /**
-   * Determines whether or not to show notional debris in the application. This was designed for presentation purposes.
-   */
-  isNotionalDebris = false;
-  isFreezePropRateOnDrag = false;
-  /**
-   * Disable the optional ASCII catalog (only applies to offline mode)
-   *
-   * /tle/TLE.txt
-   */
-  isDisableAsciiCatalog = true;
-  settingsManager = null;
-  /**
-   * Indicates whether or not Payload Owners/Manufacturers should be displayed on globe.
-   *
-   * TODO: This needs to be revamped. Most agencies are not linked to any satellites!
-   */
-  isShowAgencies = false;
-  /**
-   * Determines whether or not to show Geo satellites in the application.
-   */
-  isShowGeoSats = true;
-  /**
-   * Determines whether or not to show HEO satellites in the application.
-   */
-  isShowHeoSats = true;
-  /**
-   * Determines whether or not to show MEO satellites in the application.
-   */
-  isShowMeoSats = true;
-  /**
-   * Determines whether or not to show LEO satellites in the application.
-   */
-  isShowLeoSats = true;
-  /**
-   * Determines whether or not to show Notional satellites in the application.
-   * Notional satellites are satellites that haven't launched yet.
-   */
-  isShowNotionalSats = true;
-  /**
-   * Determines whether or not to show Starlink satellites in the application.
-   */
-  isShowStarlinkSats = true;
-  /**
-   * Determines whether or not payloads should be displayed.
-   */
-  isShowPayloads = true;
-  /**
-   * Determines whether or not rocket bodies are shown.
-   */
-  isShowRocketBodies = true;
-  /**
-   * Determines whether or not debris is shown.
-   */
-  isShowDebris = true;
-  /**
-   * @deprecated
-   * Maximum number of orbits to display when selecting "all" satellites
-   */
-  maxOribtsDisplayedDesktopAll = 1000;
-  /**
-   * Transparency when a group of satellites is selected
-   */
-  orbitGroupAlpha = 0.5;
-  loopTimeMachine = false;
-  isDisableSelectSat: boolean | null = null;
-  timeMachineLongToast = false;
-  lastInteractionTime = 0;
-  /**
-   * Disables the JSON Catalog (only applies to offline mode)
-   *
-   * /tle/extra.json
-   */
-  isDisableExtraCatalog = true;
-  /**
-   * Number of lines to draw when making an orbit
-   *
-   * Larger numbers will make smoother orbits, but will be more resource intensive
-   */
-  orbitSegments = 255;
-  /**
-   * The timestamp of the last gamepad movement.
-   */
-  lastGamepadMovement = 0;
-  /**
-   * Indicates whether the gamepad controls are limited or not.
-   */
-  isLimitedGamepadControls = false;
-  /**
-   * Toggles multiple presets for use with EPFL (École polytechnique fédérale de Lausanne).
-   *
-   * NOTE: This may be useful for other institutions as well or presentations.
-   */
-  isEPFL = false;
-  isDisableUrlBar = null;
-  /**
-   * Add custom mesh list to force loading of specific meshes
-   *
-   * These can then be used in the mesh manager to force a specific mesh to be used
-   */
-  meshListOverride: string[] = [];
-  isDebrisOnly = false;
-  isDisableCss = null;
-  /**
-   * Allow Right Click Menu
-   */
-  isAllowRightClick = true;
-  /**
-   * Callback function that is called when the settings are loaded.
-   */
-  // eslint-disable-next-line no-empty-function
-  onLoadCb = () => { };
-  /**
-   * Disables Toasts During Time Machine
-   */
-  isDisableTimeMachineToasts = false;
-  isDrawConstellationBoundaries = null;
-  isDrawNasaConstellations = null;
-  /**
-   * Determines whether or not to draw the sun in the application.
-   */
-  isDrawSun = true;
-  /**
-   * Determines how many draw commands are used for sun illumination
-   * This should be a GodraySamples value (24, 36, 52, 80)
-   * @default 24
-   */
-  godraysSamples = 24;
-  /**
-   * The decay factor for the godray effect.
-   *
-   * This value controls how fast the godray intensity decreases with distance.
-   * Lower values result in shorter/less visible godrays, while higher values
-   * create longer/more prominent godrays.
-   *
-   * @default 0.983
-   */
-  godraysDecay = 0.983;
-  /**
-   * The exposure level for the godrays effect.
-   * Controls the brightness/intensity of the godray rendering.
-   * Higher values make godrays more pronounced.
-   * @default 0.75.
-   */
-  godraysExposure = 0.4;
-  /**
-   * The density of godrays effect.
-   * Controls the intensity and thickness of the light scattering effect.
-   * Higher values result in more pronounced godrays.
-   * @default 1.8
-   */
-  godraysDensity = 1.8;
-  /**
-   * The weight factor for the godray effect.
-   * Controls the intensity of the godray/light scattering effect.
-   * Higher values increase the visibility of godrays.
-   * @default 0.085
-   */
-  godraysWeight = 0.085;
-  /**
-   * Represents the rate at which the intensity of godrays (volumetric light scattering) diminishes
-   * with distance from the light source.
-   *
-   * Higher values make the godrays fade more quickly as they extend away from the light source.
-   * Lower values allow the godrays to extend further with less intensity reduction.
-   *
-   * @default 2.7
-   */
-  godraysIlluminationDecay = 2.7;
-  /**
-   * The size of the sun in the simulation, represented as a scale factor.
-   * A value of 0.9 indicates the sun is displayed at 90% of its default size.
-   * A value of 1.1 indicates the sun is displayed at 110% of its default size.
-   */
-  sizeOfSun = 1.1;
-  /**
-   * Determines whether to use a sun texture.
-   * When set to true, the application will render the sun with a custom texture.
-   * When set to false, the application will use a default sun representation.
-   * @default false
-   */
-  isUseSunTexture = false;
-  /**
-   * Draw Lines from Sensors to Satellites When in FOV
-   */
-  isDrawInCoverageLines = true;
-  /**
-   * Determines whether or not to draw orbits.
-   */
-  isDrawOrbits = true;
-  /**
-   * Display ECI coordinates on object hover
-   */
-  isEciOnHover = false;
-  /**
-   * Determines whether the Milky Way should be drawn on the screen.
-   */
-  isDrawMilkyWay = true;
-  /**
-   * Determines whether the background of the canvas should be gray or black.
-   *
-   * NOTE: This is only used when the Milky Way is not drawn.
-   */
-  isGraySkybox = false;
-  /**
-   * Global flag for determining if the user is dragging the globe
-   */
-  isDragging = false;
-  /**
-   * Show GEO Orbits in ECF vs ECI
-   */
-  isOrbitCruncherInEcf = true;
-  lastSearch: string | string[] = '';
-  isGroupOverlayDisabled: boolean | null = null;
-  /**
-   * Distance from satellite when we switch to close camera mode.
-   * This is used to slow down the dolly effect when zooming in on a satellite.
-   */
-  nearZoomLevel = 25 as Kilometers;
-  isPreventColorboxClose = false;
-  isUseHigherFOVonMobile = null;
-  lostSatStr = '';
-  maxOribtsDisplayed = 100000;
-  isOrbitOverlayVisible = false;
-  isShowSatNameNotOrbit = null;
-  /**
-   * Determines whether or not to show the next pass time when hovering over an object.
-   *
-   * This is proccess intensive and should be disabled on low end devices
-   */
-  isShowNextPass = false;
-  dotsOnScreen = 0;
-  versionDate = '';
-  versionNumber = '';
-  /**
-   * Geolocation data of the user.
-   */
-  geolocation: SensorGeolocation = {
-    lat: null,
-    lon: null,
-    alt: null,
-    minaz: null,
-    maxaz: null,
-    minel: null,
-    maxel: null,
-    minrange: null,
-    maxrange: null,
-  };
-
-  centerBody: SolarBody = SolarBody.Earth;
-
-  altMsgNum = null;
-  altLoadMsgs = false;
-  /**
-   * Adjust to change camera speed of auto pan around earth
-   */
-  autoPanSpeed = 1;
-
-  /**
-   * Adjust to change camera speed of auto rotate around earth
-   */
-  autoRotateSpeed = 0.000075;
-  /**
-   * The speed at which the camera decays.
-   *
-   * Reduce this give momentum to camera changes
-   */
-  cameraDecayFactor = 5;
-  /**
-   * The speed at which the camera moves.
-   *
-   * TODO: This needs to be made read-only and a sepearate internal camera variable should be used to handle
-   * the logic when shift is pressed
-   */
-  cameraMovementSpeed = 0.003;
-  /**
-   * The minimum speed at which the camera moves.
-   *
-   * TODO: This needs to be made read-only and a sepearate internal camera variable should be used to handle
-   * the logic when shift is pressed
-   */
-  cameraMovementSpeedMin = 0.005;
-  /**
-   * The distance the a satellites fov cone is drawn away from the earth.
-   *
-   * This is used to prevent the cone from clipping into the earth.
-   *
-   * You can adjust this value to make the cone appear closer or further away from the earth.
-   *
-   * Negative values will cause the cone to clip into the earth, but that may be desired for some use cases.
-   */
-  coneDistanceFromEarth = 15 as Kilometers;
-  /**
-   * Used for disabling the copyright text on screenshots and the map.
-   */
-  copyrightOveride = false;
-  /**
-   * Global flag for determining if the cruncher's loading is complete
-   */
-  cruncherReady = false;
-  /**
-   * The current legend to display.
-   */
-  currentLayer = 'CelestrakColorScheme';
-  /**
-   * The number of days before a TLE is considered lost.
-   */
-  daysUntilObjectLost = 60;
-  /**
-   * The number of milliseconds between each satellite in demo mode.
-   */
-  demoModeInterval = <Milliseconds>3000;
-  /**
-   * The maximum number of satellite labels to display on desktop devices.
-   */
-  desktopMaxLabels = 500;
-  /**
-   * The minimum width of the desktop view in pixels.
-   */
-  desktopMinimumWidth = 1300;
-  /**
-   * Currently only disables panning.
-   *
-   * TODO: Disable all camera movement
-   */
-  disableCameraControls = false;
-  /**
-   * Disable normal browser right click menu
-   */
-  disableDefaultContextMenu = true;
-  /**
-   * Disable normal browser events from keyboard/mouse
-   */
-  disableNormalEvents = false;
-  /**
-   * Disable Scrolling the Window Object
-   */
-  disableWindowScroll = true;
-  /**
-   * Disable Touch Move
-   *
-   * NOTE: Caused drag errors on Desktop
-   */
-  disableWindowTouchMove = true;
-  /**
-   * Disable Zoom Keyboard Keys
-   */
-  disableZoomControls = true;
-  /**
-   * The number of latitude segments used to render the Earth object.
-   */
-  earthNumLatSegs = 128;
-  /**
-   * The number of longitude segments used to render the Earth.
-   */
-  earthNumLonSegs = 128;
-  /**
-   * Updates Orbit of selected satellite on every draw.
-   *
-   * Performance hit, but makes it clear what direction the satellite is going
-   */
-  enableConstantSelectedSatRedraw = true;
-  /**
-   * Shows the oribt of the object when highlighted
-   */
-  enableHoverOrbits = true;
-  /**
-   * Shows an overlay with object information
-   */
-  enableHoverOverlay = true;
-  /**
-   * Indicates whether the fallback css is enabled. This only loads if isDisableCss is true.
-   */
-  enableLimitedUI = true;
-  /**
-   * @deprecated
-   * The maximum value for the field of view setting.
-   *
-   * TODO: Implement this for FPS, Planetarium, Astronomy, and Satellite View
-   */
-  fieldOfViewMax = 1.2 as Radians;
-  /**
-   * @deprecated
-   * The minimum value for the field of view setting.
-   *
-   * * TODO: Implement this for FPS, Planetarium, Astronomy, and Satellite View
-   */
-  fieldOfViewMin = 0.04;
-  /**
-   * Number of steps to fit TLEs in the Initial Orbit plugin
-   */
-  fitTleSteps = 3; // Increasing this will kill performance
-  /**
-   * Speed at which the camera moves in the Z direction when in FPS mode.
-   */
-  fpsForwardSpeed = 3;
-  /**
-   * Speed the camera pitches up and down when in FPS mode.
-   */
-  fpsPitchRate = 0.02;
-  /**
-   * Speed at which the camera rotates when in FPS mode.
-   */
-  fpsRotateRate = 0.02;
-  /**
-   * Speed at which the camera moves in the X direction when in FPS mode.
-   */
-  fpsSideSpeed = 3;
-  /**
-   * Minimum fps or sun/moon are skipped
-   */
-  fpsThrottle1 = 0;
-  /**
-   * Minimum fps or satellite velocities are ignored
-   */
-  fpsThrottle2 = 10;
-  /**
-   * Speed at which the camera moves in the Y direction when in FPS mode.
-   */
-  fpsVertSpeed = 3;
-  /**
-   * Speed at which the camera twists (yaws) when in FPS mode.
-   */
-  fpsYawRate = 0.02;
-  /**
-   * Global flag for determining if geolocation is being used
-   */
-  geolocationUsed = false;
-  /**
-   * Minimum elevation to for calculating DOPs in dop plugin
-   */
-  gpsElevationMask = <Degrees>15;
-  /**
-   * Color of the dot when hovering over an object.
-   */
-  hoverColor = <[number, number, number, number]>[1.0, 1.0, 0.0, 1.0]; // Yellow
-  /**
-   * The relative path to the installation directory. This is necessary if the application is
-   * a folder inside the main folder of the webserver.
-   */
-  installDirectory = '';
-  dataSources = {
-    /**
-     * This is where the TLEs are loaded from
-     *
-     * It was previously: ${settingsManager.installDirectory}tle/TLE2.json`
-     *
-     * It can be loaded from a local file or a remote source
-     */
-    tle: 'https://api.keeptrack.space/v3/sats',
-    /** url for an external TLE source */
-    externalTLEs: '',
-    /**
-     * A boolean flag indicating whether only external TLEs (Two-Line Elements) should be used.
-     * When set to `true`, the system will exclusively utilize external TLE data.
-     * When set to `false`, the system may use internal or other sources of TLE data.
-     */
-    externalTLEsOnly: false,
-    tleDebris: 'https://app.keeptrack.space/tle/TLEdebris.json',
-    vimpel: 'https://api.keeptrack.space/v3/r2/vimpel.json',
-    /** This determines if tle source is loaded to supplement externalTLEs  */
-    isSupplementExternal: false,
-  };
-  telemetryServer = 'https://telemetry.keeptrack.space';
-  userServer = 'https://user.keeptrack.space';
-  /**
-   * Determines whether or not to hide the propogation rate text on the GUI.
-   */
-  isAlwaysHidePropRate = false;
-  /**
-   * Determines whether the canvas should automatically resize when the window is resized.
-   */
-  isAutoResizeCanvas = true;
-  /**
-   * If true, hide the earth textures and make the globe black
-   */
-  isBlackEarth = false;
-  /**
-   * Determines whether or not to load the specularity map for the Earth.
-   */
-  isDrawSpecMap = true;
-  /**
-   * Determines whether or not to load the bump map for the Earth.
-   */
-  isDrawBumpMap = true;
-  /**
-   * Determines whether the atmosphere should be drawn or not.
-   * 0 = Off
-   * 1 = On
-   */
-  isDrawAtmosphere: AtmosphereSettings = AtmosphereSettings.ON;
-  /**
-   * Determines whether or not to draw the Aurora effect.
-   */
-  isDrawAurora = true;
-  /**
-   * Determines whether or not to run the demo mode.
-   */
-  isDemoModeOn = false;
-  /**
-   * Disables the loading of control site data
-   */
-  isDisableControlSites = true;
-  /**
-   * Disables the loading of launch site data
-   */
-  isDisableLaunchSites = false;
-  /**
-   * Disables the loading of sensor data
-   */
-  isDisableSensors = false;
-  /**
-   * Determines whether the application should use a reduced-draw mode.
-   * If true, the application will use a less resource-intensive method of rendering.
-   * If false, the application will use the default rendering method.
-   */
-  isDrawLess = false;
-  isEnableConsole = false;
-  /**
-   * Determines whether the last map that was loaded should be loaded again on the next session.
-   */
-  isLoadLastMap = true;
-  /**
-   * Global flag for determining if the application is resizing
-   */
-  isResizing = false;
-  /**
-   * Determines whether or not to show the satellite labels.
-   */
-  isSatLabelModeOn = true;
-  /**
-   * Flag for showing the primary logo
-   */
-  isShowPrimaryLogo = true;
-  /**
-   * Flag for showing the secondary logo for partnerships
-   */
-  isShowSecondaryLogo = false;
-  /**
-   * Flag for using the debris catalog instead of the full catalog
-   *
-   * /tle/TLEdebris.json
-   */
-  isUseDebrisCatalog = false;
-  /**
-   * Determines whether zooming stops auto rotation in the application.
-   */
-  isZoomStopsRotation = true;
-  /**
-   * Changing the zoom with the mouse wheel will stop the camera from following the satellite.
-   */
-  isZoomStopsSnappedOnSat = false;
-  /**
-   * List of the last search results
-   */
-  lastSearchResults: number[] = [];
-  /**
-   * String to limit which satellites are loaded from the catalog
-   */
-  limitSats = '';
-  /**
-   * Minimum elevation to draw a line scan
-   */
-  lineScanMinEl = 5;
-  /**
-   * The speed at which the scan lines for radars move across the screen
-   *
-   * About 30 seconds to scan earth (arbitrary)
-   *
-   * (each draw will be +speed lat/lon)
-   */
-  lineScanSpeedRadar = 0.25;
-  /**
-   * The speed at which the scan lines for radars move across the screen
-   *
-   * About 6 seconds to scan earth (no source, just a guess)
-   *
-   * (each draw will be +speed lat/lon)
-   */
-  lineScanSpeedSat = 6;
-  lkVerify = 0;
-  lowPerf = false;
-  /**
-   * Preallocate the maximum number of analyst satellites that can be manipulated
-   *
-   * NOTE: This mainly applies to breakup scenarios
-   */
-  maxAnalystSats = 10000;
-  /**
-   * Preallocate the maximum number of field of view marker dots that can be displayed
-   */
-  maxFieldOfViewMarkers = 1;
-  /**
-   * Preallocate the maximum number of labels that can be displayed
-   *
-   * Set mobileMaxLabels and desktopMaxLabels instead of this directly
-   */
-  maxLabels = 0; // 20000;
-  /**
-   * Preallocate the maximum number of missiles that can be displayed
-   *
-   * NOTE: New attack scenarios are limited to this number
-   */
-  maxMissiles = 500;
-  /**
-   * The maximum number of orbits to display on mobile devices.
-   */
-  maxOrbitsDisplayedMobile = 1500;
-  /**
-   * The maximum number of orbits to be displayed on desktop.
-   */
-  maxOribtsDisplayedDesktop = 100000;
-  /**
-   * The maximum zoom distance from the Earth's surface in kilometers.
-   *
-   * Used for zooming in and out in default and offset camera modes.
-   */
-  maxZoomDistance = <Kilometers>1.2e6; // 1.2 million km
-  /**
-   * Which mesh to use if meshOverride is set
-   */
-  meshOverride = null;
-  /**
-   * The rotation of the mesh if meshOverride is set
-   */
-  meshRotation = {
-    x: 0,
-    y: 0,
-    z: 0,
-  };
-
-  /**
-   * Minimum time between draw calls in milliseconds
-   *
-   * 20 FPS = 50ms
-   * 30 FPS = 33.33ms
-   * 60 FPS = 16.67ms
-   */
-  minimumDrawDt = <Milliseconds>0.0;
-  /**
-   * The minimum number of characters to type before searching.
-   */
-  minimumSearchCharacters = 2; // Searches after 3 characters typed
-  /**
-   * The minimum zoom distance from 0,0,0 in kilometers.
-   *
-   * Used for zooming in and out in default and offset camera modes.
-   */
-  minZoomDistance = <Kilometers>(RADIUS_OF_EARTH + 50);
-  /**
-   * Maximum number of satellite labels to display on mobile devices
-   */
-  mobileMaxLabels = 100;
-  /**
-   * Override the default models on satellite view
-   */
-  modelsOnSatelliteViewOverride = false;
-  /**
-   * Name of satellite category for objects not in the official catalog.
-   */
-  nameOfSpecialSats = 'Special Sats';
-  /**
-   * The number of passes to consider when determining lookangles.
-   */
-  nextNPassesCount = 5;
-  noMeshManager = false;
-  /**
-   * TODO: Reimplement stars
-   */
-  isDisableStars = true;
-  /** Flag to determine if external data is available */
-  offlineMode = false;
-  /**
-   * The offset in the x direction for the offset camera mode.
-   */
-  offsetCameraModeX = 15000;
-  /**
-   * The offset in the z direction for the offset camera mode.
-   */
-  offsetCameraModeZ = -6000;
-  /**
-   * How much an orbit fades over time
-   *
-   * 0.0 = Not Visible
-   *
-   * 1.0 = No Fade
-   */
-  orbitFadeFactor = 0.6;
-  /**
-   * Color of orbits when a group of satellites is selected.
-   */
-  orbitGroupColor = <[number, number, number, number]>[1.0, 1.0, 0.0, 0.7];
-  /**
-   * Color of orbit when hovering over an object.
-   */
-  orbitHoverColor = <[number, number, number, number]>[1.0, 1.0, 0.0, 0.9];
-  /**
-   * Color of orbit when in view.
-   */
-  orbitInViewColor = <[number, number, number, number]>[1.0, 1.0, 1.0, 0.7]; // WHITE
-  /**
-   * Color of orbit when in Planetarium View.
-   */
-  orbitPlanetariumColor = <[number, number, number, number]>[1.0, 1.0, 1.0, 0.2]; // Transparent White
-  /**
-   * Color of orbit when selected.
-   */
-  orbitSelectColor = <[number, number, number, number]>[1.0, 0.0, 0.0, 0.9];
-  /**
-   * Color of secondary object orbit.
-   */
-  orbitSelectColor2 = <[number, number, number, number]>[0.0, 0.4, 1.0, 0.9];
-  pTime = [];
-  /**
-   * Global flag for determining if a screenshot is queued
-   */
-  queuedScreenshot = false;
-  retro = false;
-  /**
-   * Minimum time between new satellite labels in milliseconds
-   */
-  minTimeBetweenSatLabels = <Milliseconds>100;
-  /**
-   * The settings for the satellite shader.
-   */
-  satShader = {
-    /**
-     * The minimum zoom level at which large objects are displayed.
-     */
-    largeObjectMinZoom: 0.37,
-    /**
-     * The maximum zoom level at which large objects are displayed.
-     */
-    largeObjectMaxZoom: 0.58,
-    /**
-     * The minimum size of objects in the shader.
-     */
-    minSize: 5.5,
-    /**
-     * The maximum size of objects in the shader.
-     */
-    maxSize: 70.0,
-    /**
-     * The minimum size of objects in the shader when in planetarium mode.
-     */
-    minSizePlanetarium: 20.0,
-    /**
-     * The maximum size of objects in the shader when in planetarium mode.
-     */
-    maxSizePlanetarium: 20.0,
-    /**
-     * The maximum allowed size of objects in the shader.
-     * This value is dynamically changed based on zoom level.
-     */
-    maxAllowedSize: 35.0,
-    /**
-     * Whether or not to use dynamic sizing for objects in the shader.
-     */
-    isUseDynamicSizing: false,
-    /**
-     * The scalar value used for dynamic sizing of objects in the shader.
-     */
-    dynamicSizeScalar: 1.0,
-    /**
-     * The size of stars and searched objects in the shader.
-     */
-    starSize: '20.0',
-    /**
-     * The distance at which objects start to grow in kilometers.
-     * Must be a float as a string for the GPU to read.
-     * This makes stars bigger than satellites.
-     */
-    distanceBeforeGrow: '14000.0',
-    /**
-     * The blur radius factor used for satellites.
-     */
-    blurFactor1: '0.53',
-    /**
-     * The blur alpha factor used for satellites.
-     */
-    blurFactor2: '0.5',
-    /**
-     * The blur radius factor used for stars.
-     */
-    blurFactor3: '0.43',
-    /**
-     * The blur alpha factor used for stars.
-     */
-    blurFactor4: '0.25',
-  };
-
-  /**
-   * The maximum number of satellites to display when searching.
-   */
-  searchLimit = 600;
-  /**
-   * Color of the dot when selected.
-   */
-  selectedColor = <[number, number, number, number]>[1.0, 0.0, 0.0, 1.0]; // Red
-  /**
-   * Determines whether the orbit should be shown through the Earth or not.
-   */
-  showOrbitThroughEarth = false;
-  /**
-   * Determines whether small images should be used.
-   *
-   * Use these to default smallest resolution maps
-   * Really useful on small screens and for faster loading times
-   */
-  smallImages = false;
-  /**
-   * Allows canvas will steal focus on load
-   */
-  startWithFocus = false;
-  /**
-   * Automatically display all of the orbits
-   */
-  startWithOrbitsDisplayed = false;
-  /**
-   * How many draw calls to wait before updating orbit overlay if last draw time was greater than 50ms
-   */
-  updateHoverDelayLimitBig = 5;
-  /**
-   * How many draw calls to wait before updating orbit overlay if last draw time was greater than 20ms
-   */
-  updateHoverDelayLimitSmall = 3;
-  /**
-   * Size of the dot vertex shader
-   */
-  vertShadersSize = 12;
-  /**
-   * The desired video bitrate in bits per second for video recording.
-   *
-   * This value is set to 30,000,000 bits per second (or 10.0 Mbps) by default.
-   */
-  videoBitsPerSecond = 30000000;
-  /**
-   * The maximum z-depth for the WebGL renderer.
-   *
-   * Increasing this causes z-fighting
-   * Decreasing this causes clipping of stars and satellites
-   */
-  zFar = 149600000;
-  /**
-   * The minimum z-depth for the WebGL renderer.
-   */
-  zNear = 1.0;
-  /**
-   * The speed at which the zoom level changes when the user zooms in or out.
-   */
-  zoomSpeed = 0.005;
-  /**
-   * Draw Trailing Orbits
-   */
-  isDrawTrailingOrbits = false;
-  /**
-   * Enables the old extended catalog including JSC Vimpel data
-   * @deprecated Use isEnableJscCatalog instead
-   */
-  isEnableExtendedCatalog = false;
-  selectedColorFallback = <[number, number, number, number]>[0, 0, 0, 0];
-  /**
-   * Flag if the keyboard should be disabled
-   */
-  isDisableKeyboard = false;
-  /**
-   * Flag for if the user is running inside an iframe
-   */
-  isInIframe = false;
-  isAutoRotateL = true;
-  isAutoRotateR = false;
-  isAutoRotateU = false;
-  isAutoRotateD = false;
-  isAutoPanL = false;
-  isAutoPanR = false;
-  isAutoPanU = false;
-  isAutoPanD = false;
-  isAutoZoomIn = false;
-  isAutoZoomOut = false;
-  autoZoomSpeed = 0.00002;
-  maxNotionalDebris = 100000;
-  /**
-   * This is an override for how many dot colors are calculated per draw loop.
-   * Higher numbers will make the dots more accurate, but will slow down the simulation.
-   */
-  dotsPerColor: number;
-  /**
-   * Minimum distance from satellite when we switch to close camera mode
-   * The camera will not be able to get closer than this distance
-   */
-  minDistanceFromSatellite = 0.75 as Kilometers;
-
-  /**
-   * Disable toast messages
-   */
-  isDisableToasts = false;
-  /*
-   * Enables the new JSC Vimpel catalog
-   */
-  isEnableJscCatalog = true;
-  /**
-   * Size of the dot for picking purposes
-   */
-  pickingDotSize: string = '18.0';
-
-  /**
-   * Disable drawing godrays (huge performance hit on mobile)
-   */
-  isDisableGodrays = false;
-  isDisableSkybox = false;
-  isDisablePlanets = false;
-  isDisableSearchBox = false;
-  isDisableAsyncReadPixels = false;
-  /**
-   * Use 16K textures for the Milky Way
-   */
-  hiresMilkWay = false;
-  /**
-   * When set to true, only load satellites with the name "Starlink"
-   */
-  isStarlinkOnly = false;
-  /**
-   * Indicates whether to show confidence levels when hovering over an object.
-   */
-  isShowConfidenceLevels: boolean = false;
-  /**
-   * The container root element for the application
-   * NOTE: This is for initializing it, but KeepTrack.getInstance().containerRoot will be used throughout
-   * the application when looking for the container root element
-   */
-  containerRoot: HTMLDivElement;
-  /**
-   * The initial zoom level for the camera.
-   * 0 = earth and 1 = max distance from earth
-   */
-  initZoomLevel: number;
-  positionCruncher: Worker | null = null;
-  orbitCruncher: Worker | null = null;
-  /** Enables the camera widget */
-  drawCameraWidget = false;
-  isShowAds = true;
-  isAutoStart = false;
-
->>>>>>> af70b099
   loadPersistedSettings() {
     // Offline Mode only
     if (!this.offlineMode) {
